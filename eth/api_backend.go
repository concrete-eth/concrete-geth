--- conflicted
+++ resolved
@@ -39,10 +39,7 @@
 	"github.com/ethereum/go-ethereum/eth/tracers"
 	"github.com/ethereum/go-ethereum/ethdb"
 	"github.com/ethereum/go-ethereum/event"
-<<<<<<< HEAD
-=======
 	"github.com/ethereum/go-ethereum/log"
->>>>>>> db683328
 	"github.com/ethereum/go-ethereum/miner"
 	"github.com/ethereum/go-ethereum/params"
 	"github.com/ethereum/go-ethereum/rpc"
@@ -61,11 +58,7 @@
 	return b.eth.blockchain.Config()
 }
 
-<<<<<<< HEAD
-func (b *EthAPIBackend) CurrentBlock() *types.Block {
-=======
 func (b *EthAPIBackend) CurrentBlock() *types.Header {
->>>>>>> db683328
 	return b.eth.blockchain.CurrentBlock()
 }
 
@@ -82,20 +75,25 @@
 	}
 	// Otherwise resolve and return the block
 	if number == rpc.LatestBlockNumber {
-<<<<<<< HEAD
-		return b.eth.blockchain.CurrentBlock().Header(), nil
+		return b.eth.blockchain.CurrentBlock(), nil
 	}
 	if number == rpc.FinalizedBlockNumber {
-		block := b.eth.blockchain.CurrentFinalizedBlock()
+		if !b.eth.Merger().TDDReached() {
+			return nil, errors.New("'finalized' tag not supported on pre-merge network")
+		}
+		block := b.eth.blockchain.CurrentFinalBlock()
 		if block != nil {
-			return block.Header(), nil
+			return block, nil
 		}
 		return nil, errors.New("finalized block not found")
 	}
 	if number == rpc.SafeBlockNumber {
+		if !b.eth.Merger().TDDReached() {
+			return nil, errors.New("'safe' tag not supported on pre-merge network")
+		}
 		block := b.eth.blockchain.CurrentSafeBlock()
 		if block != nil {
-			return block.Header(), nil
+			return block, nil
 		}
 		return nil, errors.New("safe block not found")
 	}
@@ -119,50 +117,6 @@
 	return nil, errors.New("invalid arguments; neither block nor hash specified")
 }
 
-=======
-		return b.eth.blockchain.CurrentBlock(), nil
-	}
-	if number == rpc.FinalizedBlockNumber {
-		if !b.eth.Merger().TDDReached() {
-			return nil, errors.New("'finalized' tag not supported on pre-merge network")
-		}
-		block := b.eth.blockchain.CurrentFinalBlock()
-		if block != nil {
-			return block, nil
-		}
-		return nil, errors.New("finalized block not found")
-	}
-	if number == rpc.SafeBlockNumber {
-		if !b.eth.Merger().TDDReached() {
-			return nil, errors.New("'safe' tag not supported on pre-merge network")
-		}
-		block := b.eth.blockchain.CurrentSafeBlock()
-		if block != nil {
-			return block, nil
-		}
-		return nil, errors.New("safe block not found")
-	}
-	return b.eth.blockchain.GetHeaderByNumber(uint64(number)), nil
-}
-
-func (b *EthAPIBackend) HeaderByNumberOrHash(ctx context.Context, blockNrOrHash rpc.BlockNumberOrHash) (*types.Header, error) {
-	if blockNr, ok := blockNrOrHash.Number(); ok {
-		return b.HeaderByNumber(ctx, blockNr)
-	}
-	if hash, ok := blockNrOrHash.Hash(); ok {
-		header := b.eth.blockchain.GetHeaderByHash(hash)
-		if header == nil {
-			return nil, errors.New("header for hash not found")
-		}
-		if blockNrOrHash.RequireCanonical && b.eth.blockchain.GetCanonicalHash(header.Number.Uint64()) != hash {
-			return nil, errors.New("hash is not currently canonical")
-		}
-		return header, nil
-	}
-	return nil, errors.New("invalid arguments; neither block nor hash specified")
-}
-
->>>>>>> db683328
 func (b *EthAPIBackend) HeaderByHash(ctx context.Context, hash common.Hash) (*types.Header, error) {
 	return b.eth.blockchain.GetHeaderByHash(hash), nil
 }
@@ -175,14 +129,28 @@
 	}
 	// Otherwise resolve and return the block
 	if number == rpc.LatestBlockNumber {
-<<<<<<< HEAD
-		return b.eth.blockchain.CurrentBlock(), nil
+		header := b.eth.blockchain.CurrentBlock()
+		return b.eth.blockchain.GetBlock(header.Hash(), header.Number.Uint64()), nil
 	}
 	if number == rpc.FinalizedBlockNumber {
-		return b.eth.blockchain.CurrentFinalizedBlock(), nil
+		if !b.eth.Merger().TDDReached() {
+			return nil, errors.New("'finalized' tag not supported on pre-merge network")
+		}
+		header := b.eth.blockchain.CurrentFinalBlock()
+		if header == nil {
+			return nil, nil
+		}
+		return b.eth.blockchain.GetBlock(header.Hash(), header.Number.Uint64()), nil
 	}
 	if number == rpc.SafeBlockNumber {
-		return b.eth.blockchain.CurrentSafeBlock(), nil
+		if !b.eth.Merger().TDDReached() {
+			return nil, errors.New("'safe' tag not supported on pre-merge network")
+		}
+		header := b.eth.blockchain.CurrentSafeBlock()
+		if header == nil {
+			return nil, nil
+		}
+		return b.eth.blockchain.GetBlock(header.Hash(), header.Number.Uint64()), nil
 	}
 	return b.eth.blockchain.GetBlockByNumber(uint64(number)), nil
 }
@@ -227,87 +195,15 @@
 	return b.eth.miner.PendingBlockAndReceipts()
 }
 
-=======
-		header := b.eth.blockchain.CurrentBlock()
-		return b.eth.blockchain.GetBlock(header.Hash(), header.Number.Uint64()), nil
-	}
-	if number == rpc.FinalizedBlockNumber {
-		if !b.eth.Merger().TDDReached() {
-			return nil, errors.New("'finalized' tag not supported on pre-merge network")
-		}
-		header := b.eth.blockchain.CurrentFinalBlock()
-		if header == nil {
-			return nil, nil
-		}
-		return b.eth.blockchain.GetBlock(header.Hash(), header.Number.Uint64()), nil
-	}
-	if number == rpc.SafeBlockNumber {
-		if !b.eth.Merger().TDDReached() {
-			return nil, errors.New("'safe' tag not supported on pre-merge network")
-		}
-		header := b.eth.blockchain.CurrentSafeBlock()
-		if header == nil {
-			return nil, nil
-		}
-		return b.eth.blockchain.GetBlock(header.Hash(), header.Number.Uint64()), nil
-	}
-	return b.eth.blockchain.GetBlockByNumber(uint64(number)), nil
-}
-
-func (b *EthAPIBackend) BlockByHash(ctx context.Context, hash common.Hash) (*types.Block, error) {
-	return b.eth.blockchain.GetBlockByHash(hash), nil
-}
-
-// GetBody returns body of a block. It does not resolve special block numbers.
-func (b *EthAPIBackend) GetBody(ctx context.Context, hash common.Hash, number rpc.BlockNumber) (*types.Body, error) {
-	if number < 0 || hash == (common.Hash{}) {
-		return nil, errors.New("invalid arguments; expect hash and no special block numbers")
-	}
-	if body := b.eth.blockchain.GetBody(hash); body != nil {
-		return body, nil
-	}
-	return nil, errors.New("block body not found")
-}
-
-func (b *EthAPIBackend) BlockByNumberOrHash(ctx context.Context, blockNrOrHash rpc.BlockNumberOrHash) (*types.Block, error) {
-	if blockNr, ok := blockNrOrHash.Number(); ok {
-		return b.BlockByNumber(ctx, blockNr)
-	}
-	if hash, ok := blockNrOrHash.Hash(); ok {
-		header := b.eth.blockchain.GetHeaderByHash(hash)
-		if header == nil {
-			return nil, errors.New("header for hash not found")
-		}
-		if blockNrOrHash.RequireCanonical && b.eth.blockchain.GetCanonicalHash(header.Number.Uint64()) != hash {
-			return nil, errors.New("hash is not currently canonical")
-		}
-		block := b.eth.blockchain.GetBlock(hash, header.Number.Uint64())
-		if block == nil {
-			return nil, errors.New("header found, but block body is missing")
-		}
-		return block, nil
-	}
-	return nil, errors.New("invalid arguments; neither block nor hash specified")
-}
-
-func (b *EthAPIBackend) PendingBlockAndReceipts() (*types.Block, types.Receipts) {
-	return b.eth.miner.PendingBlockAndReceipts()
-}
-
->>>>>>> db683328
 func (b *EthAPIBackend) StateAndHeaderByNumber(ctx context.Context, number rpc.BlockNumber) (*state.StateDB, *types.Header, error) {
 	// Pending state is only known by the miner
 	if number == rpc.PendingBlockNumber {
 		block, state := b.eth.miner.Pending()
-<<<<<<< HEAD
-		return state, block.Header(), nil
-=======
 		if block != nil {
 			return state, block.Header(), nil
 		} else {
 			number = rpc.LatestBlockNumber
 		}
->>>>>>> db683328
 	}
 	// Otherwise resolve the block number and return its state
 	header, err := b.HeaderByNumber(ctx, number)
@@ -357,21 +253,12 @@
 	return nil
 }
 
-<<<<<<< HEAD
-func (b *EthAPIBackend) GetEVM(ctx context.Context, msg core.Message, state *state.StateDB, header *types.Header, vmConfig *vm.Config) (*vm.EVM, func() error, error) {
-=======
 func (b *EthAPIBackend) GetEVM(ctx context.Context, msg *core.Message, state *state.StateDB, header *types.Header, vmConfig *vm.Config) (*vm.EVM, func() error, error) {
->>>>>>> db683328
 	if vmConfig == nil {
 		vmConfig = b.eth.blockchain.GetVMConfig()
 	}
 	txContext := core.NewEVMTxContext(msg)
-<<<<<<< HEAD
-	context := core.NewEVMBlockContext(header, b.eth.BlockChain(), nil)
-	context.L1CostFunc = types.NewL1CostFunc(b.eth.blockchain.Config(), state)
-=======
 	context := core.NewEVMBlockContext(header, b.eth.BlockChain(), nil, b.eth.blockchain.Config(), state)
->>>>>>> db683328
 	return vm.NewEVM(context, txContext, state, b.eth.blockchain.Config(), *vmConfig), state.Error, nil
 }
 
@@ -382,7 +269,6 @@
 func (b *EthAPIBackend) SubscribePendingLogsEvent(ch chan<- []*types.Log) event.Subscription {
 	return b.eth.miner.SubscribePendingLogs(ch)
 }
-<<<<<<< HEAD
 
 func (b *EthAPIBackend) SubscribeChainEvent(ch chan<- core.ChainEvent) event.Subscription {
 	return b.eth.BlockChain().SubscribeChainEvent(ch)
@@ -396,21 +282,6 @@
 	return b.eth.BlockChain().SubscribeChainSideEvent(ch)
 }
 
-=======
-
-func (b *EthAPIBackend) SubscribeChainEvent(ch chan<- core.ChainEvent) event.Subscription {
-	return b.eth.BlockChain().SubscribeChainEvent(ch)
-}
-
-func (b *EthAPIBackend) SubscribeChainHeadEvent(ch chan<- core.ChainHeadEvent) event.Subscription {
-	return b.eth.BlockChain().SubscribeChainHeadEvent(ch)
-}
-
-func (b *EthAPIBackend) SubscribeChainSideEvent(ch chan<- core.ChainSideEvent) event.Subscription {
-	return b.eth.BlockChain().SubscribeChainSideEvent(ch)
-}
-
->>>>>>> db683328
 func (b *EthAPIBackend) SubscribeLogsEvent(ch chan<- []*types.Log) event.Subscription {
 	return b.eth.BlockChain().SubscribeLogsEvent(ch)
 }
@@ -424,14 +295,11 @@
 		if err := b.eth.seqRPCService.CallContext(ctx, nil, "eth_sendRawTransaction", hexutil.Encode(data)); err != nil {
 			return err
 		}
-<<<<<<< HEAD
-=======
 		// Retain tx in local tx pool after forwarding, for local RPC usage.
 		if err := b.eth.txPool.AddLocal(tx); err != nil {
 			log.Warn("successfully sent tx to sequencer, but failed to persist in local tx pool", "err", err, "tx", tx.Hash())
 		}
 		return nil
->>>>>>> db683328
 	}
 	return b.eth.txPool.AddLocal(tx)
 }
@@ -553,11 +421,7 @@
 	return b.eth.StateAtBlock(ctx, block, reexec, base, readOnly, preferDisk)
 }
 
-<<<<<<< HEAD
-func (b *EthAPIBackend) StateAtTransaction(ctx context.Context, block *types.Block, txIndex int, reexec uint64) (core.Message, vm.BlockContext, *state.StateDB, tracers.StateReleaseFunc, error) {
-=======
 func (b *EthAPIBackend) StateAtTransaction(ctx context.Context, block *types.Block, txIndex int, reexec uint64) (*core.Message, vm.BlockContext, *state.StateDB, tracers.StateReleaseFunc, error) {
->>>>>>> db683328
 	return b.eth.stateAtTransaction(ctx, block, txIndex, reexec)
 }
 
