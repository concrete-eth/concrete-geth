--- conflicted
+++ resolved
@@ -206,37 +206,22 @@
 func (cs *chainSyncer) modeAndLocalHead() (downloader.SyncMode, *big.Int) {
 	// If we're in snap sync mode, return that directly
 	if atomic.LoadUint32(&cs.handler.snapSync) == 1 {
-<<<<<<< HEAD
-		block := cs.handler.chain.CurrentFastBlock()
-		td := cs.handler.chain.GetTd(block.Hash(), block.NumberU64())
-=======
 		block := cs.handler.chain.CurrentSnapBlock()
 		td := cs.handler.chain.GetTd(block.Hash(), block.Number.Uint64())
->>>>>>> db683328
 		return downloader.SnapSync, td
 	}
 	// We are probably in full sync, but we might have rewound to before the
 	// snap sync pivot, check if we should reenable
 	if pivot := rawdb.ReadLastPivotNumber(cs.handler.database); pivot != nil {
-<<<<<<< HEAD
-		if head := cs.handler.chain.CurrentBlock(); head.NumberU64() < *pivot {
-			block := cs.handler.chain.CurrentFastBlock()
-			td := cs.handler.chain.GetTd(block.Hash(), block.NumberU64())
-=======
 		if head := cs.handler.chain.CurrentBlock(); head.Number.Uint64() < *pivot {
 			block := cs.handler.chain.CurrentSnapBlock()
 			td := cs.handler.chain.GetTd(block.Hash(), block.Number.Uint64())
->>>>>>> db683328
 			return downloader.SnapSync, td
 		}
 	}
 	// Nope, we're really full syncing
 	head := cs.handler.chain.CurrentBlock()
-<<<<<<< HEAD
-	td := cs.handler.chain.GetTd(head.Hash(), head.NumberU64())
-=======
 	td := cs.handler.chain.GetTd(head.Hash(), head.Number.Uint64())
->>>>>>> db683328
 	return downloader.FullSync, td
 }
 
@@ -278,24 +263,6 @@
 	// If we've successfully finished a sync cycle and passed any required checkpoint,
 	// enable accepting transactions from the network.
 	head := h.chain.CurrentBlock()
-<<<<<<< HEAD
-	if head.NumberU64() >= h.checkpointNumber {
-		// Checkpoint passed, sanity check the timestamp to have a fallback mechanism
-		// for non-checkpointed (number = 0) private networks.
-		if head.Time() >= uint64(time.Now().AddDate(0, -1, 0).Unix()) {
-			atomic.StoreUint32(&h.acceptTxs, 1)
-		}
-	}
-	if head.NumberU64() > 0 {
-		// We've completed a sync cycle, notify all peers of new state. This path is
-		// essential in star-topology networks where a gateway node needs to notify
-		// all its out-of-date peers of the availability of a new block. This failure
-		// scenario will most often crop up in private and hackathon networks with
-		// degenerate connectivity, but it should be healthy for the mainnet too to
-		// more reliably update peers or the local TD state.
-		h.BroadcastBlock(head, false)
-	}
-=======
 	if head.Number.Uint64() >= h.checkpointNumber {
 		// Checkpoint passed, sanity check the timestamp to have a fallback mechanism
 		// for non-checkpointed (number = 0) private networks.
@@ -314,6 +281,5 @@
 			h.BroadcastBlock(block, false)
 		}
 	}
->>>>>>> db683328
 	return nil
 }