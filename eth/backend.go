// Copyright 2014 The go-ethereum Authors
// This file is part of the go-ethereum library.
//
// The go-ethereum library is free software: you can redistribute it and/or modify
// it under the terms of the GNU Lesser General Public License as published by
// the Free Software Foundation, either version 3 of the License, or
// (at your option) any later version.
//
// The go-ethereum library is distributed in the hope that it will be useful,
// but WITHOUT ANY WARRANTY; without even the implied warranty of
// MERCHANTABILITY or FITNESS FOR A PARTICULAR PURPOSE. See the
// GNU Lesser General Public License for more details.
//
// You should have received a copy of the GNU Lesser General Public License
// along with the go-ethereum library. If not, see <http://www.gnu.org/licenses/>.

// Package eth implements the Ethereum protocol.
package eth

import (
	"context"
	"errors"
	"fmt"
	"math/big"
	"runtime"
	"sync"
	"sync/atomic"
	"time"

	"github.com/ethereum/go-ethereum/accounts"
	"github.com/ethereum/go-ethereum/common"
	"github.com/ethereum/go-ethereum/common/hexutil"
	"github.com/ethereum/go-ethereum/consensus"
	"github.com/ethereum/go-ethereum/consensus/beacon"
	"github.com/ethereum/go-ethereum/consensus/clique"
	"github.com/ethereum/go-ethereum/core"
	"github.com/ethereum/go-ethereum/core/bloombits"
	"github.com/ethereum/go-ethereum/core/rawdb"
	"github.com/ethereum/go-ethereum/core/state/pruner"
	"github.com/ethereum/go-ethereum/core/txpool"
	"github.com/ethereum/go-ethereum/core/types"
	"github.com/ethereum/go-ethereum/core/vm"
	"github.com/ethereum/go-ethereum/eth/downloader"
	"github.com/ethereum/go-ethereum/eth/ethconfig"
	"github.com/ethereum/go-ethereum/eth/gasprice"
	"github.com/ethereum/go-ethereum/eth/protocols/eth"
	"github.com/ethereum/go-ethereum/eth/protocols/snap"
	"github.com/ethereum/go-ethereum/ethdb"
	"github.com/ethereum/go-ethereum/event"
	"github.com/ethereum/go-ethereum/internal/ethapi"
	"github.com/ethereum/go-ethereum/internal/shutdowncheck"
	"github.com/ethereum/go-ethereum/log"
	"github.com/ethereum/go-ethereum/miner"
	"github.com/ethereum/go-ethereum/node"
	"github.com/ethereum/go-ethereum/p2p"
	"github.com/ethereum/go-ethereum/p2p/dnsdisc"
	"github.com/ethereum/go-ethereum/p2p/enode"
	"github.com/ethereum/go-ethereum/params"
	"github.com/ethereum/go-ethereum/rlp"
	"github.com/ethereum/go-ethereum/rpc"
)

// Config contains the configuration options of the ETH protocol.
// Deprecated: use ethconfig.Config instead.
type Config = ethconfig.Config

// Ethereum implements the Ethereum full node service.
type Ethereum struct {
	config *ethconfig.Config

	// Handlers
	txPool             *txpool.TxPool
	blockchain         *core.BlockChain
	handler            *handler
	ethDialCandidates  enode.Iterator
	snapDialCandidates enode.Iterator
	merger             *consensus.Merger

	seqRPCService        *rpc.Client
	historicalRPCService *rpc.Client

	// DB interfaces
	chainDb ethdb.Database // Block chain database

	eventMux       *event.TypeMux
	engine         consensus.Engine
	accountManager *accounts.Manager

	bloomRequests     chan chan *bloombits.Retrieval // Channel receiving bloom data retrieval requests
	bloomIndexer      *core.ChainIndexer             // Bloom indexer operating during block imports
	closeBloomHandler chan struct{}

	APIBackend *EthAPIBackend

	miner     *miner.Miner
	gasPrice  *big.Int
	etherbase common.Address

	networkID     uint64
	netRPCService *ethapi.NetAPI

	p2pServer *p2p.Server

	lock sync.RWMutex // Protects the variadic fields (e.g. gas price and etherbase)

	shutdownTracker *shutdowncheck.ShutdownTracker // Tracks if and when the node has shutdown ungracefully
}

// New creates a new Ethereum object (including the
// initialisation of the common Ethereum object)
func New(stack *node.Node, config *ethconfig.Config) (*Ethereum, error) {
	// Ensure configuration values are compatible and sane
	if config.SyncMode == downloader.LightSync {
		return nil, errors.New("can't run eth.Ethereum in light sync mode, use les.LightEthereum")
	}
	if !config.SyncMode.IsValid() {
		return nil, fmt.Errorf("invalid sync mode %d", config.SyncMode)
	}
	if config.Miner.GasPrice == nil || config.Miner.GasPrice.Cmp(common.Big0) <= 0 {
		log.Warn("Sanitizing invalid miner gas price", "provided", config.Miner.GasPrice, "updated", ethconfig.Defaults.Miner.GasPrice)
		config.Miner.GasPrice = new(big.Int).Set(ethconfig.Defaults.Miner.GasPrice)
	}
	if config.NoPruning && config.TrieDirtyCache > 0 {
		if config.SnapshotCache > 0 {
			config.TrieCleanCache += config.TrieDirtyCache * 3 / 5
			config.SnapshotCache += config.TrieDirtyCache * 2 / 5
		} else {
			config.TrieCleanCache += config.TrieDirtyCache
		}
		config.TrieDirtyCache = 0
	}
	log.Info("Allocated trie memory caches", "clean", common.StorageSize(config.TrieCleanCache)*1024*1024, "dirty", common.StorageSize(config.TrieDirtyCache)*1024*1024)

	// Assemble the Ethereum object
	chainDb, err := stack.OpenDatabaseWithFreezer("chaindata", config.DatabaseCache, config.DatabaseHandles, config.DatabaseFreezer, "eth/db/chaindata/", false)
	if err != nil {
		return nil, err
	}
	if err := pruner.RecoverPruning(stack.ResolvePath(""), chainDb, stack.ResolvePath(config.TrieCleanCacheJournal)); err != nil {
		log.Error("Failed to recover state", "error", err)
	}
	// Transfer mining-related config to the ethash config.
	ethashConfig := config.Ethash
	ethashConfig.NotifyFull = config.Miner.NotifyFull
	cliqueConfig, err := core.LoadCliqueConfig(chainDb, config.Genesis)
	if err != nil {
		return nil, err
	}
	engine := ethconfig.CreateConsensusEngine(stack, &ethashConfig, cliqueConfig, config.Miner.Notify, config.Miner.Noverify, chainDb)

	eth := &Ethereum{
		config:            config,
		merger:            consensus.NewMerger(chainDb),
		chainDb:           chainDb,
		eventMux:          stack.EventMux(),
		accountManager:    stack.AccountManager(),
		engine:            engine,
		closeBloomHandler: make(chan struct{}),
		networkID:         config.NetworkId,
		gasPrice:          config.Miner.GasPrice,
		etherbase:         config.Miner.Etherbase,
		bloomRequests:     make(chan chan *bloombits.Retrieval),
		bloomIndexer:      core.NewBloomIndexer(chainDb, params.BloomBitsBlocks, params.BloomConfirms),
		p2pServer:         stack.Server(),
		shutdownTracker:   shutdowncheck.NewShutdownTracker(chainDb),
	}

	bcVersion := rawdb.ReadDatabaseVersion(chainDb)
	var dbVer = "<nil>"
	if bcVersion != nil {
		dbVer = fmt.Sprintf("%d", *bcVersion)
	}

	if !config.SkipBcVersionCheck {
		if bcVersion != nil && *bcVersion > core.BlockChainVersion {
			return nil, fmt.Errorf("database version is v%d, Geth %s only supports v%d", *bcVersion, params.VersionWithMeta, core.BlockChainVersion)
		} else if bcVersion == nil || *bcVersion < core.BlockChainVersion {
			if bcVersion != nil { // only print warning on upgrade, not on init
				log.Warn("Upgrade blockchain database version", "from", dbVer, "to", core.BlockChainVersion)
			}
			rawdb.WriteDatabaseVersion(chainDb, core.BlockChainVersion)
		}
	}
	var (
		vmConfig = vm.Config{
			EnablePreimageRecording: config.EnablePreimageRecording,
<<<<<<< HEAD
		}
		cacheConfig = &core.CacheConfig{
			TrieCleanLimit:      config.TrieCleanCache,
			TrieCleanJournal:    stack.ResolvePath(config.TrieCleanCacheJournal),
			TrieCleanRejournal:  config.TrieCleanCacheRejournal,
			TrieCleanNoPrefetch: config.NoPrefetch,
			TrieDirtyLimit:      config.TrieDirtyCache,
			TrieDirtyDisabled:   config.NoPruning,
			TrieTimeLimit:       config.TrieTimeout,
			SnapshotLimit:       config.SnapshotCache,
			Preimages:           config.Preimages,
		}
=======
		}
		cacheConfig = &core.CacheConfig{
			TrieCleanLimit:      config.TrieCleanCache,
			TrieCleanJournal:    stack.ResolvePath(config.TrieCleanCacheJournal),
			TrieCleanRejournal:  config.TrieCleanCacheRejournal,
			TrieCleanNoPrefetch: config.NoPrefetch,
			TrieDirtyLimit:      config.TrieDirtyCache,
			TrieDirtyDisabled:   config.NoPruning,
			TrieTimeLimit:       config.TrieTimeout,
			SnapshotLimit:       config.SnapshotCache,
			Preimages:           config.Preimages,
		}
>>>>>>> db683328
	)
	// Override the chain config with provided settings.
	var overrides core.ChainOverrides
	if config.OverrideShanghai != nil {
		overrides.OverrideShanghai = config.OverrideShanghai
	}
	if config.OverrideOptimismBedrock != nil {
		overrides.OverrideOptimismBedrock = config.OverrideOptimismBedrock
	}
	if config.OverrideOptimismRegolith != nil {
		overrides.OverrideOptimismRegolith = config.OverrideOptimismRegolith
	}
	if config.OverrideOptimism != nil {
		overrides.OverrideOptimism = config.OverrideOptimism
	}
	eth.blockchain, err = core.NewBlockChain(chainDb, cacheConfig, config.Genesis, &overrides, eth.engine, vmConfig, eth.shouldPreserve, &config.TxLookupLimit)
	if err != nil {
		return nil, err
	}
	if chainConfig := eth.blockchain.Config(); chainConfig.Optimism != nil { // config.Genesis.Config.ChainID cannot be used because it's based on CLI flags only, thus default to mainnet L1
		config.NetworkId = chainConfig.ChainID.Uint64() // optimism defaults eth network ID to chain ID
		eth.networkID = config.NetworkId
	}
	log.Info("Initialising Ethereum protocol", "network", config.NetworkId, "dbversion", dbVer)

<<<<<<< HEAD
	eth.bloomIndexer.Start(eth.blockchain)

	if config.TxPool.Journal != "" {
		config.TxPool.Journal = stack.ResolvePath(config.TxPool.Journal)
	}
	eth.txPool = txpool.NewTxPool(config.TxPool, eth.blockchain.Config(), eth.blockchain)

	// Permit the downloader to use the trie cache allowance during fast sync
	cacheLimit := cacheConfig.TrieCleanLimit + cacheConfig.TrieDirtyLimit + cacheConfig.SnapshotLimit
	checkpoint := config.Checkpoint
	if checkpoint == nil {
		checkpoint = params.TrustedCheckpoints[eth.blockchain.Genesis().Hash()]
	}
	if eth.handler, err = newHandler(&handlerConfig{
		Database:       chainDb,
		Chain:          eth.blockchain,
		TxPool:         eth.txPool,
		Merger:         eth.merger,
		Network:        config.NetworkId,
		Sync:           config.SyncMode,
		BloomCache:     uint64(cacheLimit),
		EventMux:       eth.eventMux,
		Checkpoint:     checkpoint,
		RequiredBlocks: config.RequiredBlocks,
		NoTxGossip:     config.RollupDisableTxPoolGossip,
	}); err != nil {
		return nil, err
	}

=======
	if eth.blockchain.Config().Optimism != nil { // Optimism Bedrock depends on Merge functionality
		eth.merger.FinalizePoS()
	}

	eth.bloomIndexer.Start(eth.blockchain)

	if config.TxPool.Journal != "" {
		config.TxPool.Journal = stack.ResolvePath(config.TxPool.Journal)
	}
	eth.txPool = txpool.NewTxPool(config.TxPool, eth.blockchain.Config(), eth.blockchain)

	// Permit the downloader to use the trie cache allowance during fast sync
	cacheLimit := cacheConfig.TrieCleanLimit + cacheConfig.TrieDirtyLimit + cacheConfig.SnapshotLimit
	checkpoint := config.Checkpoint
	if checkpoint == nil {
		checkpoint = params.TrustedCheckpoints[eth.blockchain.Genesis().Hash()]
	}
	if eth.handler, err = newHandler(&handlerConfig{
		Database:       chainDb,
		Chain:          eth.blockchain,
		TxPool:         eth.txPool,
		Merger:         eth.merger,
		Network:        config.NetworkId,
		Sync:           config.SyncMode,
		BloomCache:     uint64(cacheLimit),
		EventMux:       eth.eventMux,
		Checkpoint:     checkpoint,
		RequiredBlocks: config.RequiredBlocks,
		NoTxGossip:     config.RollupDisableTxPoolGossip,
	}); err != nil {
		return nil, err
	}

>>>>>>> db683328
	eth.miner = miner.New(eth, &config.Miner, eth.blockchain.Config(), eth.EventMux(), eth.engine, eth.isLocalBlock)
	eth.miner.SetExtra(makeExtraData(config.Miner.ExtraData))

	eth.APIBackend = &EthAPIBackend{stack.Config().ExtRPCEnabled(), stack.Config().AllowUnprotectedTxs, eth, nil}
	if eth.APIBackend.allowUnprotectedTxs {
		log.Info("Unprotected transactions allowed")
<<<<<<< HEAD
	}
	gpoParams := config.GPO
	if gpoParams.Default == nil {
		gpoParams.Default = config.Miner.GasPrice
	}
	eth.APIBackend.gpo = gasprice.NewOracle(eth.APIBackend, gpoParams)

	// Setup DNS discovery iterators.
	dnsclient := dnsdisc.NewClient(dnsdisc.Config{})
	eth.ethDialCandidates, err = dnsclient.NewIterator(eth.config.EthDiscoveryURLs...)
	if err != nil {
		return nil, err
	}
	eth.snapDialCandidates, err = dnsclient.NewIterator(eth.config.SnapDiscoveryURLs...)
	if err != nil {
		return nil, err
	}

=======
	}
	gpoParams := config.GPO
	if gpoParams.Default == nil {
		gpoParams.Default = config.Miner.GasPrice
	}
	eth.APIBackend.gpo = gasprice.NewOracle(eth.APIBackend, gpoParams)

	// Setup DNS discovery iterators.
	dnsclient := dnsdisc.NewClient(dnsdisc.Config{})
	eth.ethDialCandidates, err = dnsclient.NewIterator(eth.config.EthDiscoveryURLs...)
	if err != nil {
		return nil, err
	}
	eth.snapDialCandidates, err = dnsclient.NewIterator(eth.config.SnapDiscoveryURLs...)
	if err != nil {
		return nil, err
	}

>>>>>>> db683328
	if config.RollupSequencerHTTP != "" {
		ctx, cancel := context.WithTimeout(context.Background(), 5*time.Second)
		client, err := rpc.DialContext(ctx, config.RollupSequencerHTTP)
		cancel()
		if err != nil {
			return nil, err
		}
		eth.seqRPCService = client
	}

	if config.RollupHistoricalRPC != "" {
		ctx, cancel := context.WithTimeout(context.Background(), config.RollupHistoricalRPCTimeout)
		client, err := rpc.DialContext(ctx, config.RollupHistoricalRPC)
		cancel()
		if err != nil {
			return nil, err
		}
		eth.historicalRPCService = client
	}

	// Start the RPC service
	eth.netRPCService = ethapi.NewNetAPI(eth.p2pServer, config.NetworkId)
<<<<<<< HEAD

	// Register the backend on the node
	stack.RegisterAPIs(eth.APIs())
	stack.RegisterProtocols(eth.Protocols())
	stack.RegisterLifecycle(eth)

	// Successful startup; push a marker and check previous unclean shutdowns.
	eth.shutdownTracker.MarkStartup()

	return eth, nil
}

=======

	// Register the backend on the node
	stack.RegisterAPIs(eth.APIs())
	stack.RegisterProtocols(eth.Protocols())
	stack.RegisterLifecycle(eth)

	// Successful startup; push a marker and check previous unclean shutdowns.
	eth.shutdownTracker.MarkStartup()

	return eth, nil
}

>>>>>>> db683328
func makeExtraData(extra []byte) []byte {
	if len(extra) == 0 {
		// create default extradata
		extra, _ = rlp.EncodeToBytes([]interface{}{
			uint(params.OPVersionMajor<<16 | params.OPVersionMinor<<8 | params.OPVersionPatch),
			"geth",
			runtime.Version(),
			runtime.GOOS,
		})
<<<<<<< HEAD
	}
	if uint64(len(extra)) > params.MaximumExtraDataSize {
		log.Warn("Miner extra data exceed limit", "extra", hexutil.Bytes(extra), "limit", params.MaximumExtraDataSize)
		extra = nil
	}
=======
	}
	if uint64(len(extra)) > params.MaximumExtraDataSize {
		log.Warn("Miner extra data exceed limit", "extra", hexutil.Bytes(extra), "limit", params.MaximumExtraDataSize)
		extra = nil
	}
>>>>>>> db683328
	return extra
}

// APIs return the collection of RPC services the ethereum package offers.
// NOTE, some of these services probably need to be moved to somewhere else.
func (s *Ethereum) APIs() []rpc.API {
	apis := ethapi.GetAPIs(s.APIBackend)

	// Append any APIs exposed explicitly by the consensus engine
	apis = append(apis, s.engine.APIs(s.BlockChain())...)

	// Append all the local APIs and return
	return append(apis, []rpc.API{
		{
			Namespace: "eth",
			Service:   NewEthereumAPI(s),
		}, {
			Namespace: "miner",
			Service:   NewMinerAPI(s),
		}, {
			Namespace: "eth",
			Service:   downloader.NewDownloaderAPI(s.handler.downloader, s.eventMux),
		}, {
			Namespace: "admin",
			Service:   NewAdminAPI(s),
		}, {
			Namespace: "debug",
			Service:   NewDebugAPI(s),
		}, {
			Namespace: "net",
			Service:   s.netRPCService,
		},
	}...)
}

func (s *Ethereum) ResetWithGenesisBlock(gb *types.Block) {
	s.blockchain.ResetWithGenesisBlock(gb)
}

func (s *Ethereum) Etherbase() (eb common.Address, err error) {
	s.lock.RLock()
	etherbase := s.etherbase
	s.lock.RUnlock()

	if etherbase != (common.Address{}) {
		return etherbase, nil
	}
	return common.Address{}, fmt.Errorf("etherbase must be explicitly specified")
}

// isLocalBlock checks whether the specified block is mined
// by local miner accounts.
//
// We regard two types of accounts as local miner account: etherbase
// and accounts specified via `txpool.locals` flag.
func (s *Ethereum) isLocalBlock(header *types.Header) bool {
	author, err := s.engine.Author(header)
	if err != nil {
		log.Warn("Failed to retrieve block author", "number", header.Number.Uint64(), "hash", header.Hash(), "err", err)
		return false
	}
	// Check whether the given address is etherbase.
	s.lock.RLock()
	etherbase := s.etherbase
	s.lock.RUnlock()
	if author == etherbase {
		return true
	}
	// Check whether the given address is specified by `txpool.local`
	// CLI flag.
	for _, account := range s.config.TxPool.Locals {
		if account == author {
			return true
		}
	}
	return false
}

// shouldPreserve checks whether we should preserve the given block
// during the chain reorg depending on whether the author of block
// is a local account.
func (s *Ethereum) shouldPreserve(header *types.Header) bool {
	// The reason we need to disable the self-reorg preserving for clique
	// is it can be probable to introduce a deadlock.
	//
	// e.g. If there are 7 available signers
	//
	// r1   A
	// r2     B
	// r3       C
	// r4         D
	// r5   A      [X] F G
	// r6    [X]
	//
	// In the round5, the inturn signer E is offline, so the worst case
	// is A, F and G sign the block of round5 and reject the block of opponents
	// and in the round6, the last available signer B is offline, the whole
	// network is stuck.
	if _, ok := s.engine.(*clique.Clique); ok {
		return false
	}
	return s.isLocalBlock(header)
}

// SetEtherbase sets the mining reward address.
func (s *Ethereum) SetEtherbase(etherbase common.Address) {
	s.lock.Lock()
	s.etherbase = etherbase
	s.lock.Unlock()

	s.miner.SetEtherbase(etherbase)
}

// StartMining starts the miner with the given number of CPU threads. If mining
// is already running, this method adjust the number of threads allowed to use
// and updates the minimum price required by the transaction pool.
func (s *Ethereum) StartMining(threads int) error {
	// Update the thread count within the consensus engine
	type threaded interface {
		SetThreads(threads int)
	}
	if th, ok := s.engine.(threaded); ok {
		log.Info("Updated mining threads", "threads", threads)
		if threads == 0 {
			threads = -1 // Disable the miner from within
		}
		th.SetThreads(threads)
	}
	// If the miner was not running, initialize it
	if !s.IsMining() {
		// Propagate the initial price point to the transaction pool
		s.lock.RLock()
		price := s.gasPrice
		s.lock.RUnlock()
		s.txPool.SetGasPrice(price)

		// Configure the local mining address
		eb, err := s.Etherbase()
		if err != nil {
			log.Error("Cannot start mining without etherbase", "err", err)
			return fmt.Errorf("etherbase missing: %v", err)
		}
		var cli *clique.Clique
		if c, ok := s.engine.(*clique.Clique); ok {
			cli = c
		} else if cl, ok := s.engine.(*beacon.Beacon); ok {
			if c, ok := cl.InnerEngine().(*clique.Clique); ok {
				cli = c
			}
		}
		if cli != nil {
			wallet, err := s.accountManager.Find(accounts.Account{Address: eb})
			if wallet == nil || err != nil {
				log.Error("Etherbase account unavailable locally", "err", err)
				return fmt.Errorf("signer missing: %v", err)
			}
			cli.Authorize(eb, wallet.SignData)
		}
		// If mining is started, we can disable the transaction rejection mechanism
		// introduced to speed sync times.
		atomic.StoreUint32(&s.handler.acceptTxs, 1)

		go s.miner.Start()
	}
	return nil
}

// StopMining terminates the miner, both at the consensus engine level as well as
// at the block creation level.
func (s *Ethereum) StopMining() {
	// Update the thread count within the consensus engine
	type threaded interface {
		SetThreads(threads int)
	}
	if th, ok := s.engine.(threaded); ok {
		th.SetThreads(-1)
	}
	// Stop the block creating itself
	s.miner.Stop()
}

func (s *Ethereum) IsMining() bool      { return s.miner.Mining() }
func (s *Ethereum) Miner() *miner.Miner { return s.miner }

func (s *Ethereum) AccountManager() *accounts.Manager  { return s.accountManager }
func (s *Ethereum) BlockChain() *core.BlockChain       { return s.blockchain }
func (s *Ethereum) TxPool() *txpool.TxPool             { return s.txPool }
func (s *Ethereum) EventMux() *event.TypeMux           { return s.eventMux }
func (s *Ethereum) Engine() consensus.Engine           { return s.engine }
func (s *Ethereum) ChainDb() ethdb.Database            { return s.chainDb }
func (s *Ethereum) IsListening() bool                  { return true } // Always listening
func (s *Ethereum) Downloader() *downloader.Downloader { return s.handler.downloader }
func (s *Ethereum) Synced() bool                       { return atomic.LoadUint32(&s.handler.acceptTxs) == 1 }
func (s *Ethereum) SetSynced()                         { atomic.StoreUint32(&s.handler.acceptTxs, 1) }
func (s *Ethereum) ArchiveMode() bool                  { return s.config.NoPruning }
func (s *Ethereum) BloomIndexer() *core.ChainIndexer   { return s.bloomIndexer }
func (s *Ethereum) Merger() *consensus.Merger          { return s.merger }
func (s *Ethereum) SyncMode() downloader.SyncMode {
	mode, _ := s.handler.chainSync.modeAndLocalHead()
	return mode
}

// Protocols returns all the currently configured
// network protocols to start.
func (s *Ethereum) Protocols() []p2p.Protocol {
	protos := eth.MakeProtocols((*ethHandler)(s.handler), s.networkID, s.ethDialCandidates)
	if s.config.SnapshotCache > 0 {
		protos = append(protos, snap.MakeProtocols((*snapHandler)(s.handler), s.snapDialCandidates)...)
	}
	return protos
}

// Start implements node.Lifecycle, starting all internal goroutines needed by the
// Ethereum protocol implementation.
func (s *Ethereum) Start() error {
	eth.StartENRUpdater(s.blockchain, s.p2pServer.LocalNode())

	// Start the bloom bits servicing goroutines
	s.startBloomHandlers(params.BloomBitsBlocks)

	// Regularly update shutdown marker
	s.shutdownTracker.Start()

	// Figure out a max peers count based on the server limits
	maxPeers := s.p2pServer.MaxPeers
	if s.config.LightServ > 0 {
		if s.config.LightPeers >= s.p2pServer.MaxPeers {
			return fmt.Errorf("invalid peer config: light peer count (%d) >= total peer count (%d)", s.config.LightPeers, s.p2pServer.MaxPeers)
		}
		maxPeers -= s.config.LightPeers
	}
	// Start the networking layer and the light server if requested
	s.handler.Start(maxPeers)
	return nil
}

// Stop implements node.Lifecycle, terminating all internal goroutines used by the
// Ethereum protocol.
func (s *Ethereum) Stop() error {
	// Stop all the peer-related stuff first.
	s.ethDialCandidates.Close()
	s.snapDialCandidates.Close()
	s.handler.Stop()

	// Then stop everything else.
	s.bloomIndexer.Close()
	close(s.closeBloomHandler)
	s.txPool.Stop()
	s.miner.Close()
	s.blockchain.Stop()
	s.engine.Close()
	if s.seqRPCService != nil {
		s.seqRPCService.Close()
	}
	if s.historicalRPCService != nil {
		s.historicalRPCService.Close()
	}

	// Clean shutdown marker as the last thing before closing db
	s.shutdownTracker.Stop()

	s.chainDb.Close()
	s.eventMux.Stop()

	return nil
}<|MERGE_RESOLUTION|>--- conflicted
+++ resolved
@@ -184,7 +184,6 @@
 	var (
 		vmConfig = vm.Config{
 			EnablePreimageRecording: config.EnablePreimageRecording,
-<<<<<<< HEAD
 		}
 		cacheConfig = &core.CacheConfig{
 			TrieCleanLimit:      config.TrieCleanCache,
@@ -197,20 +196,6 @@
 			SnapshotLimit:       config.SnapshotCache,
 			Preimages:           config.Preimages,
 		}
-=======
-		}
-		cacheConfig = &core.CacheConfig{
-			TrieCleanLimit:      config.TrieCleanCache,
-			TrieCleanJournal:    stack.ResolvePath(config.TrieCleanCacheJournal),
-			TrieCleanRejournal:  config.TrieCleanCacheRejournal,
-			TrieCleanNoPrefetch: config.NoPrefetch,
-			TrieDirtyLimit:      config.TrieDirtyCache,
-			TrieDirtyDisabled:   config.NoPruning,
-			TrieTimeLimit:       config.TrieTimeout,
-			SnapshotLimit:       config.SnapshotCache,
-			Preimages:           config.Preimages,
-		}
->>>>>>> db683328
 	)
 	// Override the chain config with provided settings.
 	var overrides core.ChainOverrides
@@ -236,7 +221,10 @@
 	}
 	log.Info("Initialising Ethereum protocol", "network", config.NetworkId, "dbversion", dbVer)
 
-<<<<<<< HEAD
+	if eth.blockchain.Config().Optimism != nil { // Optimism Bedrock depends on Merge functionality
+		eth.merger.FinalizePoS()
+	}
+
 	eth.bloomIndexer.Start(eth.blockchain)
 
 	if config.TxPool.Journal != "" {
@@ -266,48 +254,12 @@
 		return nil, err
 	}
 
-=======
-	if eth.blockchain.Config().Optimism != nil { // Optimism Bedrock depends on Merge functionality
-		eth.merger.FinalizePoS()
-	}
-
-	eth.bloomIndexer.Start(eth.blockchain)
-
-	if config.TxPool.Journal != "" {
-		config.TxPool.Journal = stack.ResolvePath(config.TxPool.Journal)
-	}
-	eth.txPool = txpool.NewTxPool(config.TxPool, eth.blockchain.Config(), eth.blockchain)
-
-	// Permit the downloader to use the trie cache allowance during fast sync
-	cacheLimit := cacheConfig.TrieCleanLimit + cacheConfig.TrieDirtyLimit + cacheConfig.SnapshotLimit
-	checkpoint := config.Checkpoint
-	if checkpoint == nil {
-		checkpoint = params.TrustedCheckpoints[eth.blockchain.Genesis().Hash()]
-	}
-	if eth.handler, err = newHandler(&handlerConfig{
-		Database:       chainDb,
-		Chain:          eth.blockchain,
-		TxPool:         eth.txPool,
-		Merger:         eth.merger,
-		Network:        config.NetworkId,
-		Sync:           config.SyncMode,
-		BloomCache:     uint64(cacheLimit),
-		EventMux:       eth.eventMux,
-		Checkpoint:     checkpoint,
-		RequiredBlocks: config.RequiredBlocks,
-		NoTxGossip:     config.RollupDisableTxPoolGossip,
-	}); err != nil {
-		return nil, err
-	}
-
->>>>>>> db683328
 	eth.miner = miner.New(eth, &config.Miner, eth.blockchain.Config(), eth.EventMux(), eth.engine, eth.isLocalBlock)
 	eth.miner.SetExtra(makeExtraData(config.Miner.ExtraData))
 
 	eth.APIBackend = &EthAPIBackend{stack.Config().ExtRPCEnabled(), stack.Config().AllowUnprotectedTxs, eth, nil}
 	if eth.APIBackend.allowUnprotectedTxs {
 		log.Info("Unprotected transactions allowed")
-<<<<<<< HEAD
 	}
 	gpoParams := config.GPO
 	if gpoParams.Default == nil {
@@ -326,26 +278,6 @@
 		return nil, err
 	}
 
-=======
-	}
-	gpoParams := config.GPO
-	if gpoParams.Default == nil {
-		gpoParams.Default = config.Miner.GasPrice
-	}
-	eth.APIBackend.gpo = gasprice.NewOracle(eth.APIBackend, gpoParams)
-
-	// Setup DNS discovery iterators.
-	dnsclient := dnsdisc.NewClient(dnsdisc.Config{})
-	eth.ethDialCandidates, err = dnsclient.NewIterator(eth.config.EthDiscoveryURLs...)
-	if err != nil {
-		return nil, err
-	}
-	eth.snapDialCandidates, err = dnsclient.NewIterator(eth.config.SnapDiscoveryURLs...)
-	if err != nil {
-		return nil, err
-	}
-
->>>>>>> db683328
 	if config.RollupSequencerHTTP != "" {
 		ctx, cancel := context.WithTimeout(context.Background(), 5*time.Second)
 		client, err := rpc.DialContext(ctx, config.RollupSequencerHTTP)
@@ -368,7 +300,6 @@
 
 	// Start the RPC service
 	eth.netRPCService = ethapi.NewNetAPI(eth.p2pServer, config.NetworkId)
-<<<<<<< HEAD
 
 	// Register the backend on the node
 	stack.RegisterAPIs(eth.APIs())
@@ -381,20 +312,6 @@
 	return eth, nil
 }
 
-=======
-
-	// Register the backend on the node
-	stack.RegisterAPIs(eth.APIs())
-	stack.RegisterProtocols(eth.Protocols())
-	stack.RegisterLifecycle(eth)
-
-	// Successful startup; push a marker and check previous unclean shutdowns.
-	eth.shutdownTracker.MarkStartup()
-
-	return eth, nil
-}
-
->>>>>>> db683328
 func makeExtraData(extra []byte) []byte {
 	if len(extra) == 0 {
 		// create default extradata
@@ -404,19 +321,11 @@
 			runtime.Version(),
 			runtime.GOOS,
 		})
-<<<<<<< HEAD
 	}
 	if uint64(len(extra)) > params.MaximumExtraDataSize {
 		log.Warn("Miner extra data exceed limit", "extra", hexutil.Bytes(extra), "limit", params.MaximumExtraDataSize)
 		extra = nil
 	}
-=======
-	}
-	if uint64(len(extra)) > params.MaximumExtraDataSize {
-		log.Warn("Miner extra data exceed limit", "extra", hexutil.Bytes(extra), "limit", params.MaximumExtraDataSize)
-		extra = nil
-	}
->>>>>>> db683328
 	return extra
 }
 
