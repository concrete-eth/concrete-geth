// Copyright 2015 The go-ethereum Authors
// This file is part of the go-ethereum library.
//
// The go-ethereum library is free software: you can redistribute it and/or modify
// it under the terms of the GNU Lesser General Public License as published by
// the Free Software Foundation, either version 3 of the License, or
// (at your option) any later version.
//
// The go-ethereum library is distributed in the hope that it will be useful,
// but WITHOUT ANY WARRANTY; without even the implied warranty of
// MERCHANTABILITY or FITNESS FOR A PARTICULAR PURPOSE. See the
// GNU Lesser General Public License for more details.
//
// You should have received a copy of the GNU Lesser General Public License
// along with the go-ethereum library. If not, see <http://www.gnu.org/licenses/>.

// Package downloader contains the manual full chain synchronisation.
package downloader

import (
	"errors"
	"fmt"
	"math/big"
	"sync"
	"sync/atomic"
	"time"

	"github.com/ethereum/go-ethereum"
	"github.com/ethereum/go-ethereum/common"
	"github.com/ethereum/go-ethereum/core/rawdb"
	"github.com/ethereum/go-ethereum/core/state/snapshot"
	"github.com/ethereum/go-ethereum/core/types"
	"github.com/ethereum/go-ethereum/eth/protocols/snap"
	"github.com/ethereum/go-ethereum/ethdb"
	"github.com/ethereum/go-ethereum/event"
	"github.com/ethereum/go-ethereum/log"
	"github.com/ethereum/go-ethereum/params"
	"github.com/ethereum/go-ethereum/trie"
)

var (
	MaxBlockFetch   = 128 // Amount of blocks to be fetched per retrieval request
	MaxHeaderFetch  = 192 // Amount of block headers to be fetched per retrieval request
	MaxSkeletonSize = 128 // Number of header fetches to need for a skeleton assembly
	MaxReceiptFetch = 256 // Amount of transaction receipts to allow fetching per request

	maxQueuedHeaders            = 32 * 1024                         // [eth/62] Maximum number of headers to queue for import (DOS protection)
	maxHeadersProcess           = 2048                              // Number of header download results to import at once into the chain
	maxResultsProcess           = 2048                              // Number of content download results to import at once into the chain
	fullMaxForkAncestry  uint64 = params.FullImmutabilityThreshold  // Maximum chain reorganisation (locally redeclared so tests can reduce it)
	lightMaxForkAncestry uint64 = params.LightImmutabilityThreshold // Maximum chain reorganisation (locally redeclared so tests can reduce it)

	reorgProtThreshold   = 48 // Threshold number of recent blocks to disable mini reorg protection
	reorgProtHeaderDelay = 2  // Number of headers to delay delivering to cover mini reorgs

	fsHeaderCheckFrequency = 100             // Verification frequency of the downloaded headers during snap sync
	fsHeaderSafetyNet      = 2048            // Number of headers to discard in case a chain violation is detected
	fsHeaderForceVerify    = 24              // Number of headers to verify before and after the pivot to accept it
	fsHeaderContCheck      = 3 * time.Second // Time interval to check for header continuations during state download
	fsMinFullBlocks        = 64              // Number of blocks to retrieve fully even in snap sync
)

var (
	errBusy                    = errors.New("busy")
	errUnknownPeer             = errors.New("peer is unknown or unhealthy")
	errBadPeer                 = errors.New("action from bad peer ignored")
	errStallingPeer            = errors.New("peer is stalling")
	errUnsyncedPeer            = errors.New("unsynced peer")
	errNoPeers                 = errors.New("no peers to keep download active")
	errTimeout                 = errors.New("timeout")
	errEmptyHeaderSet          = errors.New("empty header set by peer")
	errPeersUnavailable        = errors.New("no peers available or all tried for download")
	errInvalidAncestor         = errors.New("retrieved ancestor is invalid")
	errInvalidChain            = errors.New("retrieved hash chain is invalid")
	errInvalidBody             = errors.New("retrieved block body is invalid")
	errInvalidReceipt          = errors.New("retrieved receipt is invalid")
	errCancelStateFetch        = errors.New("state data download canceled (requested)")
	errCancelContentProcessing = errors.New("content processing canceled (requested)")
	errCanceled                = errors.New("syncing canceled (requested)")
	errTooOld                  = errors.New("peer's protocol version too old")
	errNoAncestorFound         = errors.New("no common ancestor found")
	errNoPivotHeader           = errors.New("pivot header is not found")
	ErrMergeTransition         = errors.New("legacy sync reached the merge")
)

// peerDropFn is a callback type for dropping a peer detected as malicious.
type peerDropFn func(id string)

// badBlockFn is a callback for the async beacon sync to notify the caller that
// the origin header requested to sync to, produced a chain with a bad block.
type badBlockFn func(invalid *types.Header, origin *types.Header)

// headerTask is a set of downloaded headers to queue along with their precomputed
// hashes to avoid constant rehashing.
type headerTask struct {
	headers []*types.Header
	hashes  []common.Hash
}

type Downloader struct {
	mode uint32         // Synchronisation mode defining the strategy used (per sync cycle), use d.getMode() to get the SyncMode
	mux  *event.TypeMux // Event multiplexer to announce sync operation events

	checkpoint uint64   // Checkpoint block number to enforce head against (e.g. snap sync)
	genesis    uint64   // Genesis block number to limit sync to (e.g. light client CHT)
	queue      *queue   // Scheduler for selecting the hashes to download
	peers      *peerSet // Set of active peers from which download can proceed

	stateDB ethdb.Database // Database to state sync into (and deduplicate via)

	// Statistics
	syncStatsChainOrigin uint64       // Origin block number where syncing started at
	syncStatsChainHeight uint64       // Highest block number known when syncing started
	syncStatsLock        sync.RWMutex // Lock protecting the sync stats fields

	lightchain LightChain
	blockchain BlockChain

	// Callbacks
	dropPeer peerDropFn // Drops a peer for misbehaving
	badBlock badBlockFn // Reports a block as rejected by the chain

	// Status
	synchroniseMock func(id string, hash common.Hash) error // Replacement for synchronise during testing
	synchronising   int32
	notified        int32
	committed       int32
	ancientLimit    uint64 // The maximum block number which can be regarded as ancient data.

	// Channels
	headerProcCh chan *headerTask // Channel to feed the header processor new tasks

	// Skeleton sync
	skeleton *skeleton // Header skeleton to backfill the chain with (eth2 mode)

	// State sync
	pivotHeader *types.Header // Pivot block header to dynamically push the syncing state root
	pivotLock   sync.RWMutex  // Lock protecting pivot header reads from updates

	SnapSyncer     *snap.Syncer // TODO(karalabe): make private! hack for now
	stateSyncStart chan *stateSync

	// Cancellation and termination
	cancelPeer string         // Identifier of the peer currently being used as the master (cancel on drop)
	cancelCh   chan struct{}  // Channel to cancel mid-flight syncs
	cancelLock sync.RWMutex   // Lock to protect the cancel channel and peer in delivers
	cancelWg   sync.WaitGroup // Make sure all fetcher goroutines have exited.

	quitCh   chan struct{} // Quit channel to signal termination
	quitLock sync.Mutex    // Lock to prevent double closes

	// Testing hooks
	syncInitHook     func(uint64, uint64)  // Method to call upon initiating a new sync run
	bodyFetchHook    func([]*types.Header) // Method to call upon starting a block body fetch
	receiptFetchHook func([]*types.Header) // Method to call upon starting a receipt fetch
	chainInsertHook  func([]*fetchResult)  // Method to call upon inserting a chain of blocks (possibly in multiple invocations)

	// Progress reporting metrics
	syncStartBlock uint64    // Head snap block when Geth was started
	syncStartTime  time.Time // Time instance when chain sync started
	syncLogTime    time.Time // Time instance when status was last reported
}

// LightChain encapsulates functions required to synchronise a light chain.
type LightChain interface {
	// HasHeader verifies a header's presence in the local chain.
	HasHeader(common.Hash, uint64) bool

	// GetHeaderByHash retrieves a header from the local chain.
	GetHeaderByHash(common.Hash) *types.Header

	// CurrentHeader retrieves the head header from the local chain.
	CurrentHeader() *types.Header

	// GetTd returns the total difficulty of a local block.
	GetTd(common.Hash, uint64) *big.Int

	// InsertHeaderChain inserts a batch of headers into the local chain.
	InsertHeaderChain([]*types.Header, int) (int, error)

	// SetHead rewinds the local chain to a new head.
	SetHead(uint64) error
}

// BlockChain encapsulates functions required to sync a (full or snap) blockchain.
type BlockChain interface {
	LightChain

	// HasBlock verifies a block's presence in the local chain.
	HasBlock(common.Hash, uint64) bool

	// HasFastBlock verifies a snap block's presence in the local chain.
	HasFastBlock(common.Hash, uint64) bool

	// GetBlockByHash retrieves a block from the local chain.
	GetBlockByHash(common.Hash) *types.Block

	// CurrentBlock retrieves the head block from the local chain.
<<<<<<< HEAD
	CurrentBlock() *types.Block

	// CurrentFastBlock retrieves the head snap block from the local chain.
	CurrentFastBlock() *types.Block
=======
	CurrentBlock() *types.Header

	// CurrentSnapBlock retrieves the head snap block from the local chain.
	CurrentSnapBlock() *types.Header
>>>>>>> db683328

	// SnapSyncCommitHead directly commits the head block to a certain entity.
	SnapSyncCommitHead(common.Hash) error

	// InsertChain inserts a batch of blocks into the local chain.
	InsertChain(types.Blocks) (int, error)

	// InsertReceiptChain inserts a batch of receipts into the local chain.
	InsertReceiptChain(types.Blocks, []types.Receipts, uint64) (int, error)

	// Snapshots returns the blockchain snapshot tree to paused it during sync.
	Snapshots() *snapshot.Tree

	// TrieDB retrieves the low level trie database used for interacting
	// with trie nodes.
	TrieDB() *trie.Database
}

// New creates a new downloader to fetch hashes and blocks from remote peers.
func New(checkpoint uint64, stateDb ethdb.Database, mux *event.TypeMux, chain BlockChain, lightchain LightChain, dropPeer peerDropFn, success func()) *Downloader {
	if lightchain == nil {
		lightchain = chain
	}
	dl := &Downloader{
		stateDB:        stateDb,
		mux:            mux,
		checkpoint:     checkpoint,
		queue:          newQueue(blockCacheMaxItems, blockCacheInitialItems),
		peers:          newPeerSet(),
		blockchain:     chain,
		lightchain:     lightchain,
		dropPeer:       dropPeer,
		headerProcCh:   make(chan *headerTask, 1),
		quitCh:         make(chan struct{}),
		SnapSyncer:     snap.NewSyncer(stateDb, chain.TrieDB().Scheme()),
		stateSyncStart: make(chan *stateSync),
<<<<<<< HEAD
		syncStartBlock: chain.CurrentFastBlock().NumberU64(),
=======
		syncStartBlock: chain.CurrentSnapBlock().Number.Uint64(),
>>>>>>> db683328
	}
	// Create the post-merge skeleton syncer and start the process
	dl.skeleton = newSkeleton(stateDb, dl.peers, dropPeer, newBeaconBackfiller(dl, success))

	go dl.stateFetcher()
	return dl
}

// Progress retrieves the synchronisation boundaries, specifically the origin
// block where synchronisation started at (may have failed/suspended); the block
// or header sync is currently at; and the latest known block which the sync targets.
//
// In addition, during the state download phase of snap synchronisation the number
// of processed and the total number of known states are also returned. Otherwise
// these are zero.
func (d *Downloader) Progress() ethereum.SyncProgress {
	// Lock the current stats and return the progress
	d.syncStatsLock.RLock()
	defer d.syncStatsLock.RUnlock()

	current := uint64(0)
	mode := d.getMode()
	switch {
	case d.blockchain != nil && mode == FullSync:
<<<<<<< HEAD
		current = d.blockchain.CurrentBlock().NumberU64()
	case d.blockchain != nil && mode == SnapSync:
		current = d.blockchain.CurrentFastBlock().NumberU64()
=======
		current = d.blockchain.CurrentBlock().Number.Uint64()
	case d.blockchain != nil && mode == SnapSync:
		current = d.blockchain.CurrentSnapBlock().Number.Uint64()
>>>>>>> db683328
	case d.lightchain != nil:
		current = d.lightchain.CurrentHeader().Number.Uint64()
	default:
		log.Error("Unknown downloader chain/mode combo", "light", d.lightchain != nil, "full", d.blockchain != nil, "mode", mode)
	}
	progress, pending := d.SnapSyncer.Progress()

	return ethereum.SyncProgress{
		StartingBlock:       d.syncStatsChainOrigin,
		CurrentBlock:        current,
		HighestBlock:        d.syncStatsChainHeight,
		SyncedAccounts:      progress.AccountSynced,
		SyncedAccountBytes:  uint64(progress.AccountBytes),
		SyncedBytecodes:     progress.BytecodeSynced,
		SyncedBytecodeBytes: uint64(progress.BytecodeBytes),
		SyncedStorage:       progress.StorageSynced,
		SyncedStorageBytes:  uint64(progress.StorageBytes),
		HealedTrienodes:     progress.TrienodeHealSynced,
		HealedTrienodeBytes: uint64(progress.TrienodeHealBytes),
		HealedBytecodes:     progress.BytecodeHealSynced,
		HealedBytecodeBytes: uint64(progress.BytecodeHealBytes),
		HealingTrienodes:    pending.TrienodeHeal,
		HealingBytecode:     pending.BytecodeHeal,
	}
}

// Synchronising returns whether the downloader is currently retrieving blocks.
func (d *Downloader) Synchronising() bool {
	return atomic.LoadInt32(&d.synchronising) > 0
}

// RegisterPeer injects a new download peer into the set of block source to be
// used for fetching hashes and blocks from.
func (d *Downloader) RegisterPeer(id string, version uint, peer Peer) error {
	var logger log.Logger
	if len(id) < 16 {
		// Tests use short IDs, don't choke on them
		logger = log.New("peer", id)
	} else {
		logger = log.New("peer", id[:8])
	}
	logger.Trace("Registering sync peer")
	if err := d.peers.Register(newPeerConnection(id, version, peer, logger)); err != nil {
		logger.Error("Failed to register sync peer", "err", err)
		return err
	}
	return nil
}

// RegisterLightPeer injects a light client peer, wrapping it so it appears as a regular peer.
func (d *Downloader) RegisterLightPeer(id string, version uint, peer LightPeer) error {
	return d.RegisterPeer(id, version, &lightPeerWrapper{peer})
}

// UnregisterPeer remove a peer from the known list, preventing any action from
// the specified peer. An effort is also made to return any pending fetches into
// the queue.
func (d *Downloader) UnregisterPeer(id string) error {
	// Unregister the peer from the active peer set and revoke any fetch tasks
	var logger log.Logger
	if len(id) < 16 {
		// Tests use short IDs, don't choke on them
		logger = log.New("peer", id)
	} else {
		logger = log.New("peer", id[:8])
	}
	logger.Trace("Unregistering sync peer")
	if err := d.peers.Unregister(id); err != nil {
		logger.Error("Failed to unregister sync peer", "err", err)
		return err
	}
	d.queue.Revoke(id)

	return nil
}

// LegacySync tries to sync up our local block chain with a remote peer, both
// adding various sanity checks as well as wrapping it with various log entries.
func (d *Downloader) LegacySync(id string, head common.Hash, td, ttd *big.Int, mode SyncMode) error {
	err := d.synchronise(id, head, td, ttd, mode, false, nil)

	switch err {
	case nil, errBusy, errCanceled:
		return err
	}
	if errors.Is(err, errInvalidChain) || errors.Is(err, errBadPeer) || errors.Is(err, errTimeout) ||
		errors.Is(err, errStallingPeer) || errors.Is(err, errUnsyncedPeer) || errors.Is(err, errEmptyHeaderSet) ||
		errors.Is(err, errPeersUnavailable) || errors.Is(err, errTooOld) || errors.Is(err, errInvalidAncestor) {
		log.Warn("Synchronisation failed, dropping peer", "peer", id, "err", err)
		if d.dropPeer == nil {
			// The dropPeer method is nil when `--copydb` is used for a local copy.
			// Timeouts can occur if e.g. compaction hits at the wrong time, and can be ignored
			log.Warn("Downloader wants to drop peer, but peerdrop-function is not set", "peer", id)
		} else {
			d.dropPeer(id)
		}
		return err
	}
	if errors.Is(err, ErrMergeTransition) {
		return err // This is an expected fault, don't keep printing it in a spin-loop
	}
	log.Warn("Synchronisation failed, retrying", "err", err)
	return err
}

// synchronise will select the peer and use it for synchronising. If an empty string is given
// it will use the best peer possible and synchronize if its TD is higher than our own. If any of the
// checks fail an error will be returned. This method is synchronous
func (d *Downloader) synchronise(id string, hash common.Hash, td, ttd *big.Int, mode SyncMode, beaconMode bool, beaconPing chan struct{}) error {
	// The beacon header syncer is async. It will start this synchronization and
	// will continue doing other tasks. However, if synchronization needs to be
	// cancelled, the syncer needs to know if we reached the startup point (and
	// inited the cancel channel) or not yet. Make sure that we'll signal even in
	// case of a failure.
	if beaconPing != nil {
		defer func() {
			select {
			case <-beaconPing: // already notified
			default:
				close(beaconPing) // weird exit condition, notify that it's safe to cancel (the nothing)
			}
		}()
	}
	// Mock out the synchronisation if testing
	if d.synchroniseMock != nil {
		return d.synchroniseMock(id, hash)
	}
	// Make sure only one goroutine is ever allowed past this point at once
	if !atomic.CompareAndSwapInt32(&d.synchronising, 0, 1) {
		return errBusy
	}
	defer atomic.StoreInt32(&d.synchronising, 0)

	// Post a user notification of the sync (only once per session)
	if atomic.CompareAndSwapInt32(&d.notified, 0, 1) {
		log.Info("Block synchronisation started")
	}
	if mode == SnapSync {
		// Snap sync uses the snapshot namespace to store potentially flakey data until
		// sync completely heals and finishes. Pause snapshot maintenance in the mean-
		// time to prevent access.
		if snapshots := d.blockchain.Snapshots(); snapshots != nil { // Only nil in tests
			snapshots.Disable()
		}
	}
	// Reset the queue, peer set and wake channels to clean any internal leftover state
	d.queue.Reset(blockCacheMaxItems, blockCacheInitialItems)
	d.peers.Reset()

	for _, ch := range []chan bool{d.queue.blockWakeCh, d.queue.receiptWakeCh} {
		select {
		case <-ch:
		default:
		}
	}
	for empty := false; !empty; {
		select {
		case <-d.headerProcCh:
		default:
			empty = true
		}
	}
	// Create cancel channel for aborting mid-flight and mark the master peer
	d.cancelLock.Lock()
	d.cancelCh = make(chan struct{})
	d.cancelPeer = id
	d.cancelLock.Unlock()

	defer d.Cancel() // No matter what, we can't leave the cancel channel open

	// Atomically set the requested sync mode
	atomic.StoreUint32(&d.mode, uint32(mode))

	// Retrieve the origin peer and initiate the downloading process
	var p *peerConnection
	if !beaconMode { // Beacon mode doesn't need a peer to sync from
		p = d.peers.Peer(id)
		if p == nil {
			return errUnknownPeer
		}
	}
	if beaconPing != nil {
		close(beaconPing)
	}
	return d.syncWithPeer(p, hash, td, ttd, beaconMode)
}

func (d *Downloader) getMode() SyncMode {
	return SyncMode(atomic.LoadUint32(&d.mode))
}

// syncWithPeer starts a block synchronization based on the hash chain from the
// specified peer and head hash.
func (d *Downloader) syncWithPeer(p *peerConnection, hash common.Hash, td, ttd *big.Int, beaconMode bool) (err error) {
	d.mux.Post(StartEvent{})
	defer func() {
		// reset on error
		if err != nil {
			d.mux.Post(FailedEvent{err})
		} else {
			latest := d.lightchain.CurrentHeader()
			d.mux.Post(DoneEvent{latest})
		}
	}()
	mode := d.getMode()

	if !beaconMode {
		log.Debug("Synchronising with the network", "peer", p.id, "eth", p.version, "head", hash, "td", td, "mode", mode)
	} else {
		log.Debug("Backfilling with the network", "mode", mode)
	}
	defer func(start time.Time) {
		log.Debug("Synchronisation terminated", "elapsed", common.PrettyDuration(time.Since(start)))
	}(time.Now())

	// Look up the sync boundaries: the common ancestor and the target block
<<<<<<< HEAD
	var latest, pivot *types.Header
=======
	var latest, pivot, final *types.Header
>>>>>>> db683328
	if !beaconMode {
		// In legacy mode, use the master peer to retrieve the headers from
		latest, pivot, err = d.fetchHead(p)
		if err != nil {
			return err
		}
	} else {
		// In beacon mode, use the skeleton chain to retrieve the headers from
<<<<<<< HEAD
		latest, _, err = d.skeleton.Bounds()
=======
		latest, _, final, err = d.skeleton.Bounds()
>>>>>>> db683328
		if err != nil {
			return err
		}
		if latest.Number.Uint64() > uint64(fsMinFullBlocks) {
			number := latest.Number.Uint64() - uint64(fsMinFullBlocks)

			// Retrieve the pivot header from the skeleton chain segment but
			// fallback to local chain if it's not found in skeleton space.
			if pivot = d.skeleton.Header(number); pivot == nil {
<<<<<<< HEAD
				_, oldest, _ := d.skeleton.Bounds() // error is already checked
=======
				_, oldest, _, _ := d.skeleton.Bounds() // error is already checked
>>>>>>> db683328
				if number < oldest.Number.Uint64() {
					count := int(oldest.Number.Uint64() - number) // it's capped by fsMinFullBlocks
					headers := d.readHeaderRange(oldest, count)
					if len(headers) == count {
						pivot = headers[len(headers)-1]
						log.Warn("Retrieved pivot header from local", "number", pivot.Number, "hash", pivot.Hash(), "latest", latest.Number, "oldest", oldest.Number)
					}
				}
			}
			// Print an error log and return directly in case the pivot header
			// is still not found. It means the skeleton chain is not linked
			// correctly with local chain.
			if pivot == nil {
				log.Error("Pivot header is not found", "number", number)
				return errNoPivotHeader
			}
		}
	}
	// If no pivot block was returned, the head is below the min full block
	// threshold (i.e. new chain). In that case we won't really snap sync
	// anyway, but still need a valid pivot block to avoid some code hitting
	// nil panics on access.
	if mode == SnapSync && pivot == nil {
<<<<<<< HEAD
		pivot = d.blockchain.CurrentBlock().Header()
=======
		pivot = d.blockchain.CurrentBlock()
>>>>>>> db683328
	}
	height := latest.Number.Uint64()

	var origin uint64
	if !beaconMode {
		// In legacy mode, reach out to the network and find the ancestor
		origin, err = d.findAncestor(p, latest)
		if err != nil {
			return err
		}
	} else {
		// In beacon mode, use the skeleton chain for the ancestor lookup
		origin, err = d.findBeaconAncestor()
		if err != nil {
			return err
		}
	}
	d.syncStatsLock.Lock()
	if d.syncStatsChainHeight <= origin || d.syncStatsChainOrigin > origin {
		d.syncStatsChainOrigin = origin
	}
	d.syncStatsChainHeight = height
	d.syncStatsLock.Unlock()

	// Ensure our origin point is below any snap sync pivot point
	if mode == SnapSync {
		if height <= uint64(fsMinFullBlocks) {
			origin = 0
		} else {
			pivotNumber := pivot.Number.Uint64()
			if pivotNumber <= origin {
				origin = pivotNumber - 1
<<<<<<< HEAD
=======
			}
			// Write out the pivot into the database so a rollback beyond it will
			// reenable snap sync
			rawdb.WriteLastPivotNumber(d.stateDB, pivotNumber)
		}
	}
	d.committed = 1
	if mode == SnapSync && pivot.Number.Uint64() != 0 {
		d.committed = 0
	}
	if mode == SnapSync {
		// Set the ancient data limitation. If we are running snap sync, all block
		// data older than ancientLimit will be written to the ancient store. More
		// recent data will be written to the active database and will wait for the
		// freezer to migrate.
		//
		// If the network is post-merge, use either the last announced finalized
		// block as the ancient limit, or if we haven't yet received one, the head-
		// a max fork ancestry limit. One quirky case if we've already passed the
		// finalized block, in which case the skeleton.Bounds will return nil and
		// we'll revert to head - 90K. That's fine, we're finishing sync anyway.
		//
		// For non-merged networks, if there is a checkpoint available, then calculate
		// the ancientLimit through that. Otherwise calculate the ancient limit through
		// the advertised height of the remote peer. This most is mostly a fallback for
		// legacy networks, but should eventually be droppped. TODO(karalabe).
		if beaconMode {
			// Beacon sync, use the latest finalized block as the ancient limit
			// or a reasonable height if no finalized block is yet announced.
			if final != nil {
				d.ancientLimit = final.Number.Uint64()
			} else if height > fullMaxForkAncestry+1 {
				d.ancientLimit = height - fullMaxForkAncestry - 1
			} else {
				d.ancientLimit = 0
>>>>>>> db683328
			}
			// Write out the pivot into the database so a rollback beyond it will
			// reenable snap sync
			rawdb.WriteLastPivotNumber(d.stateDB, pivotNumber)
		}
	}
	d.committed = 1
	if mode == SnapSync && pivot.Number.Uint64() != 0 {
		d.committed = 0
	}
	if mode == SnapSync {
		// Set the ancient data limitation.
		// If we are running snap sync, all block data older than ancientLimit will be
		// written to the ancient store. More recent data will be written to the active
		// database and will wait for the freezer to migrate.
		//
		// If there is a checkpoint available, then calculate the ancientLimit through
		// that. Otherwise calculate the ancient limit through the advertised height
		// of the remote peer.
		//
		// The reason for picking checkpoint first is that a malicious peer can give us
		// a fake (very high) height, forcing the ancient limit to also be very high.
		// The peer would start to feed us valid blocks until head, resulting in all of
		// the blocks might be written into the ancient store. A following mini-reorg
		// could cause issues.
		if d.checkpoint != 0 && d.checkpoint > fullMaxForkAncestry+1 {
			d.ancientLimit = d.checkpoint
		} else if height > fullMaxForkAncestry+1 {
			d.ancientLimit = height - fullMaxForkAncestry - 1
		} else {
<<<<<<< HEAD
			d.ancientLimit = 0
=======
			// Legacy sync, use any hardcoded checkpoints or the best announcement
			// we have from the remote peer. TODO(karalabe): Drop this pathway.
			if d.checkpoint != 0 && d.checkpoint > fullMaxForkAncestry+1 {
				d.ancientLimit = d.checkpoint
			} else if height > fullMaxForkAncestry+1 {
				d.ancientLimit = height - fullMaxForkAncestry - 1
			} else {
				d.ancientLimit = 0
			}
>>>>>>> db683328
		}
		frozen, _ := d.stateDB.Ancients() // Ignore the error here since light client can also hit here.

		// If a part of blockchain data has already been written into active store,
		// disable the ancient style insertion explicitly.
		if origin >= frozen && frozen != 0 {
			d.ancientLimit = 0
			log.Info("Disabling direct-ancient mode", "origin", origin, "ancient", frozen-1)
		} else if d.ancientLimit > 0 {
			log.Debug("Enabling direct-ancient mode", "ancient", d.ancientLimit)
		}
		// Rewind the ancient store and blockchain if reorg happens.
		if origin+1 < frozen {
			if err := d.lightchain.SetHead(origin); err != nil {
				return err
			}
		}
	}
	// Initiate the sync using a concurrent header and content retrieval algorithm
	d.queue.Prepare(origin+1, mode)
	if d.syncInitHook != nil {
		d.syncInitHook(origin, height)
	}
	var headerFetcher func() error
	if !beaconMode {
		// In legacy mode, headers are retrieved from the network
		headerFetcher = func() error { return d.fetchHeaders(p, origin+1, latest.Number.Uint64()) }
	} else {
		// In beacon mode, headers are served by the skeleton syncer
		headerFetcher = func() error { return d.fetchBeaconHeaders(origin + 1) }
	}
	fetchers := []func() error{
		headerFetcher, // Headers are always retrieved
		func() error { return d.fetchBodies(origin+1, beaconMode) },   // Bodies are retrieved during normal and snap sync
		func() error { return d.fetchReceipts(origin+1, beaconMode) }, // Receipts are retrieved during snap sync
		func() error { return d.processHeaders(origin+1, td, ttd, beaconMode) },
	}
	if mode == SnapSync {
		d.pivotLock.Lock()
		d.pivotHeader = pivot
		d.pivotLock.Unlock()

		fetchers = append(fetchers, func() error { return d.processSnapSyncContent() })
	} else if mode == FullSync {
		fetchers = append(fetchers, func() error { return d.processFullSyncContent(ttd, beaconMode) })
	}
	return d.spawnSync(fetchers)
}

// spawnSync runs d.process and all given fetcher functions to completion in
// separate goroutines, returning the first error that appears.
func (d *Downloader) spawnSync(fetchers []func() error) error {
	errc := make(chan error, len(fetchers))
	d.cancelWg.Add(len(fetchers))
	for _, fn := range fetchers {
		fn := fn
		go func() { defer d.cancelWg.Done(); errc <- fn() }()
	}
	// Wait for the first error, then terminate the others.
	var err error
	for i := 0; i < len(fetchers); i++ {
		if i == len(fetchers)-1 {
			// Close the queue when all fetchers have exited.
			// This will cause the block processor to end when
			// it has processed the queue.
			d.queue.Close()
		}
		if err = <-errc; err != nil && err != errCanceled {
			break
		}
	}
	d.queue.Close()
	d.Cancel()
	return err
}

// cancel aborts all of the operations and resets the queue. However, cancel does
// not wait for the running download goroutines to finish. This method should be
// used when cancelling the downloads from inside the downloader.
func (d *Downloader) cancel() {
	// Close the current cancel channel
	d.cancelLock.Lock()
	defer d.cancelLock.Unlock()

	if d.cancelCh != nil {
		select {
		case <-d.cancelCh:
			// Channel was already closed
		default:
			close(d.cancelCh)
		}
	}
}

// Cancel aborts all of the operations and waits for all download goroutines to
// finish before returning.
func (d *Downloader) Cancel() {
	d.cancel()
	d.cancelWg.Wait()
}

// Terminate interrupts the downloader, canceling all pending operations.
// The downloader cannot be reused after calling Terminate.
func (d *Downloader) Terminate() {
	// Close the termination channel (make sure double close is allowed)
	d.quitLock.Lock()
	select {
	case <-d.quitCh:
	default:
		close(d.quitCh)

		// Terminate the internal beacon syncer
		d.skeleton.Terminate()
	}
	d.quitLock.Unlock()

	// Cancel any pending download requests
	d.Cancel()
}

// fetchHead retrieves the head header and prior pivot block (if available) from
// a remote peer.
func (d *Downloader) fetchHead(p *peerConnection) (head *types.Header, pivot *types.Header, err error) {
	p.log.Debug("Retrieving remote chain head")
	mode := d.getMode()

	// Request the advertised remote head block and wait for the response
	latest, _ := p.peer.Head()
	fetch := 1
	if mode == SnapSync {
		fetch = 2 // head + pivot headers
	}
	headers, hashes, err := d.fetchHeadersByHash(p, latest, fetch, fsMinFullBlocks-1, true)
	if err != nil {
		return nil, nil, err
	}
	// Make sure the peer gave us at least one and at most the requested headers
	if len(headers) == 0 || len(headers) > fetch {
		return nil, nil, fmt.Errorf("%w: returned headers %d != requested %d", errBadPeer, len(headers), fetch)
	}
	// The first header needs to be the head, validate against the checkpoint
	// and request. If only 1 header was returned, make sure there's no pivot
	// or there was not one requested.
	head = headers[0]
	if (mode == SnapSync || mode == LightSync) && head.Number.Uint64() < d.checkpoint {
		return nil, nil, fmt.Errorf("%w: remote head %d below checkpoint %d", errUnsyncedPeer, head.Number, d.checkpoint)
	}
	if len(headers) == 1 {
		if mode == SnapSync && head.Number.Uint64() > uint64(fsMinFullBlocks) {
			return nil, nil, fmt.Errorf("%w: no pivot included along head header", errBadPeer)
		}
		p.log.Debug("Remote head identified, no pivot", "number", head.Number, "hash", hashes[0])
		return head, nil, nil
	}
	// At this point we have 2 headers in total and the first is the
	// validated head of the chain. Check the pivot number and return,
	pivot = headers[1]
	if pivot.Number.Uint64() != head.Number.Uint64()-uint64(fsMinFullBlocks) {
		return nil, nil, fmt.Errorf("%w: remote pivot %d != requested %d", errInvalidChain, pivot.Number, head.Number.Uint64()-uint64(fsMinFullBlocks))
	}
	return head, pivot, nil
}

// calculateRequestSpan calculates what headers to request from a peer when trying to determine the
// common ancestor.
// It returns parameters to be used for peer.RequestHeadersByNumber:
//
//	from  - starting block number
//	count - number of headers to request
//	skip  - number of headers to skip
//
// and also returns 'max', the last block which is expected to be returned by the remote peers,
// given the (from,count,skip)
func calculateRequestSpan(remoteHeight, localHeight uint64) (int64, int, int, uint64) {
	var (
		from     int
		count    int
		MaxCount = MaxHeaderFetch / 16
	)
	// requestHead is the highest block that we will ask for. If requestHead is not offset,
	// the highest block that we will get is 16 blocks back from head, which means we
	// will fetch 14 or 15 blocks unnecessarily in the case the height difference
	// between us and the peer is 1-2 blocks, which is most common
	requestHead := int(remoteHeight) - 1
	if requestHead < 0 {
		requestHead = 0
	}
	// requestBottom is the lowest block we want included in the query
	// Ideally, we want to include the one just below our own head
	requestBottom := int(localHeight - 1)
	if requestBottom < 0 {
		requestBottom = 0
	}
	totalSpan := requestHead - requestBottom
	span := 1 + totalSpan/MaxCount
	if span < 2 {
		span = 2
	}
	if span > 16 {
		span = 16
	}

	count = 1 + totalSpan/span
	if count > MaxCount {
		count = MaxCount
<<<<<<< HEAD
	}
	if count < 2 {
		count = 2
	}
	from = requestHead - (count-1)*span
	if from < 0 {
		from = 0
	}
=======
	}
	if count < 2 {
		count = 2
	}
	from = requestHead - (count-1)*span
	if from < 0 {
		from = 0
	}
>>>>>>> db683328
	max := from + (count-1)*span
	return int64(from), count, span - 1, uint64(max)
}

// findAncestor tries to locate the common ancestor link of the local chain and
// a remote peers blockchain. In the general case when our node was in sync and
// on the correct chain, checking the top N links should already get us a match.
// In the rare scenario when we ended up on a long reorganisation (i.e. none of
// the head links match), we do a binary search to find the common ancestor.
func (d *Downloader) findAncestor(p *peerConnection, remoteHeader *types.Header) (uint64, error) {
	// Figure out the valid ancestor range to prevent rewrite attacks
	var (
		floor        = int64(-1)
		localHeight  uint64
		remoteHeight = remoteHeader.Number.Uint64()
	)
	mode := d.getMode()
	switch mode {
	case FullSync:
<<<<<<< HEAD
		localHeight = d.blockchain.CurrentBlock().NumberU64()
	case SnapSync:
		localHeight = d.blockchain.CurrentFastBlock().NumberU64()
=======
		localHeight = d.blockchain.CurrentBlock().Number.Uint64()
	case SnapSync:
		localHeight = d.blockchain.CurrentSnapBlock().Number.Uint64()
>>>>>>> db683328
	default:
		localHeight = d.lightchain.CurrentHeader().Number.Uint64()
	}
	p.log.Debug("Looking for common ancestor", "local", localHeight, "remote", remoteHeight)

	// Recap floor value for binary search
	maxForkAncestry := fullMaxForkAncestry
	if d.getMode() == LightSync {
		maxForkAncestry = lightMaxForkAncestry
	}
	if localHeight >= maxForkAncestry {
		// We're above the max reorg threshold, find the earliest fork point
		floor = int64(localHeight - maxForkAncestry)
	}
	// If we're doing a light sync, ensure the floor doesn't go below the CHT, as
	// all headers before that point will be missing.
	if mode == LightSync {
		// If we don't know the current CHT position, find it
		if d.genesis == 0 {
			header := d.lightchain.CurrentHeader()
			for header != nil {
				d.genesis = header.Number.Uint64()
				if floor >= int64(d.genesis)-1 {
					break
				}
				header = d.lightchain.GetHeaderByHash(header.ParentHash)
			}
		}
		// We already know the "genesis" block number, cap floor to that
		if floor < int64(d.genesis)-1 {
			floor = int64(d.genesis) - 1
		}
	}

	ancestor, err := d.findAncestorSpanSearch(p, mode, remoteHeight, localHeight, floor)
	if err == nil {
		return ancestor, nil
	}
	// The returned error was not nil.
	// If the error returned does not reflect that a common ancestor was not found, return it.
	// If the error reflects that a common ancestor was not found, continue to binary search,
	// where the error value will be reassigned.
	if !errors.Is(err, errNoAncestorFound) {
		return 0, err
	}

	ancestor, err = d.findAncestorBinarySearch(p, mode, remoteHeight, floor)
	if err != nil {
		return 0, err
	}
	return ancestor, nil
}

func (d *Downloader) findAncestorSpanSearch(p *peerConnection, mode SyncMode, remoteHeight, localHeight uint64, floor int64) (uint64, error) {
	from, count, skip, max := calculateRequestSpan(remoteHeight, localHeight)

	p.log.Trace("Span searching for common ancestor", "count", count, "from", from, "skip", skip)
	headers, hashes, err := d.fetchHeadersByNumber(p, uint64(from), count, skip, false)
	if err != nil {
		return 0, err
	}
	// Wait for the remote response to the head fetch
	number, hash := uint64(0), common.Hash{}

	// Make sure the peer actually gave something valid
	if len(headers) == 0 {
		p.log.Warn("Empty head header set")
		return 0, errEmptyHeaderSet
	}
	// Make sure the peer's reply conforms to the request
	for i, header := range headers {
		expectNumber := from + int64(i)*int64(skip+1)
		if number := header.Number.Int64(); number != expectNumber {
			p.log.Warn("Head headers broke chain ordering", "index", i, "requested", expectNumber, "received", number)
			return 0, fmt.Errorf("%w: %v", errInvalidChain, errors.New("head headers broke chain ordering"))
		}
	}
	// Check if a common ancestor was found
	for i := len(headers) - 1; i >= 0; i-- {
		// Skip any headers that underflow/overflow our requested set
		if headers[i].Number.Int64() < from || headers[i].Number.Uint64() > max {
			continue
		}
		// Otherwise check if we already know the header or not
		h := hashes[i]
		n := headers[i].Number.Uint64()

		var known bool
		switch mode {
		case FullSync:
			known = d.blockchain.HasBlock(h, n)
		case SnapSync:
			known = d.blockchain.HasFastBlock(h, n)
		default:
			known = d.lightchain.HasHeader(h, n)
		}
		if known {
			number, hash = n, h
			break
		}
	}
	// If the head fetch already found an ancestor, return
	if hash != (common.Hash{}) {
		if int64(number) <= floor {
			p.log.Warn("Ancestor below allowance", "number", number, "hash", hash, "allowance", floor)
			return 0, errInvalidAncestor
		}
		p.log.Debug("Found common ancestor", "number", number, "hash", hash)
		return number, nil
	}
	return 0, errNoAncestorFound
}

func (d *Downloader) findAncestorBinarySearch(p *peerConnection, mode SyncMode, remoteHeight uint64, floor int64) (uint64, error) {
	hash := common.Hash{}

	// Ancestor not found, we need to binary search over our chain
	start, end := uint64(0), remoteHeight
	if floor > 0 {
		start = uint64(floor)
	}
	p.log.Trace("Binary searching for common ancestor", "start", start, "end", end)

	for start+1 < end {
		// Split our chain interval in two, and request the hash to cross check
		check := (start + end) / 2

		headers, hashes, err := d.fetchHeadersByNumber(p, check, 1, 0, false)
		if err != nil {
			return 0, err
<<<<<<< HEAD
		}
		// Make sure the peer actually gave something valid
		if len(headers) != 1 {
			p.log.Warn("Multiple headers for single request", "headers", len(headers))
			return 0, fmt.Errorf("%w: multiple headers (%d) for single request", errBadPeer, len(headers))
		}
		// Modify the search interval based on the response
		h := hashes[0]
		n := headers[0].Number.Uint64()

		var known bool
		switch mode {
		case FullSync:
			known = d.blockchain.HasBlock(h, n)
		case SnapSync:
			known = d.blockchain.HasFastBlock(h, n)
		default:
			known = d.lightchain.HasHeader(h, n)
		}
		if !known {
			end = check
			continue
		}
		header := d.lightchain.GetHeaderByHash(h) // Independent of sync mode, header surely exists
		if header.Number.Uint64() != check {
			p.log.Warn("Received non requested header", "number", header.Number, "hash", header.Hash(), "request", check)
			return 0, fmt.Errorf("%w: non-requested header (%d)", errBadPeer, header.Number)
		}
=======
		}
		// Make sure the peer actually gave something valid
		if len(headers) != 1 {
			p.log.Warn("Multiple headers for single request", "headers", len(headers))
			return 0, fmt.Errorf("%w: multiple headers (%d) for single request", errBadPeer, len(headers))
		}
		// Modify the search interval based on the response
		h := hashes[0]
		n := headers[0].Number.Uint64()

		var known bool
		switch mode {
		case FullSync:
			known = d.blockchain.HasBlock(h, n)
		case SnapSync:
			known = d.blockchain.HasFastBlock(h, n)
		default:
			known = d.lightchain.HasHeader(h, n)
		}
		if !known {
			end = check
			continue
		}
		header := d.lightchain.GetHeaderByHash(h) // Independent of sync mode, header surely exists
		if header.Number.Uint64() != check {
			p.log.Warn("Received non requested header", "number", header.Number, "hash", header.Hash(), "request", check)
			return 0, fmt.Errorf("%w: non-requested header (%d)", errBadPeer, header.Number)
		}
>>>>>>> db683328
		start = check
		hash = h
	}
	// Ensure valid ancestry and return
	if int64(start) <= floor {
		p.log.Warn("Ancestor below allowance", "number", start, "hash", hash, "allowance", floor)
		return 0, errInvalidAncestor
	}
	p.log.Debug("Found common ancestor", "number", start, "hash", hash)
	return start, nil
}

// fetchHeaders keeps retrieving headers concurrently from the number
// requested, until no more are returned, potentially throttling on the way. To
// facilitate concurrency but still protect against malicious nodes sending bad
// headers, we construct a header chain skeleton using the "origin" peer we are
// syncing with, and fill in the missing headers using anyone else. Headers from
// other peers are only accepted if they map cleanly to the skeleton. If no one
// can fill in the skeleton - not even the origin peer - it's assumed invalid and
// the origin is dropped.
func (d *Downloader) fetchHeaders(p *peerConnection, from uint64, head uint64) error {
	p.log.Debug("Directing header downloads", "origin", from)
	defer p.log.Debug("Header download terminated")

	// Start pulling the header chain skeleton until all is done
	var (
		skeleton = true  // Skeleton assembly phase or finishing up
		pivoting = false // Whether the next request is pivot verification
		ancestor = from
		mode     = d.getMode()
	)
	for {
		// Pull the next batch of headers, it either:
		//   - Pivot check to see if the chain moved too far
		//   - Skeleton retrieval to permit concurrent header fetches
		//   - Full header retrieval if we're near the chain head
		var (
			headers []*types.Header
			hashes  []common.Hash
			err     error
		)
		switch {
		case pivoting:
			d.pivotLock.RLock()
			pivot := d.pivotHeader.Number.Uint64()
			d.pivotLock.RUnlock()

			p.log.Trace("Fetching next pivot header", "number", pivot+uint64(fsMinFullBlocks))
			headers, hashes, err = d.fetchHeadersByNumber(p, pivot+uint64(fsMinFullBlocks), 2, fsMinFullBlocks-9, false) // move +64 when it's 2x64-8 deep

		case skeleton:
			p.log.Trace("Fetching skeleton headers", "count", MaxHeaderFetch, "from", from)
			headers, hashes, err = d.fetchHeadersByNumber(p, from+uint64(MaxHeaderFetch)-1, MaxSkeletonSize, MaxHeaderFetch-1, false)

		default:
			p.log.Trace("Fetching full headers", "count", MaxHeaderFetch, "from", from)
			headers, hashes, err = d.fetchHeadersByNumber(p, from, MaxHeaderFetch, 0, false)
		}
		switch err {
		case nil:
			// Headers retrieved, continue with processing

		case errCanceled:
			// Sync cancelled, no issue, propagate up
			return err

		default:
			// Header retrieval either timed out, or the peer failed in some strange way
			// (e.g. disconnect). Consider the master peer bad and drop
			d.dropPeer(p.id)

			// Finish the sync gracefully instead of dumping the gathered data though
			for _, ch := range []chan bool{d.queue.blockWakeCh, d.queue.receiptWakeCh} {
				select {
				case ch <- false:
				case <-d.cancelCh:
				}
			}
			select {
			case d.headerProcCh <- nil:
			case <-d.cancelCh:
			}
			return fmt.Errorf("%w: header request failed: %v", errBadPeer, err)
		}
		// If the pivot is being checked, move if it became stale and run the real retrieval
		var pivot uint64

		d.pivotLock.RLock()
		if d.pivotHeader != nil {
			pivot = d.pivotHeader.Number.Uint64()
		}
		d.pivotLock.RUnlock()

		if pivoting {
			if len(headers) == 2 {
				if have, want := headers[0].Number.Uint64(), pivot+uint64(fsMinFullBlocks); have != want {
					log.Warn("Peer sent invalid next pivot", "have", have, "want", want)
					return fmt.Errorf("%w: next pivot number %d != requested %d", errInvalidChain, have, want)
				}
				if have, want := headers[1].Number.Uint64(), pivot+2*uint64(fsMinFullBlocks)-8; have != want {
					log.Warn("Peer sent invalid pivot confirmer", "have", have, "want", want)
					return fmt.Errorf("%w: next pivot confirmer number %d != requested %d", errInvalidChain, have, want)
				}
				log.Warn("Pivot seemingly stale, moving", "old", pivot, "new", headers[0].Number)
				pivot = headers[0].Number.Uint64()

				d.pivotLock.Lock()
				d.pivotHeader = headers[0]
				d.pivotLock.Unlock()

				// Write out the pivot into the database so a rollback beyond
				// it will reenable snap sync and update the state root that
				// the state syncer will be downloading.
				rawdb.WriteLastPivotNumber(d.stateDB, pivot)
			}
			// Disable the pivot check and fetch the next batch of headers
			pivoting = false
			continue
		}
		// If the skeleton's finished, pull any remaining head headers directly from the origin
		if skeleton && len(headers) == 0 {
			// A malicious node might withhold advertised headers indefinitely
			if from+uint64(MaxHeaderFetch)-1 <= head {
				p.log.Warn("Peer withheld skeleton headers", "advertised", head, "withheld", from+uint64(MaxHeaderFetch)-1)
				return fmt.Errorf("%w: withheld skeleton headers: advertised %d, withheld #%d", errStallingPeer, head, from+uint64(MaxHeaderFetch)-1)
			}
			p.log.Debug("No skeleton, fetching headers directly")
			skeleton = false
			continue
		}
		// If no more headers are inbound, notify the content fetchers and return
		if len(headers) == 0 {
			// Don't abort header fetches while the pivot is downloading
			if atomic.LoadInt32(&d.committed) == 0 && pivot <= from {
				p.log.Debug("No headers, waiting for pivot commit")
				select {
				case <-time.After(fsHeaderContCheck):
					continue
				case <-d.cancelCh:
					return errCanceled
				}
			}
			// Pivot done (or not in snap sync) and no more headers, terminate the process
			p.log.Debug("No more headers available")
			select {
			case d.headerProcCh <- nil:
				return nil
			case <-d.cancelCh:
				return errCanceled
			}
		}
		// If we received a skeleton batch, resolve internals concurrently
		var progressed bool
		if skeleton {
			filled, hashset, proced, err := d.fillHeaderSkeleton(from, headers)
			if err != nil {
				p.log.Debug("Skeleton chain invalid", "err", err)
				return fmt.Errorf("%w: %v", errInvalidChain, err)
			}
			headers = filled[proced:]
			hashes = hashset[proced:]

			progressed = proced > 0
			from += uint64(proced)
		} else {
			// A malicious node might withhold advertised headers indefinitely
			if n := len(headers); n < MaxHeaderFetch && headers[n-1].Number.Uint64() < head {
				p.log.Warn("Peer withheld headers", "advertised", head, "delivered", headers[n-1].Number.Uint64())
				return fmt.Errorf("%w: withheld headers: advertised %d, delivered %d", errStallingPeer, head, headers[n-1].Number.Uint64())
			}
			// If we're closing in on the chain head, but haven't yet reached it, delay
			// the last few headers so mini reorgs on the head don't cause invalid hash
			// chain errors.
			if n := len(headers); n > 0 {
				// Retrieve the current head we're at
				var head uint64
				if mode == LightSync {
					head = d.lightchain.CurrentHeader().Number.Uint64()
				} else {
<<<<<<< HEAD
					head = d.blockchain.CurrentFastBlock().NumberU64()
					if full := d.blockchain.CurrentBlock().NumberU64(); head < full {
=======
					head = d.blockchain.CurrentSnapBlock().Number.Uint64()
					if full := d.blockchain.CurrentBlock().Number.Uint64(); head < full {
>>>>>>> db683328
						head = full
					}
				}
				// If the head is below the common ancestor, we're actually deduplicating
				// already existing chain segments, so use the ancestor as the fake head.
				// Otherwise, we might end up delaying header deliveries pointlessly.
				if head < ancestor {
					head = ancestor
				}
				// If the head is way older than this batch, delay the last few headers
				if head+uint64(reorgProtThreshold) < headers[n-1].Number.Uint64() {
					delay := reorgProtHeaderDelay
					if delay > n {
						delay = n
					}
					headers = headers[:n-delay]
					hashes = hashes[:n-delay]
				}
			}
		}
		// If no headers have been delivered, or all of them have been delayed,
		// sleep a bit and retry. Take care with headers already consumed during
		// skeleton filling
		if len(headers) == 0 && !progressed {
			p.log.Trace("All headers delayed, waiting")
			select {
			case <-time.After(fsHeaderContCheck):
				continue
			case <-d.cancelCh:
				return errCanceled
			}
		}
		// Insert any remaining new headers and fetch the next batch
		if len(headers) > 0 {
			p.log.Trace("Scheduling new headers", "count", len(headers), "from", from)
			select {
			case d.headerProcCh <- &headerTask{
				headers: headers,
				hashes:  hashes,
			}:
			case <-d.cancelCh:
				return errCanceled
			}
			from += uint64(len(headers))
		}
		// If we're still skeleton filling snap sync, check pivot staleness
		// before continuing to the next skeleton filling
		if skeleton && pivot > 0 {
			pivoting = true
		}
	}
}

// fillHeaderSkeleton concurrently retrieves headers from all our available peers
// and maps them to the provided skeleton header chain.
//
// Any partial results from the beginning of the skeleton is (if possible) forwarded
// immediately to the header processor to keep the rest of the pipeline full even
// in the case of header stalls.
//
// The method returns the entire filled skeleton and also the number of headers
// already forwarded for processing.
func (d *Downloader) fillHeaderSkeleton(from uint64, skeleton []*types.Header) ([]*types.Header, []common.Hash, int, error) {
	log.Debug("Filling up skeleton", "from", from)
	d.queue.ScheduleSkeleton(from, skeleton)

	err := d.concurrentFetch((*headerQueue)(d), false)
	if err != nil {
		log.Debug("Skeleton fill failed", "err", err)
	}
	filled, hashes, proced := d.queue.RetrieveHeaders()
	if err == nil {
		log.Debug("Skeleton fill succeeded", "filled", len(filled), "processed", proced)
	}
	return filled, hashes, proced, err
}

// fetchBodies iteratively downloads the scheduled block bodies, taking any
// available peers, reserving a chunk of blocks for each, waiting for delivery
// and also periodically checking for timeouts.
func (d *Downloader) fetchBodies(from uint64, beaconMode bool) error {
	log.Debug("Downloading block bodies", "origin", from)
	err := d.concurrentFetch((*bodyQueue)(d), beaconMode)

	log.Debug("Block body download terminated", "err", err)
	return err
}

// fetchReceipts iteratively downloads the scheduled block receipts, taking any
// available peers, reserving a chunk of receipts for each, waiting for delivery
// and also periodically checking for timeouts.
func (d *Downloader) fetchReceipts(from uint64, beaconMode bool) error {
	log.Debug("Downloading receipts", "origin", from)
	err := d.concurrentFetch((*receiptQueue)(d), beaconMode)

	log.Debug("Receipt download terminated", "err", err)
	return err
}

// processHeaders takes batches of retrieved headers from an input channel and
// keeps processing and scheduling them into the header chain and downloader's
// queue until the stream ends or a failure occurs.
func (d *Downloader) processHeaders(origin uint64, td, ttd *big.Int, beaconMode bool) error {
	// Keep a count of uncertain headers to roll back
	var (
		rollback    uint64 // Zero means no rollback (fine as you can't unroll the genesis)
		rollbackErr error
		mode        = d.getMode()
	)
	defer func() {
		if rollback > 0 {
			lastHeader, lastFastBlock, lastBlock := d.lightchain.CurrentHeader().Number, common.Big0, common.Big0
			if mode != LightSync {
<<<<<<< HEAD
				lastFastBlock = d.blockchain.CurrentFastBlock().Number()
				lastBlock = d.blockchain.CurrentBlock().Number()
=======
				lastFastBlock = d.blockchain.CurrentSnapBlock().Number
				lastBlock = d.blockchain.CurrentBlock().Number
>>>>>>> db683328
			}
			if err := d.lightchain.SetHead(rollback - 1); err != nil { // -1 to target the parent of the first uncertain block
				// We're already unwinding the stack, only print the error to make it more visible
				log.Error("Failed to roll back chain segment", "head", rollback-1, "err", err)
			}
			curFastBlock, curBlock := common.Big0, common.Big0
			if mode != LightSync {
<<<<<<< HEAD
				curFastBlock = d.blockchain.CurrentFastBlock().Number()
				curBlock = d.blockchain.CurrentBlock().Number()
=======
				curFastBlock = d.blockchain.CurrentSnapBlock().Number
				curBlock = d.blockchain.CurrentBlock().Number
>>>>>>> db683328
			}
			log.Warn("Rolled back chain segment",
				"header", fmt.Sprintf("%d->%d", lastHeader, d.lightchain.CurrentHeader().Number),
				"snap", fmt.Sprintf("%d->%d", lastFastBlock, curFastBlock),
				"block", fmt.Sprintf("%d->%d", lastBlock, curBlock), "reason", rollbackErr)
		}
	}()
	// Wait for batches of headers to process
	gotHeaders := false

	for {
		select {
		case <-d.cancelCh:
			rollbackErr = errCanceled
			return errCanceled

		case task := <-d.headerProcCh:
			// Terminate header processing if we synced up
			if task == nil || len(task.headers) == 0 {
				// Notify everyone that headers are fully processed
				for _, ch := range []chan bool{d.queue.blockWakeCh, d.queue.receiptWakeCh} {
					select {
					case ch <- false:
					case <-d.cancelCh:
					}
				}
				// If we're in legacy sync mode, we need to check total difficulty
				// violations from malicious peers. That is not needed in beacon
				// mode and we can skip to terminating sync.
				if !beaconMode {
					// If no headers were retrieved at all, the peer violated its TD promise that it had a
					// better chain compared to ours. The only exception is if its promised blocks were
					// already imported by other means (e.g. fetcher):
					//
					// R <remote peer>, L <local node>: Both at block 10
					// R: Mine block 11, and propagate it to L
					// L: Queue block 11 for import
					// L: Notice that R's head and TD increased compared to ours, start sync
					// L: Import of block 11 finishes
					// L: Sync begins, and finds common ancestor at 11
					// L: Request new headers up from 11 (R's TD was higher, it must have something)
					// R: Nothing to give
					if mode != LightSync {
						head := d.blockchain.CurrentBlock()
<<<<<<< HEAD
						if !gotHeaders && td.Cmp(d.blockchain.GetTd(head.Hash(), head.NumberU64())) > 0 {
=======
						if !gotHeaders && td.Cmp(d.blockchain.GetTd(head.Hash(), head.Number.Uint64())) > 0 {
>>>>>>> db683328
							return errStallingPeer
						}
					}
					// If snap or light syncing, ensure promised headers are indeed delivered. This is
					// needed to detect scenarios where an attacker feeds a bad pivot and then bails out
					// of delivering the post-pivot blocks that would flag the invalid content.
					//
					// This check cannot be executed "as is" for full imports, since blocks may still be
					// queued for processing when the header download completes. However, as long as the
					// peer gave us something useful, we're already happy/progressed (above check).
					if mode == SnapSync || mode == LightSync {
						head := d.lightchain.CurrentHeader()
						if td.Cmp(d.lightchain.GetTd(head.Hash(), head.Number.Uint64())) > 0 {
							return errStallingPeer
						}
					}
				}
				// Disable any rollback and return
				rollback = 0
				return nil
			}
			// Otherwise split the chunk of headers into batches and process them
			headers, hashes := task.headers, task.hashes

			gotHeaders = true
			for len(headers) > 0 {
				// Terminate if something failed in between processing chunks
				select {
				case <-d.cancelCh:
					rollbackErr = errCanceled
					return errCanceled
				default:
				}
				// Select the next chunk of headers to import
				limit := maxHeadersProcess
				if limit > len(headers) {
					limit = len(headers)
				}
				chunkHeaders := headers[:limit]
				chunkHashes := hashes[:limit]

				// In case of header only syncing, validate the chunk immediately
				if mode == SnapSync || mode == LightSync {
					// If we're importing pure headers, verify based on their recentness
					var pivot uint64

					d.pivotLock.RLock()
					if d.pivotHeader != nil {
						pivot = d.pivotHeader.Number.Uint64()
					}
					d.pivotLock.RUnlock()

					frequency := fsHeaderCheckFrequency
					if chunkHeaders[len(chunkHeaders)-1].Number.Uint64()+uint64(fsHeaderForceVerify) > pivot {
						frequency = 1
					}
					// Although the received headers might be all valid, a legacy
					// PoW/PoA sync must not accept post-merge headers. Make sure
					// that any transition is rejected at this point.
					var (
						rejected []*types.Header
						td       *big.Int
					)
					if !beaconMode && ttd != nil {
						td = d.blockchain.GetTd(chunkHeaders[0].ParentHash, chunkHeaders[0].Number.Uint64()-1)
						if td == nil {
							// This should never really happen, but handle gracefully for now
							log.Error("Failed to retrieve parent header TD", "number", chunkHeaders[0].Number.Uint64()-1, "hash", chunkHeaders[0].ParentHash)
							return fmt.Errorf("%w: parent TD missing", errInvalidChain)
						}
						for i, header := range chunkHeaders {
							td = new(big.Int).Add(td, header.Difficulty)
							if td.Cmp(ttd) >= 0 {
								// Terminal total difficulty reached, allow the last header in
								if new(big.Int).Sub(td, header.Difficulty).Cmp(ttd) < 0 {
									chunkHeaders, rejected = chunkHeaders[:i+1], chunkHeaders[i+1:]
									if len(rejected) > 0 {
										// Make a nicer user log as to the first TD truly rejected
										td = new(big.Int).Add(td, rejected[0].Difficulty)
									}
								} else {
									chunkHeaders, rejected = chunkHeaders[:i], chunkHeaders[i:]
								}
								break
							}
						}
					}
					if len(chunkHeaders) > 0 {
						if n, err := d.lightchain.InsertHeaderChain(chunkHeaders, frequency); err != nil {
							rollbackErr = err

							// If some headers were inserted, track them as uncertain
							if (mode == SnapSync || frequency > 1) && n > 0 && rollback == 0 {
								rollback = chunkHeaders[0].Number.Uint64()
							}
							log.Warn("Invalid header encountered", "number", chunkHeaders[n].Number, "hash", chunkHashes[n], "parent", chunkHeaders[n].ParentHash, "err", err)
							return fmt.Errorf("%w: %v", errInvalidChain, err)
						}
						// All verifications passed, track all headers within the allowed limits
						if mode == SnapSync {
							head := chunkHeaders[len(chunkHeaders)-1].Number.Uint64()
							if head-rollback > uint64(fsHeaderSafetyNet) {
								rollback = head - uint64(fsHeaderSafetyNet)
							} else {
								rollback = 1
							}
						}
					}
					if len(rejected) != 0 {
						// Merge threshold reached, stop importing, but don't roll back
						rollback = 0

						log.Info("Legacy sync reached merge threshold", "number", rejected[0].Number, "hash", rejected[0].Hash(), "td", td, "ttd", ttd)
						return ErrMergeTransition
					}
				}
				// Unless we're doing light chains, schedule the headers for associated content retrieval
				if mode == FullSync || mode == SnapSync {
					// If we've reached the allowed number of pending headers, stall a bit
					for d.queue.PendingBodies() >= maxQueuedHeaders || d.queue.PendingReceipts() >= maxQueuedHeaders {
						select {
						case <-d.cancelCh:
							rollbackErr = errCanceled
							return errCanceled
						case <-time.After(time.Second):
						}
					}
					// Otherwise insert the headers for content retrieval
					inserts := d.queue.Schedule(chunkHeaders, chunkHashes, origin)
					if len(inserts) != len(chunkHeaders) {
						rollbackErr = fmt.Errorf("stale headers: len inserts %v len(chunk) %v", len(inserts), len(chunkHeaders))
						return fmt.Errorf("%w: stale headers", errBadPeer)
					}
				}
				headers = headers[limit:]
				hashes = hashes[limit:]
				origin += uint64(limit)
			}
			// Update the highest block number we know if a higher one is found.
			d.syncStatsLock.Lock()
			if d.syncStatsChainHeight < origin {
				d.syncStatsChainHeight = origin - 1
			}
			d.syncStatsLock.Unlock()

			// Signal the content downloaders of the availability of new tasks
			for _, ch := range []chan bool{d.queue.blockWakeCh, d.queue.receiptWakeCh} {
				select {
				case ch <- true:
				default:
				}
			}
		}
	}
}

// processFullSyncContent takes fetch results from the queue and imports them into the chain.
func (d *Downloader) processFullSyncContent(ttd *big.Int, beaconMode bool) error {
	for {
		results := d.queue.Results(true)
		if len(results) == 0 {
			return nil
		}
		if d.chainInsertHook != nil {
			d.chainInsertHook(results)
		}
		// Although the received blocks might be all valid, a legacy PoW/PoA sync
		// must not accept post-merge blocks. Make sure that pre-merge blocks are
		// imported, but post-merge ones are rejected.
		var (
			rejected []*fetchResult
			td       *big.Int
		)
		if !beaconMode && ttd != nil {
			td = d.blockchain.GetTd(results[0].Header.ParentHash, results[0].Header.Number.Uint64()-1)
			if td == nil {
				// This should never really happen, but handle gracefully for now
				log.Error("Failed to retrieve parent block TD", "number", results[0].Header.Number.Uint64()-1, "hash", results[0].Header.ParentHash)
				return fmt.Errorf("%w: parent TD missing", errInvalidChain)
			}
			for i, result := range results {
				td = new(big.Int).Add(td, result.Header.Difficulty)
				if td.Cmp(ttd) >= 0 {
					// Terminal total difficulty reached, allow the last block in
					if new(big.Int).Sub(td, result.Header.Difficulty).Cmp(ttd) < 0 {
						results, rejected = results[:i+1], results[i+1:]
						if len(rejected) > 0 {
							// Make a nicer user log as to the first TD truly rejected
							td = new(big.Int).Add(td, rejected[0].Header.Difficulty)
						}
					} else {
						results, rejected = results[:i], results[i:]
					}
					break
				}
			}
		}
		if err := d.importBlockResults(results); err != nil {
			return err
		}
		if len(rejected) != 0 {
			log.Info("Legacy sync reached merge threshold", "number", rejected[0].Header.Number, "hash", rejected[0].Header.Hash(), "td", td, "ttd", ttd)
			return ErrMergeTransition
		}
	}
}

func (d *Downloader) importBlockResults(results []*fetchResult) error {
	// Check for any early termination requests
	if len(results) == 0 {
		return nil
	}
	select {
	case <-d.quitCh:
		return errCancelContentProcessing
	default:
	}
	// Retrieve a batch of results to import
	first, last := results[0].Header, results[len(results)-1].Header
	log.Debug("Inserting downloaded chain", "items", len(results),
		"firstnum", first.Number, "firsthash", first.Hash(),
		"lastnum", last.Number, "lasthash", last.Hash(),
	)
	blocks := make([]*types.Block, len(results))
	for i, result := range results {
		blocks[i] = types.NewBlockWithHeader(result.Header).WithBody(result.Transactions, result.Uncles).WithWithdrawals(result.Withdrawals)
	}
	// Downloaded blocks are always regarded as trusted after the
	// transition. Because the downloaded chain is guided by the
	// consensus-layer.
	if index, err := d.blockchain.InsertChain(blocks); err != nil {
		if index < len(results) {
			log.Debug("Downloaded item processing failed", "number", results[index].Header.Number, "hash", results[index].Header.Hash(), "err", err)

			// In post-merge, notify the engine API of encountered bad chains
			if d.badBlock != nil {
<<<<<<< HEAD
				head, _, err := d.skeleton.Bounds()
=======
				head, _, _, err := d.skeleton.Bounds()
>>>>>>> db683328
				if err != nil {
					log.Error("Failed to retrieve beacon bounds for bad block reporting", "err", err)
				} else {
					d.badBlock(blocks[index].Header(), head)
				}
			}
		} else {
			// The InsertChain method in blockchain.go will sometimes return an out-of-bounds index,
			// when it needs to preprocess blocks to import a sidechain.
			// The importer will put together a new list of blocks to import, which is a superset
			// of the blocks delivered from the downloader, and the indexing will be off.
			log.Debug("Downloaded item processing failed on sidechain import", "index", index, "err", err)
		}
		return fmt.Errorf("%w: %v", errInvalidChain, err)
	}
	return nil
}

// processSnapSyncContent takes fetch results from the queue and writes them to the
// database. It also controls the synchronisation of state nodes of the pivot block.
func (d *Downloader) processSnapSyncContent() error {
	// Start syncing state of the reported head block. This should get us most of
	// the state of the pivot block.
	d.pivotLock.RLock()
	sync := d.syncState(d.pivotHeader.Root)
	d.pivotLock.RUnlock()

	defer func() {
		// The `sync` object is replaced every time the pivot moves. We need to
		// defer close the very last active one, hence the lazy evaluation vs.
		// calling defer sync.Cancel() !!!
		sync.Cancel()
	}()

	closeOnErr := func(s *stateSync) {
		if err := s.Wait(); err != nil && err != errCancelStateFetch && err != errCanceled && err != snap.ErrCancelled {
			d.queue.Close() // wake up Results
		}
	}
	go closeOnErr(sync)

	// To cater for moving pivot points, track the pivot block and subsequently
	// accumulated download results separately.
	var (
		oldPivot *fetchResult   // Locked in pivot block, might change eventually
		oldTail  []*fetchResult // Downloaded content after the pivot
	)
	for {
		// Wait for the next batch of downloaded data to be available, and if the pivot
		// block became stale, move the goalpost
		results := d.queue.Results(oldPivot == nil) // Block if we're not monitoring pivot staleness
		if len(results) == 0 {
			// If pivot sync is done, stop
			if oldPivot == nil {
				d.reportSnapSyncProgress(true)
				return sync.Cancel()
			}
			// If sync failed, stop
			select {
			case <-d.cancelCh:
				sync.Cancel()
				return errCanceled
			default:
			}
		}
		if d.chainInsertHook != nil {
			d.chainInsertHook(results)
		}
		d.reportSnapSyncProgress(false)

		// If we haven't downloaded the pivot block yet, check pivot staleness
		// notifications from the header downloader
		d.pivotLock.RLock()
		pivot := d.pivotHeader
		d.pivotLock.RUnlock()

		if oldPivot == nil {
			if pivot.Root != sync.root {
				sync.Cancel()
				sync = d.syncState(pivot.Root)

				go closeOnErr(sync)
<<<<<<< HEAD
			}
		} else {
			results = append(append([]*fetchResult{oldPivot}, oldTail...), results...)
		}
		// Split around the pivot block and process the two sides via snap/full sync
		if atomic.LoadInt32(&d.committed) == 0 {
			latest := results[len(results)-1].Header
			// If the height is above the pivot block by 2 sets, it means the pivot
			// become stale in the network and it was garbage collected, move to a
			// new pivot.
			//
			// Note, we have `reorgProtHeaderDelay` number of blocks withheld, Those
			// need to be taken into account, otherwise we're detecting the pivot move
			// late and will drop peers due to unavailable state!!!
			if height := latest.Number.Uint64(); height >= pivot.Number.Uint64()+2*uint64(fsMinFullBlocks)-uint64(reorgProtHeaderDelay) {
				log.Warn("Pivot became stale, moving", "old", pivot.Number.Uint64(), "new", height-uint64(fsMinFullBlocks)+uint64(reorgProtHeaderDelay))
				pivot = results[len(results)-1-fsMinFullBlocks+reorgProtHeaderDelay].Header // must exist as lower old pivot is uncommitted

				d.pivotLock.Lock()
				d.pivotHeader = pivot
				d.pivotLock.Unlock()

				// Write out the pivot into the database so a rollback beyond it will
				// reenable snap sync
				rawdb.WriteLastPivotNumber(d.stateDB, pivot.Number.Uint64())
			}
=======
			}
		} else {
			results = append(append([]*fetchResult{oldPivot}, oldTail...), results...)
		}
		// Split around the pivot block and process the two sides via snap/full sync
		if atomic.LoadInt32(&d.committed) == 0 {
			latest := results[len(results)-1].Header
			// If the height is above the pivot block by 2 sets, it means the pivot
			// become stale in the network and it was garbage collected, move to a
			// new pivot.
			//
			// Note, we have `reorgProtHeaderDelay` number of blocks withheld, Those
			// need to be taken into account, otherwise we're detecting the pivot move
			// late and will drop peers due to unavailable state!!!
			if height := latest.Number.Uint64(); height >= pivot.Number.Uint64()+2*uint64(fsMinFullBlocks)-uint64(reorgProtHeaderDelay) {
				log.Warn("Pivot became stale, moving", "old", pivot.Number.Uint64(), "new", height-uint64(fsMinFullBlocks)+uint64(reorgProtHeaderDelay))
				pivot = results[len(results)-1-fsMinFullBlocks+reorgProtHeaderDelay].Header // must exist as lower old pivot is uncommitted

				d.pivotLock.Lock()
				d.pivotHeader = pivot
				d.pivotLock.Unlock()

				// Write out the pivot into the database so a rollback beyond it will
				// reenable snap sync
				rawdb.WriteLastPivotNumber(d.stateDB, pivot.Number.Uint64())
			}
>>>>>>> db683328
		}
		P, beforeP, afterP := splitAroundPivot(pivot.Number.Uint64(), results)
		if err := d.commitSnapSyncData(beforeP, sync); err != nil {
			return err
		}
		if P != nil {
			// If new pivot block found, cancel old state retrieval and restart
			if oldPivot != P {
				sync.Cancel()
				sync = d.syncState(P.Header.Root)

				go closeOnErr(sync)
				oldPivot = P
			}
			// Wait for completion, occasionally checking for pivot staleness
			select {
			case <-sync.done:
				if sync.err != nil {
					return sync.err
				}
				if err := d.commitPivotBlock(P); err != nil {
					return err
				}
				oldPivot = nil

			case <-time.After(time.Second):
				oldTail = afterP
				continue
			}
		}
		// Fast sync done, pivot commit done, full import
		if err := d.importBlockResults(afterP); err != nil {
			return err
		}
	}
}

func splitAroundPivot(pivot uint64, results []*fetchResult) (p *fetchResult, before, after []*fetchResult) {
	if len(results) == 0 {
		return nil, nil, nil
	}
	if lastNum := results[len(results)-1].Header.Number.Uint64(); lastNum < pivot {
		// the pivot is somewhere in the future
		return nil, results, nil
	}
	// This can also be optimized, but only happens very seldom
	for _, result := range results {
		num := result.Header.Number.Uint64()
		switch {
		case num < pivot:
			before = append(before, result)
		case num == pivot:
			p = result
		default:
			after = append(after, result)
		}
	}
	return p, before, after
}

func (d *Downloader) commitSnapSyncData(results []*fetchResult, stateSync *stateSync) error {
	// Check for any early termination requests
	if len(results) == 0 {
		return nil
	}
	select {
	case <-d.quitCh:
		return errCancelContentProcessing
	case <-stateSync.done:
		if err := stateSync.Wait(); err != nil {
			return err
		}
	default:
	}
	// Retrieve the batch of results to import
	first, last := results[0].Header, results[len(results)-1].Header
	log.Debug("Inserting snap-sync blocks", "items", len(results),
		"firstnum", first.Number, "firsthash", first.Hash(),
		"lastnumn", last.Number, "lasthash", last.Hash(),
	)
	blocks := make([]*types.Block, len(results))
	receipts := make([]types.Receipts, len(results))
	for i, result := range results {
		blocks[i] = types.NewBlockWithHeader(result.Header).WithBody(result.Transactions, result.Uncles).WithWithdrawals(result.Withdrawals)
		receipts[i] = result.Receipts
	}
	if index, err := d.blockchain.InsertReceiptChain(blocks, receipts, d.ancientLimit); err != nil {
		log.Debug("Downloaded item processing failed", "number", results[index].Header.Number, "hash", results[index].Header.Hash(), "err", err)
		return fmt.Errorf("%w: %v", errInvalidChain, err)
	}
	return nil
}

func (d *Downloader) commitPivotBlock(result *fetchResult) error {
	block := types.NewBlockWithHeader(result.Header).WithBody(result.Transactions, result.Uncles).WithWithdrawals(result.Withdrawals)
	log.Debug("Committing snap sync pivot as new head", "number", block.Number(), "hash", block.Hash())

	// Commit the pivot block as the new head, will require full sync from here on
	if _, err := d.blockchain.InsertReceiptChain([]*types.Block{block}, []types.Receipts{result.Receipts}, d.ancientLimit); err != nil {
		return err
	}
	if err := d.blockchain.SnapSyncCommitHead(block.Hash()); err != nil {
		return err
	}
	atomic.StoreInt32(&d.committed, 1)
	return nil
}

// DeliverSnapPacket is invoked from a peer's message handler when it transmits a
// data packet for the local node to consume.
func (d *Downloader) DeliverSnapPacket(peer *snap.Peer, packet snap.Packet) error {
	switch packet := packet.(type) {
	case *snap.AccountRangePacket:
		hashes, accounts, err := packet.Unpack()
		if err != nil {
			return err
		}
		return d.SnapSyncer.OnAccounts(peer, packet.ID, hashes, accounts, packet.Proof)

	case *snap.StorageRangesPacket:
		hashset, slotset := packet.Unpack()
		return d.SnapSyncer.OnStorage(peer, packet.ID, hashset, slotset, packet.Proof)

	case *snap.ByteCodesPacket:
		return d.SnapSyncer.OnByteCodes(peer, packet.ID, packet.Codes)

	case *snap.TrieNodesPacket:
		return d.SnapSyncer.OnTrieNodes(peer, packet.ID, packet.Nodes)

	default:
		return fmt.Errorf("unexpected snap packet type: %T", packet)
	}
}

// readHeaderRange returns a list of headers, using the given last header as the base,
// and going backwards towards genesis. This method assumes that the caller already has
// placed a reasonable cap on count.
func (d *Downloader) readHeaderRange(last *types.Header, count int) []*types.Header {
	var (
		current = last
		headers []*types.Header
	)
	for {
		parent := d.lightchain.GetHeaderByHash(current.ParentHash)
		if parent == nil {
			break // The chain is not continuous, or the chain is exhausted
<<<<<<< HEAD
		}
		headers = append(headers, parent)
		if len(headers) >= count {
			break
		}
=======
		}
		headers = append(headers, parent)
		if len(headers) >= count {
			break
		}
>>>>>>> db683328
		current = parent
	}
	return headers
}

// reportSnapSyncProgress calculates various status reports and provides it to the user.
func (d *Downloader) reportSnapSyncProgress(force bool) {
	// Initialize the sync start time if it's the first time we're reporting
	if d.syncStartTime.IsZero() {
		d.syncStartTime = time.Now().Add(-time.Millisecond) // -1ms offset to avoid division by zero
	}
	// Don't report all the events, just occasionally
	if !force && time.Since(d.syncLogTime) < 8*time.Second {
		return
	}
	// Don't report anything until we have a meaningful progress
	var (
		headerBytes, _  = d.stateDB.AncientSize(rawdb.ChainFreezerHeaderTable)
		bodyBytes, _    = d.stateDB.AncientSize(rawdb.ChainFreezerBodiesTable)
		receiptBytes, _ = d.stateDB.AncientSize(rawdb.ChainFreezerReceiptTable)
	)
	syncedBytes := common.StorageSize(headerBytes + bodyBytes + receiptBytes)
	if syncedBytes == 0 {
		return
	}
	var (
		header = d.blockchain.CurrentHeader()
<<<<<<< HEAD
		block  = d.blockchain.CurrentFastBlock()
	)
	syncedBlocks := block.NumberU64() - d.syncStartBlock
	if syncedBlocks == 0 {
		return
	}
	// Retrieve the current chain head and calculate the ETA
	latest, _, err := d.skeleton.Bounds()
	if err != nil {
		// We're going to cheat for non-merged networks, but that's fine
		latest = d.pivotHeader
	}
	if latest == nil {
		// This should really never happen, but add some defensive code for now.
		// TODO(karalabe): Remove it eventually if we don't see it blow.
		log.Error("Nil latest block in sync progress report")
		return
	}
	var (
		left = latest.Number.Uint64() - block.NumberU64()
		eta  = time.Since(d.syncStartTime) / time.Duration(syncedBlocks) * time.Duration(left)

		progress = fmt.Sprintf("%.2f%%", float64(block.NumberU64())*100/float64(latest.Number.Uint64()))
		headers  = fmt.Sprintf("%v@%v", log.FormatLogfmtUint64(header.Number.Uint64()), common.StorageSize(headerBytes).TerminalString())
		bodies   = fmt.Sprintf("%v@%v", log.FormatLogfmtUint64(block.NumberU64()), common.StorageSize(bodyBytes).TerminalString())
		receipts = fmt.Sprintf("%v@%v", log.FormatLogfmtUint64(block.NumberU64()), common.StorageSize(receiptBytes).TerminalString())
=======
		block  = d.blockchain.CurrentSnapBlock()
	)
	syncedBlocks := block.Number.Uint64() - d.syncStartBlock
	if syncedBlocks == 0 {
		return
	}
	// Retrieve the current chain head and calculate the ETA
	latest, _, _, err := d.skeleton.Bounds()
	if err != nil {
		// We're going to cheat for non-merged networks, but that's fine
		latest = d.pivotHeader
	}
	if latest == nil {
		// This should really never happen, but add some defensive code for now.
		// TODO(karalabe): Remove it eventually if we don't see it blow.
		log.Error("Nil latest block in sync progress report")
		return
	}
	var (
		left = latest.Number.Uint64() - block.Number.Uint64()
		eta  = time.Since(d.syncStartTime) / time.Duration(syncedBlocks) * time.Duration(left)

		progress = fmt.Sprintf("%.2f%%", float64(block.Number.Uint64())*100/float64(latest.Number.Uint64()))
		headers  = fmt.Sprintf("%v@%v", log.FormatLogfmtUint64(header.Number.Uint64()), common.StorageSize(headerBytes).TerminalString())
		bodies   = fmt.Sprintf("%v@%v", log.FormatLogfmtUint64(block.Number.Uint64()), common.StorageSize(bodyBytes).TerminalString())
		receipts = fmt.Sprintf("%v@%v", log.FormatLogfmtUint64(block.Number.Uint64()), common.StorageSize(receiptBytes).TerminalString())
>>>>>>> db683328
	)
	log.Info("Syncing: chain download in progress", "synced", progress, "chain", syncedBytes, "headers", headers, "bodies", bodies, "receipts", receipts, "eta", common.PrettyDuration(eta))
	d.syncLogTime = time.Now()
}<|MERGE_RESOLUTION|>--- conflicted
+++ resolved
@@ -196,17 +196,10 @@
 	GetBlockByHash(common.Hash) *types.Block
 
 	// CurrentBlock retrieves the head block from the local chain.
-<<<<<<< HEAD
-	CurrentBlock() *types.Block
-
-	// CurrentFastBlock retrieves the head snap block from the local chain.
-	CurrentFastBlock() *types.Block
-=======
 	CurrentBlock() *types.Header
 
 	// CurrentSnapBlock retrieves the head snap block from the local chain.
 	CurrentSnapBlock() *types.Header
->>>>>>> db683328
 
 	// SnapSyncCommitHead directly commits the head block to a certain entity.
 	SnapSyncCommitHead(common.Hash) error
@@ -243,11 +236,7 @@
 		quitCh:         make(chan struct{}),
 		SnapSyncer:     snap.NewSyncer(stateDb, chain.TrieDB().Scheme()),
 		stateSyncStart: make(chan *stateSync),
-<<<<<<< HEAD
-		syncStartBlock: chain.CurrentFastBlock().NumberU64(),
-=======
 		syncStartBlock: chain.CurrentSnapBlock().Number.Uint64(),
->>>>>>> db683328
 	}
 	// Create the post-merge skeleton syncer and start the process
 	dl.skeleton = newSkeleton(stateDb, dl.peers, dropPeer, newBeaconBackfiller(dl, success))
@@ -272,15 +261,9 @@
 	mode := d.getMode()
 	switch {
 	case d.blockchain != nil && mode == FullSync:
-<<<<<<< HEAD
-		current = d.blockchain.CurrentBlock().NumberU64()
-	case d.blockchain != nil && mode == SnapSync:
-		current = d.blockchain.CurrentFastBlock().NumberU64()
-=======
 		current = d.blockchain.CurrentBlock().Number.Uint64()
 	case d.blockchain != nil && mode == SnapSync:
 		current = d.blockchain.CurrentSnapBlock().Number.Uint64()
->>>>>>> db683328
 	case d.lightchain != nil:
 		current = d.lightchain.CurrentHeader().Number.Uint64()
 	default:
@@ -497,11 +480,7 @@
 	}(time.Now())
 
 	// Look up the sync boundaries: the common ancestor and the target block
-<<<<<<< HEAD
-	var latest, pivot *types.Header
-=======
 	var latest, pivot, final *types.Header
->>>>>>> db683328
 	if !beaconMode {
 		// In legacy mode, use the master peer to retrieve the headers from
 		latest, pivot, err = d.fetchHead(p)
@@ -510,11 +489,7 @@
 		}
 	} else {
 		// In beacon mode, use the skeleton chain to retrieve the headers from
-<<<<<<< HEAD
-		latest, _, err = d.skeleton.Bounds()
-=======
 		latest, _, final, err = d.skeleton.Bounds()
->>>>>>> db683328
 		if err != nil {
 			return err
 		}
@@ -524,11 +499,7 @@
 			// Retrieve the pivot header from the skeleton chain segment but
 			// fallback to local chain if it's not found in skeleton space.
 			if pivot = d.skeleton.Header(number); pivot == nil {
-<<<<<<< HEAD
-				_, oldest, _ := d.skeleton.Bounds() // error is already checked
-=======
 				_, oldest, _, _ := d.skeleton.Bounds() // error is already checked
->>>>>>> db683328
 				if number < oldest.Number.Uint64() {
 					count := int(oldest.Number.Uint64() - number) // it's capped by fsMinFullBlocks
 					headers := d.readHeaderRange(oldest, count)
@@ -552,11 +523,7 @@
 	// anyway, but still need a valid pivot block to avoid some code hitting
 	// nil panics on access.
 	if mode == SnapSync && pivot == nil {
-<<<<<<< HEAD
-		pivot = d.blockchain.CurrentBlock().Header()
-=======
 		pivot = d.blockchain.CurrentBlock()
->>>>>>> db683328
 	}
 	height := latest.Number.Uint64()
 
@@ -589,8 +556,6 @@
 			pivotNumber := pivot.Number.Uint64()
 			if pivotNumber <= origin {
 				origin = pivotNumber - 1
-<<<<<<< HEAD
-=======
 			}
 			// Write out the pivot into the database so a rollback beyond it will
 			// reenable snap sync
@@ -626,40 +591,8 @@
 				d.ancientLimit = height - fullMaxForkAncestry - 1
 			} else {
 				d.ancientLimit = 0
->>>>>>> db683328
-			}
-			// Write out the pivot into the database so a rollback beyond it will
-			// reenable snap sync
-			rawdb.WriteLastPivotNumber(d.stateDB, pivotNumber)
-		}
-	}
-	d.committed = 1
-	if mode == SnapSync && pivot.Number.Uint64() != 0 {
-		d.committed = 0
-	}
-	if mode == SnapSync {
-		// Set the ancient data limitation.
-		// If we are running snap sync, all block data older than ancientLimit will be
-		// written to the ancient store. More recent data will be written to the active
-		// database and will wait for the freezer to migrate.
-		//
-		// If there is a checkpoint available, then calculate the ancientLimit through
-		// that. Otherwise calculate the ancient limit through the advertised height
-		// of the remote peer.
-		//
-		// The reason for picking checkpoint first is that a malicious peer can give us
-		// a fake (very high) height, forcing the ancient limit to also be very high.
-		// The peer would start to feed us valid blocks until head, resulting in all of
-		// the blocks might be written into the ancient store. A following mini-reorg
-		// could cause issues.
-		if d.checkpoint != 0 && d.checkpoint > fullMaxForkAncestry+1 {
-			d.ancientLimit = d.checkpoint
-		} else if height > fullMaxForkAncestry+1 {
-			d.ancientLimit = height - fullMaxForkAncestry - 1
+			}
 		} else {
-<<<<<<< HEAD
-			d.ancientLimit = 0
-=======
 			// Legacy sync, use any hardcoded checkpoints or the best announcement
 			// we have from the remote peer. TODO(karalabe): Drop this pathway.
 			if d.checkpoint != 0 && d.checkpoint > fullMaxForkAncestry+1 {
@@ -669,7 +602,6 @@
 			} else {
 				d.ancientLimit = 0
 			}
->>>>>>> db683328
 		}
 		frozen, _ := d.stateDB.Ancients() // Ignore the error here since light client can also hit here.
 
@@ -875,7 +807,6 @@
 	count = 1 + totalSpan/span
 	if count > MaxCount {
 		count = MaxCount
-<<<<<<< HEAD
 	}
 	if count < 2 {
 		count = 2
@@ -884,16 +815,6 @@
 	if from < 0 {
 		from = 0
 	}
-=======
-	}
-	if count < 2 {
-		count = 2
-	}
-	from = requestHead - (count-1)*span
-	if from < 0 {
-		from = 0
-	}
->>>>>>> db683328
 	max := from + (count-1)*span
 	return int64(from), count, span - 1, uint64(max)
 }
@@ -913,15 +834,9 @@
 	mode := d.getMode()
 	switch mode {
 	case FullSync:
-<<<<<<< HEAD
-		localHeight = d.blockchain.CurrentBlock().NumberU64()
-	case SnapSync:
-		localHeight = d.blockchain.CurrentFastBlock().NumberU64()
-=======
 		localHeight = d.blockchain.CurrentBlock().Number.Uint64()
 	case SnapSync:
 		localHeight = d.blockchain.CurrentSnapBlock().Number.Uint64()
->>>>>>> db683328
 	default:
 		localHeight = d.lightchain.CurrentHeader().Number.Uint64()
 	}
@@ -1052,7 +967,6 @@
 		headers, hashes, err := d.fetchHeadersByNumber(p, check, 1, 0, false)
 		if err != nil {
 			return 0, err
-<<<<<<< HEAD
 		}
 		// Make sure the peer actually gave something valid
 		if len(headers) != 1 {
@@ -1081,36 +995,6 @@
 			p.log.Warn("Received non requested header", "number", header.Number, "hash", header.Hash(), "request", check)
 			return 0, fmt.Errorf("%w: non-requested header (%d)", errBadPeer, header.Number)
 		}
-=======
-		}
-		// Make sure the peer actually gave something valid
-		if len(headers) != 1 {
-			p.log.Warn("Multiple headers for single request", "headers", len(headers))
-			return 0, fmt.Errorf("%w: multiple headers (%d) for single request", errBadPeer, len(headers))
-		}
-		// Modify the search interval based on the response
-		h := hashes[0]
-		n := headers[0].Number.Uint64()
-
-		var known bool
-		switch mode {
-		case FullSync:
-			known = d.blockchain.HasBlock(h, n)
-		case SnapSync:
-			known = d.blockchain.HasFastBlock(h, n)
-		default:
-			known = d.lightchain.HasHeader(h, n)
-		}
-		if !known {
-			end = check
-			continue
-		}
-		header := d.lightchain.GetHeaderByHash(h) // Independent of sync mode, header surely exists
-		if header.Number.Uint64() != check {
-			p.log.Warn("Received non requested header", "number", header.Number, "hash", header.Hash(), "request", check)
-			return 0, fmt.Errorf("%w: non-requested header (%d)", errBadPeer, header.Number)
-		}
->>>>>>> db683328
 		start = check
 		hash = h
 	}
@@ -1290,13 +1174,8 @@
 				if mode == LightSync {
 					head = d.lightchain.CurrentHeader().Number.Uint64()
 				} else {
-<<<<<<< HEAD
-					head = d.blockchain.CurrentFastBlock().NumberU64()
-					if full := d.blockchain.CurrentBlock().NumberU64(); head < full {
-=======
 					head = d.blockchain.CurrentSnapBlock().Number.Uint64()
 					if full := d.blockchain.CurrentBlock().Number.Uint64(); head < full {
->>>>>>> db683328
 						head = full
 					}
 				}
@@ -1410,13 +1289,8 @@
 		if rollback > 0 {
 			lastHeader, lastFastBlock, lastBlock := d.lightchain.CurrentHeader().Number, common.Big0, common.Big0
 			if mode != LightSync {
-<<<<<<< HEAD
-				lastFastBlock = d.blockchain.CurrentFastBlock().Number()
-				lastBlock = d.blockchain.CurrentBlock().Number()
-=======
 				lastFastBlock = d.blockchain.CurrentSnapBlock().Number
 				lastBlock = d.blockchain.CurrentBlock().Number
->>>>>>> db683328
 			}
 			if err := d.lightchain.SetHead(rollback - 1); err != nil { // -1 to target the parent of the first uncertain block
 				// We're already unwinding the stack, only print the error to make it more visible
@@ -1424,13 +1298,8 @@
 			}
 			curFastBlock, curBlock := common.Big0, common.Big0
 			if mode != LightSync {
-<<<<<<< HEAD
-				curFastBlock = d.blockchain.CurrentFastBlock().Number()
-				curBlock = d.blockchain.CurrentBlock().Number()
-=======
 				curFastBlock = d.blockchain.CurrentSnapBlock().Number
 				curBlock = d.blockchain.CurrentBlock().Number
->>>>>>> db683328
 			}
 			log.Warn("Rolled back chain segment",
 				"header", fmt.Sprintf("%d->%d", lastHeader, d.lightchain.CurrentHeader().Number),
@@ -1475,11 +1344,7 @@
 					// R: Nothing to give
 					if mode != LightSync {
 						head := d.blockchain.CurrentBlock()
-<<<<<<< HEAD
-						if !gotHeaders && td.Cmp(d.blockchain.GetTd(head.Hash(), head.NumberU64())) > 0 {
-=======
 						if !gotHeaders && td.Cmp(d.blockchain.GetTd(head.Hash(), head.Number.Uint64())) > 0 {
->>>>>>> db683328
 							return errStallingPeer
 						}
 					}
@@ -1716,11 +1581,7 @@
 
 			// In post-merge, notify the engine API of encountered bad chains
 			if d.badBlock != nil {
-<<<<<<< HEAD
-				head, _, err := d.skeleton.Bounds()
-=======
 				head, _, _, err := d.skeleton.Bounds()
->>>>>>> db683328
 				if err != nil {
 					log.Error("Failed to retrieve beacon bounds for bad block reporting", "err", err)
 				} else {
@@ -1803,7 +1664,6 @@
 				sync = d.syncState(pivot.Root)
 
 				go closeOnErr(sync)
-<<<<<<< HEAD
 			}
 		} else {
 			results = append(append([]*fetchResult{oldPivot}, oldTail...), results...)
@@ -1830,34 +1690,6 @@
 				// reenable snap sync
 				rawdb.WriteLastPivotNumber(d.stateDB, pivot.Number.Uint64())
 			}
-=======
-			}
-		} else {
-			results = append(append([]*fetchResult{oldPivot}, oldTail...), results...)
-		}
-		// Split around the pivot block and process the two sides via snap/full sync
-		if atomic.LoadInt32(&d.committed) == 0 {
-			latest := results[len(results)-1].Header
-			// If the height is above the pivot block by 2 sets, it means the pivot
-			// become stale in the network and it was garbage collected, move to a
-			// new pivot.
-			//
-			// Note, we have `reorgProtHeaderDelay` number of blocks withheld, Those
-			// need to be taken into account, otherwise we're detecting the pivot move
-			// late and will drop peers due to unavailable state!!!
-			if height := latest.Number.Uint64(); height >= pivot.Number.Uint64()+2*uint64(fsMinFullBlocks)-uint64(reorgProtHeaderDelay) {
-				log.Warn("Pivot became stale, moving", "old", pivot.Number.Uint64(), "new", height-uint64(fsMinFullBlocks)+uint64(reorgProtHeaderDelay))
-				pivot = results[len(results)-1-fsMinFullBlocks+reorgProtHeaderDelay].Header // must exist as lower old pivot is uncommitted
-
-				d.pivotLock.Lock()
-				d.pivotHeader = pivot
-				d.pivotLock.Unlock()
-
-				// Write out the pivot into the database so a rollback beyond it will
-				// reenable snap sync
-				rawdb.WriteLastPivotNumber(d.stateDB, pivot.Number.Uint64())
-			}
->>>>>>> db683328
 		}
 		P, beforeP, afterP := splitAroundPivot(pivot.Number.Uint64(), results)
 		if err := d.commitSnapSyncData(beforeP, sync); err != nil {
@@ -2004,19 +1836,11 @@
 		parent := d.lightchain.GetHeaderByHash(current.ParentHash)
 		if parent == nil {
 			break // The chain is not continuous, or the chain is exhausted
-<<<<<<< HEAD
 		}
 		headers = append(headers, parent)
 		if len(headers) >= count {
 			break
 		}
-=======
-		}
-		headers = append(headers, parent)
-		if len(headers) >= count {
-			break
-		}
->>>>>>> db683328
 		current = parent
 	}
 	return headers
@@ -2044,15 +1868,14 @@
 	}
 	var (
 		header = d.blockchain.CurrentHeader()
-<<<<<<< HEAD
-		block  = d.blockchain.CurrentFastBlock()
+		block  = d.blockchain.CurrentSnapBlock()
 	)
-	syncedBlocks := block.NumberU64() - d.syncStartBlock
+	syncedBlocks := block.Number.Uint64() - d.syncStartBlock
 	if syncedBlocks == 0 {
 		return
 	}
 	// Retrieve the current chain head and calculate the ETA
-	latest, _, err := d.skeleton.Bounds()
+	latest, _, _, err := d.skeleton.Bounds()
 	if err != nil {
 		// We're going to cheat for non-merged networks, but that's fine
 		latest = d.pivotHeader
@@ -2064,33 +1887,6 @@
 		return
 	}
 	var (
-		left = latest.Number.Uint64() - block.NumberU64()
-		eta  = time.Since(d.syncStartTime) / time.Duration(syncedBlocks) * time.Duration(left)
-
-		progress = fmt.Sprintf("%.2f%%", float64(block.NumberU64())*100/float64(latest.Number.Uint64()))
-		headers  = fmt.Sprintf("%v@%v", log.FormatLogfmtUint64(header.Number.Uint64()), common.StorageSize(headerBytes).TerminalString())
-		bodies   = fmt.Sprintf("%v@%v", log.FormatLogfmtUint64(block.NumberU64()), common.StorageSize(bodyBytes).TerminalString())
-		receipts = fmt.Sprintf("%v@%v", log.FormatLogfmtUint64(block.NumberU64()), common.StorageSize(receiptBytes).TerminalString())
-=======
-		block  = d.blockchain.CurrentSnapBlock()
-	)
-	syncedBlocks := block.Number.Uint64() - d.syncStartBlock
-	if syncedBlocks == 0 {
-		return
-	}
-	// Retrieve the current chain head and calculate the ETA
-	latest, _, _, err := d.skeleton.Bounds()
-	if err != nil {
-		// We're going to cheat for non-merged networks, but that's fine
-		latest = d.pivotHeader
-	}
-	if latest == nil {
-		// This should really never happen, but add some defensive code for now.
-		// TODO(karalabe): Remove it eventually if we don't see it blow.
-		log.Error("Nil latest block in sync progress report")
-		return
-	}
-	var (
 		left = latest.Number.Uint64() - block.Number.Uint64()
 		eta  = time.Since(d.syncStartTime) / time.Duration(syncedBlocks) * time.Duration(left)
 
@@ -2098,7 +1894,6 @@
 		headers  = fmt.Sprintf("%v@%v", log.FormatLogfmtUint64(header.Number.Uint64()), common.StorageSize(headerBytes).TerminalString())
 		bodies   = fmt.Sprintf("%v@%v", log.FormatLogfmtUint64(block.Number.Uint64()), common.StorageSize(bodyBytes).TerminalString())
 		receipts = fmt.Sprintf("%v@%v", log.FormatLogfmtUint64(block.Number.Uint64()), common.StorageSize(receiptBytes).TerminalString())
->>>>>>> db683328
 	)
 	log.Info("Syncing: chain download in progress", "synced", progress, "chain", syncedBytes, "headers", headers, "bodies", bodies, "receipts", receipts, "eta", common.PrettyDuration(eta))
 	d.syncLogTime = time.Now()
