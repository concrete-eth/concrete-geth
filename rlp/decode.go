// Copyright 2014 The go-ethereum Authors
// This file is part of the go-ethereum library.
//
// The go-ethereum library is free software: you can redistribute it and/or modify
// it under the terms of the GNU Lesser General Public License as published by
// the Free Software Foundation, either version 3 of the License, or
// (at your option) any later version.
//
// The go-ethereum library is distributed in the hope that it will be useful,
// but WITHOUT ANY WARRANTY; without even the implied warranty of
// MERCHANTABILITY or FITNESS FOR A PARTICULAR PURPOSE. See the
// GNU Lesser General Public License for more details.
//
// You should have received a copy of the GNU Lesser General Public License
// along with the go-ethereum library. If not, see <http://www.gnu.org/licenses/>.

package rlp

import (
	"bufio"
	"bytes"
	"encoding/binary"
	"errors"
	"fmt"
	"io"
	"math/big"
	"reflect"
	"strings"
	"sync"

	"github.com/ethereum/go-ethereum/rlp/internal/rlpstruct"
<<<<<<< HEAD
=======
	"github.com/holiman/uint256"
>>>>>>> db683328
)

//lint:ignore ST1012 EOL is not an error.

// EOL is returned when the end of the current list
// has been reached during streaming.
var EOL = errors.New("rlp: end of list")

var (
	ErrExpectedString   = errors.New("rlp: expected String or Byte")
	ErrExpectedList     = errors.New("rlp: expected List")
	ErrCanonInt         = errors.New("rlp: non-canonical integer format")
	ErrCanonSize        = errors.New("rlp: non-canonical size information")
	ErrElemTooLarge     = errors.New("rlp: element is larger than containing list")
	ErrValueTooLarge    = errors.New("rlp: value size exceeds available input length")
	ErrMoreThanOneValue = errors.New("rlp: input contains more than one value")

	// internal errors
	errNotInList     = errors.New("rlp: call of ListEnd outside of any list")
	errNotAtEOL      = errors.New("rlp: call of ListEnd not positioned at EOL")
	errUintOverflow  = errors.New("rlp: uint overflow")
	errNoPointer     = errors.New("rlp: interface given to Decode must be a pointer")
	errDecodeIntoNil = errors.New("rlp: pointer given to Decode must not be nil")
<<<<<<< HEAD
=======
	errUint256Large  = errors.New("rlp: value too large for uint256")
>>>>>>> db683328

	streamPool = sync.Pool{
		New: func() interface{} { return new(Stream) },
	}
)

// Decoder is implemented by types that require custom RLP decoding rules or need to decode
// into private fields.
//
// The DecodeRLP method should read one value from the given Stream. It is not forbidden to
// read less or more, but it might be confusing.
type Decoder interface {
	DecodeRLP(*Stream) error
}

// Decode parses RLP-encoded data from r and stores the result in the value pointed to by
// val. Please see package-level documentation for the decoding rules. Val must be a
// non-nil pointer.
<<<<<<< HEAD
//
// If r does not implement ByteReader, Decode will do its own buffering.
//
// Note that Decode does not set an input limit for all readers and may be vulnerable to
// panics cause by huge value sizes. If you need an input limit, use
//
=======
//
// If r does not implement ByteReader, Decode will do its own buffering.
//
// Note that Decode does not set an input limit for all readers and may be vulnerable to
// panics cause by huge value sizes. If you need an input limit, use
//
>>>>>>> db683328
//	NewStream(r, limit).Decode(val)
func Decode(r io.Reader, val interface{}) error {
	stream := streamPool.Get().(*Stream)
	defer streamPool.Put(stream)

	stream.Reset(r, 0)
	return stream.Decode(val)
}

// DecodeBytes parses RLP data from b into val. Please see package-level documentation for
// the decoding rules. The input must contain exactly one value and no trailing data.
func DecodeBytes(b []byte, val interface{}) error {
	r := bytes.NewReader(b)

	stream := streamPool.Get().(*Stream)
	defer streamPool.Put(stream)

	stream.Reset(r, uint64(len(b)))
	if err := stream.Decode(val); err != nil {
		return err
	}
	if r.Len() > 0 {
		return ErrMoreThanOneValue
	}
	return nil
}

type decodeError struct {
	msg string
	typ reflect.Type
	ctx []string
}

func (err *decodeError) Error() string {
	ctx := ""
	if len(err.ctx) > 0 {
		ctx = ", decoding into "
		for i := len(err.ctx) - 1; i >= 0; i-- {
			ctx += err.ctx[i]
		}
	}
	return fmt.Sprintf("rlp: %s for %v%s", err.msg, err.typ, ctx)
}

func wrapStreamError(err error, typ reflect.Type) error {
	switch err {
	case ErrCanonInt:
		return &decodeError{msg: "non-canonical integer (leading zero bytes)", typ: typ}
	case ErrCanonSize:
		return &decodeError{msg: "non-canonical size information", typ: typ}
	case ErrExpectedList:
		return &decodeError{msg: "expected input list", typ: typ}
	case ErrExpectedString:
		return &decodeError{msg: "expected input string or byte", typ: typ}
	case errUintOverflow:
		return &decodeError{msg: "input string too long", typ: typ}
	case errNotAtEOL:
		return &decodeError{msg: "input list has too many elements", typ: typ}
	}
	return err
}

func addErrorContext(err error, ctx string) error {
	if decErr, ok := err.(*decodeError); ok {
		decErr.ctx = append(decErr.ctx, ctx)
	}
	return err
}

var (
	decoderInterface = reflect.TypeOf(new(Decoder)).Elem()
	bigInt           = reflect.TypeOf(big.Int{})
	u256Int          = reflect.TypeOf(uint256.Int{})
)

func makeDecoder(typ reflect.Type, tags rlpstruct.Tags) (dec decoder, err error) {
	kind := typ.Kind()
	switch {
	case typ == rawValueType:
		return decodeRawValue, nil
	case typ.AssignableTo(reflect.PtrTo(bigInt)):
		return decodeBigInt, nil
	case typ.AssignableTo(bigInt):
		return decodeBigIntNoPtr, nil
<<<<<<< HEAD
=======
	case typ == reflect.PtrTo(u256Int):
		return decodeU256, nil
	case typ == u256Int:
		return decodeU256NoPtr, nil
>>>>>>> db683328
	case kind == reflect.Ptr:
		return makePtrDecoder(typ, tags)
	case reflect.PtrTo(typ).Implements(decoderInterface):
		return decodeDecoder, nil
	case isUint(kind):
		return decodeUint, nil
	case kind == reflect.Bool:
		return decodeBool, nil
	case kind == reflect.String:
		return decodeString, nil
	case kind == reflect.Slice || kind == reflect.Array:
		return makeListDecoder(typ, tags)
	case kind == reflect.Struct:
		return makeStructDecoder(typ)
	case kind == reflect.Interface:
		return decodeInterface, nil
	default:
		return nil, fmt.Errorf("rlp: type %v is not RLP-serializable", typ)
	}
}

func decodeRawValue(s *Stream, val reflect.Value) error {
	r, err := s.Raw()
	if err != nil {
		return err
	}
	val.SetBytes(r)
	return nil
}

func decodeUint(s *Stream, val reflect.Value) error {
	typ := val.Type()
	num, err := s.uint(typ.Bits())
	if err != nil {
		return wrapStreamError(err, val.Type())
	}
	val.SetUint(num)
	return nil
}

func decodeBool(s *Stream, val reflect.Value) error {
	b, err := s.Bool()
	if err != nil {
		return wrapStreamError(err, val.Type())
	}
	val.SetBool(b)
	return nil
}

func decodeString(s *Stream, val reflect.Value) error {
	b, err := s.Bytes()
	if err != nil {
		return wrapStreamError(err, val.Type())
	}
	val.SetString(string(b))
	return nil
}

func decodeBigIntNoPtr(s *Stream, val reflect.Value) error {
	return decodeBigInt(s, val.Addr())
}

func decodeBigInt(s *Stream, val reflect.Value) error {
	i := val.Interface().(*big.Int)
<<<<<<< HEAD
=======
	if i == nil {
		i = new(big.Int)
		val.Set(reflect.ValueOf(i))
	}

	err := s.decodeBigInt(i)
	if err != nil {
		return wrapStreamError(err, val.Type())
	}
	return nil
}

func decodeU256NoPtr(s *Stream, val reflect.Value) error {
	return decodeU256(s, val.Addr())
}

func decodeU256(s *Stream, val reflect.Value) error {
	i := val.Interface().(*uint256.Int)
>>>>>>> db683328
	if i == nil {
		i = new(uint256.Int)
		val.Set(reflect.ValueOf(i))
	}

<<<<<<< HEAD
	err := s.decodeBigInt(i)
=======
	err := s.ReadUint256(i)
>>>>>>> db683328
	if err != nil {
		return wrapStreamError(err, val.Type())
	}
	return nil
}

func makeListDecoder(typ reflect.Type, tag rlpstruct.Tags) (decoder, error) {
	etype := typ.Elem()
	if etype.Kind() == reflect.Uint8 && !reflect.PtrTo(etype).Implements(decoderInterface) {
		if typ.Kind() == reflect.Array {
			return decodeByteArray, nil
		}
		return decodeByteSlice, nil
	}
	etypeinfo := theTC.infoWhileGenerating(etype, rlpstruct.Tags{})
	if etypeinfo.decoderErr != nil {
		return nil, etypeinfo.decoderErr
	}
	var dec decoder
	switch {
	case typ.Kind() == reflect.Array:
		dec = func(s *Stream, val reflect.Value) error {
			return decodeListArray(s, val, etypeinfo.decoder)
		}
	case tag.Tail:
		// A slice with "tail" tag can occur as the last field
		// of a struct and is supposed to swallow all remaining
		// list elements. The struct decoder already called s.List,
		// proceed directly to decoding the elements.
		dec = func(s *Stream, val reflect.Value) error {
			return decodeSliceElems(s, val, etypeinfo.decoder)
		}
	default:
		dec = func(s *Stream, val reflect.Value) error {
			return decodeListSlice(s, val, etypeinfo.decoder)
		}
	}
	return dec, nil
}

func decodeListSlice(s *Stream, val reflect.Value, elemdec decoder) error {
	size, err := s.List()
	if err != nil {
		return wrapStreamError(err, val.Type())
	}
	if size == 0 {
		val.Set(reflect.MakeSlice(val.Type(), 0, 0))
		return s.ListEnd()
	}
	if err := decodeSliceElems(s, val, elemdec); err != nil {
		return err
	}
	return s.ListEnd()
}

func decodeSliceElems(s *Stream, val reflect.Value, elemdec decoder) error {
	i := 0
	for ; ; i++ {
		// grow slice if necessary
		if i >= val.Cap() {
			newcap := val.Cap() + val.Cap()/2
			if newcap < 4 {
				newcap = 4
			}
			newv := reflect.MakeSlice(val.Type(), val.Len(), newcap)
			reflect.Copy(newv, val)
			val.Set(newv)
		}
		if i >= val.Len() {
			val.SetLen(i + 1)
		}
		// decode into element
		if err := elemdec(s, val.Index(i)); err == EOL {
			break
		} else if err != nil {
			return addErrorContext(err, fmt.Sprint("[", i, "]"))
		}
	}
	if i < val.Len() {
		val.SetLen(i)
	}
	return nil
}

func decodeListArray(s *Stream, val reflect.Value, elemdec decoder) error {
	if _, err := s.List(); err != nil {
		return wrapStreamError(err, val.Type())
	}
	vlen := val.Len()
	i := 0
	for ; i < vlen; i++ {
		if err := elemdec(s, val.Index(i)); err == EOL {
			break
		} else if err != nil {
			return addErrorContext(err, fmt.Sprint("[", i, "]"))
		}
	}
	if i < vlen {
		return &decodeError{msg: "input list has too few elements", typ: val.Type()}
	}
	return wrapStreamError(s.ListEnd(), val.Type())
}

func decodeByteSlice(s *Stream, val reflect.Value) error {
	b, err := s.Bytes()
	if err != nil {
		return wrapStreamError(err, val.Type())
	}
	val.SetBytes(b)
	return nil
}

func decodeByteArray(s *Stream, val reflect.Value) error {
	kind, size, err := s.Kind()
	if err != nil {
		return err
	}
	slice := byteArrayBytes(val, val.Len())
	switch kind {
	case Byte:
		if len(slice) == 0 {
			return &decodeError{msg: "input string too long", typ: val.Type()}
		} else if len(slice) > 1 {
			return &decodeError{msg: "input string too short", typ: val.Type()}
		}
		slice[0] = s.byteval
		s.kind = -1
	case String:
		if uint64(len(slice)) < size {
			return &decodeError{msg: "input string too long", typ: val.Type()}
		}
		if uint64(len(slice)) > size {
			return &decodeError{msg: "input string too short", typ: val.Type()}
		}
		if err := s.readFull(slice); err != nil {
			return err
		}
		// Reject cases where single byte encoding should have been used.
		if size == 1 && slice[0] < 128 {
			return wrapStreamError(ErrCanonSize, val.Type())
		}
	case List:
		return wrapStreamError(ErrExpectedString, val.Type())
	}
	return nil
}

func makeStructDecoder(typ reflect.Type) (decoder, error) {
	fields, err := structFields(typ)
	if err != nil {
		return nil, err
	}
	for _, f := range fields {
		if f.info.decoderErr != nil {
			return nil, structFieldError{typ, f.index, f.info.decoderErr}
		}
	}
	dec := func(s *Stream, val reflect.Value) (err error) {
		if _, err := s.List(); err != nil {
			return wrapStreamError(err, typ)
		}
		for i, f := range fields {
			err := f.info.decoder(s, val.Field(f.index))
			if err == EOL {
				if f.optional {
					// The field is optional, so reaching the end of the list before
					// reaching the last field is acceptable. All remaining undecoded
					// fields are zeroed.
					zeroFields(val, fields[i:])
					break
				}
				return &decodeError{msg: "too few elements", typ: typ}
			} else if err != nil {
				return addErrorContext(err, "."+typ.Field(f.index).Name)
			}
		}
		return wrapStreamError(s.ListEnd(), typ)
	}
	return dec, nil
}

func zeroFields(structval reflect.Value, fields []field) {
	for _, f := range fields {
		fv := structval.Field(f.index)
		fv.Set(reflect.Zero(fv.Type()))
	}
}

// makePtrDecoder creates a decoder that decodes into the pointer's element type.
func makePtrDecoder(typ reflect.Type, tag rlpstruct.Tags) (decoder, error) {
	etype := typ.Elem()
	etypeinfo := theTC.infoWhileGenerating(etype, rlpstruct.Tags{})
	switch {
	case etypeinfo.decoderErr != nil:
		return nil, etypeinfo.decoderErr
	case !tag.NilOK:
		return makeSimplePtrDecoder(etype, etypeinfo), nil
	default:
		return makeNilPtrDecoder(etype, etypeinfo, tag), nil
	}
}

func makeSimplePtrDecoder(etype reflect.Type, etypeinfo *typeinfo) decoder {
	return func(s *Stream, val reflect.Value) (err error) {
		newval := val
		if val.IsNil() {
			newval = reflect.New(etype)
		}
		if err = etypeinfo.decoder(s, newval.Elem()); err == nil {
			val.Set(newval)
		}
		return err
	}
}

// makeNilPtrDecoder creates a decoder that decodes empty values as nil. Non-empty
// values are decoded into a value of the element type, just like makePtrDecoder does.
//
// This decoder is used for pointer-typed struct fields with struct tag "nil".
func makeNilPtrDecoder(etype reflect.Type, etypeinfo *typeinfo, ts rlpstruct.Tags) decoder {
	typ := reflect.PtrTo(etype)
	nilPtr := reflect.Zero(typ)

	// Determine the value kind that results in nil pointer.
	nilKind := typeNilKind(etype, ts)

	return func(s *Stream, val reflect.Value) (err error) {
		kind, size, err := s.Kind()
		if err != nil {
			val.Set(nilPtr)
			return wrapStreamError(err, typ)
		}
		// Handle empty values as a nil pointer.
		if kind != Byte && size == 0 {
			if kind != nilKind {
				return &decodeError{
					msg: fmt.Sprintf("wrong kind of empty value (got %v, want %v)", kind, nilKind),
					typ: typ,
				}
			}
			// rearm s.Kind. This is important because the input
			// position must advance to the next value even though
			// we don't read anything.
			s.kind = -1
			val.Set(nilPtr)
			return nil
		}
		newval := val
		if val.IsNil() {
			newval = reflect.New(etype)
		}
		if err = etypeinfo.decoder(s, newval.Elem()); err == nil {
			val.Set(newval)
		}
		return err
	}
}

var ifsliceType = reflect.TypeOf([]interface{}{})

func decodeInterface(s *Stream, val reflect.Value) error {
	if val.Type().NumMethod() != 0 {
		return fmt.Errorf("rlp: type %v is not RLP-serializable", val.Type())
	}
	kind, _, err := s.Kind()
	if err != nil {
		return err
	}
	if kind == List {
		slice := reflect.New(ifsliceType).Elem()
		if err := decodeListSlice(s, slice, decodeInterface); err != nil {
			return err
		}
		val.Set(slice)
	} else {
		b, err := s.Bytes()
		if err != nil {
			return err
		}
		val.Set(reflect.ValueOf(b))
	}
	return nil
}

func decodeDecoder(s *Stream, val reflect.Value) error {
	return val.Addr().Interface().(Decoder).DecodeRLP(s)
}

// Kind represents the kind of value contained in an RLP stream.
type Kind int8

const (
	Byte Kind = iota
	String
	List
)

func (k Kind) String() string {
	switch k {
	case Byte:
		return "Byte"
	case String:
		return "String"
	case List:
		return "List"
	default:
		return fmt.Sprintf("Unknown(%d)", k)
	}
}

// ByteReader must be implemented by any input reader for a Stream. It
// is implemented by e.g. bufio.Reader and bytes.Reader.
type ByteReader interface {
	io.Reader
	io.ByteReader
}

// Stream can be used for piecemeal decoding of an input stream. This
// is useful if the input is very large or if the decoding rules for a
// type depend on the input structure. Stream does not keep an
// internal buffer. After decoding a value, the input reader will be
// positioned just before the type information for the next value.
//
// When decoding a list and the input position reaches the declared
// length of the list, all operations will return error EOL.
// The end of the list must be acknowledged using ListEnd to continue
// reading the enclosing list.
//
// Stream is not safe for concurrent use.
type Stream struct {
	r ByteReader

	remaining uint64   // number of bytes remaining to be read from r
	size      uint64   // size of value ahead
	kinderr   error    // error from last readKind
	stack     []uint64 // list sizes
	uintbuf   [32]byte // auxiliary buffer for integer decoding
	kind      Kind     // kind of value ahead
	byteval   byte     // value of single byte in type tag
	limited   bool     // true if input limit is in effect
}

// NewStream creates a new decoding stream reading from r.
//
// If r implements the ByteReader interface, Stream will
// not introduce any buffering.
//
// For non-toplevel values, Stream returns ErrElemTooLarge
// for values that do not fit into the enclosing list.
//
// Stream supports an optional input limit. If a limit is set, the
// size of any toplevel value will be checked against the remaining
// input length. Stream operations that encounter a value exceeding
// the remaining input length will return ErrValueTooLarge. The limit
// can be set by passing a non-zero value for inputLimit.
//
// If r is a bytes.Reader or strings.Reader, the input limit is set to
// the length of r's underlying data unless an explicit limit is
// provided.
func NewStream(r io.Reader, inputLimit uint64) *Stream {
	s := new(Stream)
	s.Reset(r, inputLimit)
	return s
}

// NewListStream creates a new stream that pretends to be positioned
// at an encoded list of the given length.
func NewListStream(r io.Reader, len uint64) *Stream {
	s := new(Stream)
	s.Reset(r, len)
	s.kind = List
	s.size = len
	return s
}

// Bytes reads an RLP string and returns its contents as a byte slice.
// If the input does not contain an RLP string, the returned
// error will be ErrExpectedString.
func (s *Stream) Bytes() ([]byte, error) {
	kind, size, err := s.Kind()
	if err != nil {
		return nil, err
	}
	switch kind {
	case Byte:
		s.kind = -1 // rearm Kind
		return []byte{s.byteval}, nil
	case String:
		b := make([]byte, size)
		if err = s.readFull(b); err != nil {
			return nil, err
		}
		if size == 1 && b[0] < 128 {
			return nil, ErrCanonSize
		}
		return b, nil
	default:
		return nil, ErrExpectedString
	}
}

// ReadBytes decodes the next RLP value and stores the result in b.
// The value size must match len(b) exactly.
func (s *Stream) ReadBytes(b []byte) error {
	kind, size, err := s.Kind()
	if err != nil {
		return err
	}
	switch kind {
	case Byte:
		if len(b) != 1 {
			return fmt.Errorf("input value has wrong size 1, want %d", len(b))
		}
		b[0] = s.byteval
		s.kind = -1 // rearm Kind
		return nil
	case String:
		if uint64(len(b)) != size {
			return fmt.Errorf("input value has wrong size %d, want %d", size, len(b))
		}
		if err = s.readFull(b); err != nil {
			return err
		}
		if size == 1 && b[0] < 128 {
			return ErrCanonSize
		}
		return nil
	default:
		return ErrExpectedString
	}
}

// Raw reads a raw encoded value including RLP type information.
func (s *Stream) Raw() ([]byte, error) {
	kind, size, err := s.Kind()
	if err != nil {
		return nil, err
	}
	if kind == Byte {
		s.kind = -1 // rearm Kind
		return []byte{s.byteval}, nil
	}
	// The original header has already been read and is no longer
	// available. Read content and put a new header in front of it.
	start := headsize(size)
	buf := make([]byte, uint64(start)+size)
	if err := s.readFull(buf[start:]); err != nil {
		return nil, err
	}
	if kind == String {
		puthead(buf, 0x80, 0xB7, size)
	} else {
		puthead(buf, 0xC0, 0xF7, size)
	}
	return buf, nil
}

// Uint reads an RLP string of up to 8 bytes and returns its contents
// as an unsigned integer. If the input does not contain an RLP string, the
// returned error will be ErrExpectedString.
//
// Deprecated: use s.Uint64 instead.
func (s *Stream) Uint() (uint64, error) {
	return s.uint(64)
}

func (s *Stream) Uint64() (uint64, error) {
	return s.uint(64)
}

func (s *Stream) Uint32() (uint32, error) {
	i, err := s.uint(32)
	return uint32(i), err
}

func (s *Stream) Uint16() (uint16, error) {
	i, err := s.uint(16)
	return uint16(i), err
}

func (s *Stream) Uint8() (uint8, error) {
	i, err := s.uint(8)
	return uint8(i), err
}

func (s *Stream) uint(maxbits int) (uint64, error) {
	kind, size, err := s.Kind()
	if err != nil {
		return 0, err
	}
	switch kind {
	case Byte:
		if s.byteval == 0 {
			return 0, ErrCanonInt
		}
		s.kind = -1 // rearm Kind
		return uint64(s.byteval), nil
	case String:
		if size > uint64(maxbits/8) {
			return 0, errUintOverflow
		}
		v, err := s.readUint(byte(size))
		switch {
		case err == ErrCanonSize:
			// Adjust error because we're not reading a size right now.
			return 0, ErrCanonInt
		case err != nil:
			return 0, err
		case size > 0 && v < 128:
			return 0, ErrCanonSize
		default:
			return v, nil
		}
	default:
		return 0, ErrExpectedString
	}
}

// Bool reads an RLP string of up to 1 byte and returns its contents
// as a boolean. If the input does not contain an RLP string, the
// returned error will be ErrExpectedString.
func (s *Stream) Bool() (bool, error) {
	num, err := s.uint(8)
	if err != nil {
		return false, err
	}
	switch num {
	case 0:
		return false, nil
	case 1:
		return true, nil
	default:
		return false, fmt.Errorf("rlp: invalid boolean value: %d", num)
	}
}

// List starts decoding an RLP list. If the input does not contain a
// list, the returned error will be ErrExpectedList. When the list's
// end has been reached, any Stream operation will return EOL.
func (s *Stream) List() (size uint64, err error) {
	kind, size, err := s.Kind()
	if err != nil {
		return 0, err
	}
	if kind != List {
		return 0, ErrExpectedList
	}

	// Remove size of inner list from outer list before pushing the new size
	// onto the stack. This ensures that the remaining outer list size will
	// be correct after the matching call to ListEnd.
	if inList, limit := s.listLimit(); inList {
		s.stack[len(s.stack)-1] = limit - size
	}
	s.stack = append(s.stack, size)
	s.kind = -1
	s.size = 0
	return size, nil
}

// ListEnd returns to the enclosing list.
// The input reader must be positioned at the end of a list.
func (s *Stream) ListEnd() error {
	// Ensure that no more data is remaining in the current list.
	if inList, listLimit := s.listLimit(); !inList {
		return errNotInList
	} else if listLimit > 0 {
		return errNotAtEOL
	}
	s.stack = s.stack[:len(s.stack)-1] // pop
	s.kind = -1
	s.size = 0
	return nil
}

// MoreDataInList reports whether the current list context contains
// more data to be read.
func (s *Stream) MoreDataInList() bool {
	_, listLimit := s.listLimit()
	return listLimit > 0
}

// BigInt decodes an arbitrary-size integer value.
func (s *Stream) BigInt() (*big.Int, error) {
	i := new(big.Int)
	if err := s.decodeBigInt(i); err != nil {
		return nil, err
	}
	return i, nil
}

func (s *Stream) decodeBigInt(dst *big.Int) error {
	var buffer []byte
	kind, size, err := s.Kind()
	switch {
	case err != nil:
		return err
	case kind == List:
		return ErrExpectedString
	case kind == Byte:
		buffer = s.uintbuf[:1]
		buffer[0] = s.byteval
		s.kind = -1 // re-arm Kind
	case size == 0:
		// Avoid zero-length read.
		s.kind = -1
	case size <= uint64(len(s.uintbuf)):
		// For integers smaller than s.uintbuf, allocating a buffer
		// can be avoided.
		buffer = s.uintbuf[:size]
		if err := s.readFull(buffer); err != nil {
			return err
		}
		// Reject inputs where single byte encoding should have been used.
		if size == 1 && buffer[0] < 128 {
			return ErrCanonSize
		}
	default:
		// For large integers, a temporary buffer is needed.
		buffer = make([]byte, size)
		if err := s.readFull(buffer); err != nil {
			return err
		}
	}

	// Reject leading zero bytes.
	if len(buffer) > 0 && buffer[0] == 0 {
		return ErrCanonInt
	}
	// Set the integer bytes.
	dst.SetBytes(buffer)
	return nil
}

<<<<<<< HEAD
=======
// ReadUint256 decodes the next value as a uint256.
func (s *Stream) ReadUint256(dst *uint256.Int) error {
	var buffer []byte
	kind, size, err := s.Kind()
	switch {
	case err != nil:
		return err
	case kind == List:
		return ErrExpectedString
	case kind == Byte:
		buffer = s.uintbuf[:1]
		buffer[0] = s.byteval
		s.kind = -1 // re-arm Kind
	case size == 0:
		// Avoid zero-length read.
		s.kind = -1
	case size <= uint64(len(s.uintbuf)):
		// All possible uint256 values fit into s.uintbuf.
		buffer = s.uintbuf[:size]
		if err := s.readFull(buffer); err != nil {
			return err
		}
		// Reject inputs where single byte encoding should have been used.
		if size == 1 && buffer[0] < 128 {
			return ErrCanonSize
		}
	default:
		return errUint256Large
	}

	// Reject leading zero bytes.
	if len(buffer) > 0 && buffer[0] == 0 {
		return ErrCanonInt
	}
	// Set the integer bytes.
	dst.SetBytes(buffer)
	return nil
}

>>>>>>> db683328
// Decode decodes a value and stores the result in the value pointed
// to by val. Please see the documentation for the Decode function
// to learn about the decoding rules.
func (s *Stream) Decode(val interface{}) error {
	if val == nil {
		return errDecodeIntoNil
	}
	rval := reflect.ValueOf(val)
	rtyp := rval.Type()
	if rtyp.Kind() != reflect.Ptr {
		return errNoPointer
	}
	if rval.IsNil() {
		return errDecodeIntoNil
	}
	decoder, err := cachedDecoder(rtyp.Elem())
	if err != nil {
		return err
	}

	err = decoder(s, rval.Elem())
	if decErr, ok := err.(*decodeError); ok && len(decErr.ctx) > 0 {
		// Add decode target type to error so context has more meaning.
		decErr.ctx = append(decErr.ctx, fmt.Sprint("(", rtyp.Elem(), ")"))
	}
	return err
}

// Reset discards any information about the current decoding context
// and starts reading from r. This method is meant to facilitate reuse
// of a preallocated Stream across many decoding operations.
//
// If r does not also implement ByteReader, Stream will do its own
// buffering.
func (s *Stream) Reset(r io.Reader, inputLimit uint64) {
	if inputLimit > 0 {
		s.remaining = inputLimit
		s.limited = true
	} else {
		// Attempt to automatically discover
		// the limit when reading from a byte slice.
		switch br := r.(type) {
		case *bytes.Reader:
			s.remaining = uint64(br.Len())
			s.limited = true
		case *bytes.Buffer:
			s.remaining = uint64(br.Len())
			s.limited = true
		case *strings.Reader:
			s.remaining = uint64(br.Len())
			s.limited = true
		default:
			s.limited = false
		}
	}
	// Wrap r with a buffer if it doesn't have one.
	bufr, ok := r.(ByteReader)
	if !ok {
		bufr = bufio.NewReader(r)
	}
	s.r = bufr
	// Reset the decoding context.
	s.stack = s.stack[:0]
	s.size = 0
	s.kind = -1
	s.kinderr = nil
	s.byteval = 0
	s.uintbuf = [32]byte{}
}

// Kind returns the kind and size of the next value in the
// input stream.
//
// The returned size is the number of bytes that make up the value.
// For kind == Byte, the size is zero because the value is
// contained in the type tag.
//
// The first call to Kind will read size information from the input
// reader and leave it positioned at the start of the actual bytes of
// the value. Subsequent calls to Kind (until the value is decoded)
// will not advance the input reader and return cached information.
func (s *Stream) Kind() (kind Kind, size uint64, err error) {
	if s.kind >= 0 {
		return s.kind, s.size, s.kinderr
	}

	// Check for end of list. This needs to be done here because readKind
	// checks against the list size, and would return the wrong error.
	inList, listLimit := s.listLimit()
	if inList && listLimit == 0 {
		return 0, 0, EOL
	}
	// Read the actual size tag.
	s.kind, s.size, s.kinderr = s.readKind()
	if s.kinderr == nil {
		// Check the data size of the value ahead against input limits. This
		// is done here because many decoders require allocating an input
		// buffer matching the value size. Checking it here protects those
		// decoders from inputs declaring very large value size.
		if inList && s.size > listLimit {
			s.kinderr = ErrElemTooLarge
		} else if s.limited && s.size > s.remaining {
			s.kinderr = ErrValueTooLarge
		}
	}
	return s.kind, s.size, s.kinderr
}

func (s *Stream) readKind() (kind Kind, size uint64, err error) {
	b, err := s.readByte()
	if err != nil {
		if len(s.stack) == 0 {
			// At toplevel, Adjust the error to actual EOF. io.EOF is
			// used by callers to determine when to stop decoding.
			switch err {
			case io.ErrUnexpectedEOF:
				err = io.EOF
			case ErrValueTooLarge:
				err = io.EOF
			}
		}
		return 0, 0, err
	}
	s.byteval = 0
	switch {
	case b < 0x80:
		// For a single byte whose value is in the [0x00, 0x7F] range, that byte
		// is its own RLP encoding.
		s.byteval = b
		return Byte, 0, nil
	case b < 0xB8:
		// Otherwise, if a string is 0-55 bytes long, the RLP encoding consists
		// of a single byte with value 0x80 plus the length of the string
		// followed by the string. The range of the first byte is thus [0x80, 0xB7].
		return String, uint64(b - 0x80), nil
	case b < 0xC0:
		// If a string is more than 55 bytes long, the RLP encoding consists of a
		// single byte with value 0xB7 plus the length of the length of the
		// string in binary form, followed by the length of the string, followed
		// by the string. For example, a length-1024 string would be encoded as
		// 0xB90400 followed by the string. The range of the first byte is thus
		// [0xB8, 0xBF].
		size, err = s.readUint(b - 0xB7)
		if err == nil && size < 56 {
			err = ErrCanonSize
		}
		return String, size, err
	case b < 0xF8:
		// If the total payload of a list (i.e. the combined length of all its
		// items) is 0-55 bytes long, the RLP encoding consists of a single byte
		// with value 0xC0 plus the length of the list followed by the
		// concatenation of the RLP encodings of the items. The range of the
		// first byte is thus [0xC0, 0xF7].
		return List, uint64(b - 0xC0), nil
	default:
		// If the total payload of a list is more than 55 bytes long, the RLP
		// encoding consists of a single byte with value 0xF7 plus the length of
		// the length of the payload in binary form, followed by the length of
		// the payload, followed by the concatenation of the RLP encodings of
		// the items. The range of the first byte is thus [0xF8, 0xFF].
		size, err = s.readUint(b - 0xF7)
		if err == nil && size < 56 {
			err = ErrCanonSize
		}
		return List, size, err
	}
}

func (s *Stream) readUint(size byte) (uint64, error) {
	switch size {
	case 0:
		s.kind = -1 // rearm Kind
		return 0, nil
	case 1:
		b, err := s.readByte()
		return uint64(b), err
	default:
		buffer := s.uintbuf[:8]
		for i := range buffer {
			buffer[i] = 0
		}
		start := int(8 - size)
		if err := s.readFull(buffer[start:]); err != nil {
			return 0, err
		}
		if buffer[start] == 0 {
			// Note: readUint is also used to decode integer values.
			// The error needs to be adjusted to become ErrCanonInt in this case.
			return 0, ErrCanonSize
		}
		return binary.BigEndian.Uint64(buffer[:]), nil
	}
}

// readFull reads into buf from the underlying stream.
func (s *Stream) readFull(buf []byte) (err error) {
	if err := s.willRead(uint64(len(buf))); err != nil {
		return err
	}
	var nn, n int
	for n < len(buf) && err == nil {
		nn, err = s.r.Read(buf[n:])
		n += nn
	}
	if err == io.EOF {
		if n < len(buf) {
			err = io.ErrUnexpectedEOF
		} else {
			// Readers are allowed to give EOF even though the read succeeded.
			// In such cases, we discard the EOF, like io.ReadFull() does.
			err = nil
		}
	}
	return err
}

// readByte reads a single byte from the underlying stream.
func (s *Stream) readByte() (byte, error) {
	if err := s.willRead(1); err != nil {
		return 0, err
	}
	b, err := s.r.ReadByte()
	if err == io.EOF {
		err = io.ErrUnexpectedEOF
	}
	return b, err
}

// willRead is called before any read from the underlying stream. It checks
// n against size limits, and updates the limits if n doesn't overflow them.
func (s *Stream) willRead(n uint64) error {
	s.kind = -1 // rearm Kind

	if inList, limit := s.listLimit(); inList {
		if n > limit {
			return ErrElemTooLarge
		}
		s.stack[len(s.stack)-1] = limit - n
	}
	if s.limited {
		if n > s.remaining {
			return ErrValueTooLarge
		}
		s.remaining -= n
	}
	return nil
}

// listLimit returns the amount of data remaining in the innermost list.
func (s *Stream) listLimit() (inList bool, limit uint64) {
	if len(s.stack) == 0 {
		return false, 0
	}
	return true, s.stack[len(s.stack)-1]
}<|MERGE_RESOLUTION|>--- conflicted
+++ resolved
@@ -29,10 +29,7 @@
 	"sync"
 
 	"github.com/ethereum/go-ethereum/rlp/internal/rlpstruct"
-<<<<<<< HEAD
-=======
 	"github.com/holiman/uint256"
->>>>>>> db683328
 )
 
 //lint:ignore ST1012 EOL is not an error.
@@ -56,10 +53,7 @@
 	errUintOverflow  = errors.New("rlp: uint overflow")
 	errNoPointer     = errors.New("rlp: interface given to Decode must be a pointer")
 	errDecodeIntoNil = errors.New("rlp: pointer given to Decode must not be nil")
-<<<<<<< HEAD
-=======
 	errUint256Large  = errors.New("rlp: value too large for uint256")
->>>>>>> db683328
 
 	streamPool = sync.Pool{
 		New: func() interface{} { return new(Stream) },
@@ -78,21 +72,12 @@
 // Decode parses RLP-encoded data from r and stores the result in the value pointed to by
 // val. Please see package-level documentation for the decoding rules. Val must be a
 // non-nil pointer.
-<<<<<<< HEAD
 //
 // If r does not implement ByteReader, Decode will do its own buffering.
 //
 // Note that Decode does not set an input limit for all readers and may be vulnerable to
 // panics cause by huge value sizes. If you need an input limit, use
 //
-=======
-//
-// If r does not implement ByteReader, Decode will do its own buffering.
-//
-// Note that Decode does not set an input limit for all readers and may be vulnerable to
-// panics cause by huge value sizes. If you need an input limit, use
-//
->>>>>>> db683328
 //	NewStream(r, limit).Decode(val)
 func Decode(r io.Reader, val interface{}) error {
 	stream := streamPool.Get().(*Stream)
@@ -177,13 +162,10 @@
 		return decodeBigInt, nil
 	case typ.AssignableTo(bigInt):
 		return decodeBigIntNoPtr, nil
-<<<<<<< HEAD
-=======
 	case typ == reflect.PtrTo(u256Int):
 		return decodeU256, nil
 	case typ == u256Int:
 		return decodeU256NoPtr, nil
->>>>>>> db683328
 	case kind == reflect.Ptr:
 		return makePtrDecoder(typ, tags)
 	case reflect.PtrTo(typ).Implements(decoderInterface):
@@ -248,8 +230,6 @@
 
 func decodeBigInt(s *Stream, val reflect.Value) error {
 	i := val.Interface().(*big.Int)
-<<<<<<< HEAD
-=======
 	if i == nil {
 		i = new(big.Int)
 		val.Set(reflect.ValueOf(i))
@@ -268,17 +248,12 @@
 
 func decodeU256(s *Stream, val reflect.Value) error {
 	i := val.Interface().(*uint256.Int)
->>>>>>> db683328
 	if i == nil {
 		i = new(uint256.Int)
 		val.Set(reflect.ValueOf(i))
 	}
 
-<<<<<<< HEAD
-	err := s.decodeBigInt(i)
-=======
 	err := s.ReadUint256(i)
->>>>>>> db683328
 	if err != nil {
 		return wrapStreamError(err, val.Type())
 	}
@@ -913,8 +888,6 @@
 	return nil
 }
 
-<<<<<<< HEAD
-=======
 // ReadUint256 decodes the next value as a uint256.
 func (s *Stream) ReadUint256(dst *uint256.Int) error {
 	var buffer []byte
@@ -954,7 +927,6 @@
 	return nil
 }
 
->>>>>>> db683328
 // Decode decodes a value and stores the result in the value pointed
 // to by val. Please see the documentation for the Decode function
 // to learn about the decoding rules.
