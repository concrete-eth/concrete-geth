--- conflicted
+++ resolved
@@ -24,10 +24,7 @@
 	"reflect"
 
 	"github.com/ethereum/go-ethereum/rlp/internal/rlpstruct"
-<<<<<<< HEAD
-=======
 	"github.com/holiman/uint256"
->>>>>>> db683328
 )
 
 var (
@@ -148,13 +145,10 @@
 		return writeBigIntPtr, nil
 	case typ.AssignableTo(bigInt):
 		return writeBigIntNoPtr, nil
-<<<<<<< HEAD
-=======
 	case typ == reflect.PtrTo(u256Int):
 		return writeU256IntPtr, nil
 	case typ == u256Int:
 		return writeU256IntNoPtr, nil
->>>>>>> db683328
 	case kind == reflect.Ptr:
 		return makePtrWriter(typ, ts)
 	case reflect.PtrTo(typ).Implements(encoderInterface):
@@ -217,7 +211,22 @@
 	return nil
 }
 
-<<<<<<< HEAD
+func writeU256IntPtr(val reflect.Value, w *encBuffer) error {
+	ptr := val.Interface().(*uint256.Int)
+	if ptr == nil {
+		w.str = append(w.str, 0x80)
+		return nil
+	}
+	w.writeUint256(ptr)
+	return nil
+}
+
+func writeU256IntNoPtr(val reflect.Value, w *encBuffer) error {
+	i := val.Interface().(uint256.Int)
+	w.writeUint256(&i)
+	return nil
+}
+
 func writeBytes(val reflect.Value, w *encBuffer) error {
 	w.writeBytes(val.Bytes())
 	return nil
@@ -262,68 +271,6 @@
 	return nil
 }
 
-=======
-func writeU256IntPtr(val reflect.Value, w *encBuffer) error {
-	ptr := val.Interface().(*uint256.Int)
-	if ptr == nil {
-		w.str = append(w.str, 0x80)
-		return nil
-	}
-	w.writeUint256(ptr)
-	return nil
-}
-
-func writeU256IntNoPtr(val reflect.Value, w *encBuffer) error {
-	i := val.Interface().(uint256.Int)
-	w.writeUint256(&i)
-	return nil
-}
-
-func writeBytes(val reflect.Value, w *encBuffer) error {
-	w.writeBytes(val.Bytes())
-	return nil
-}
-
-func makeByteArrayWriter(typ reflect.Type) writer {
-	switch typ.Len() {
-	case 0:
-		return writeLengthZeroByteArray
-	case 1:
-		return writeLengthOneByteArray
-	default:
-		length := typ.Len()
-		return func(val reflect.Value, w *encBuffer) error {
-			if !val.CanAddr() {
-				// Getting the byte slice of val requires it to be addressable. Make it
-				// addressable by copying.
-				copy := reflect.New(val.Type()).Elem()
-				copy.Set(val)
-				val = copy
-			}
-			slice := byteArrayBytes(val, length)
-			w.encodeStringHeader(len(slice))
-			w.str = append(w.str, slice...)
-			return nil
-		}
-	}
-}
-
-func writeLengthZeroByteArray(val reflect.Value, w *encBuffer) error {
-	w.str = append(w.str, 0x80)
-	return nil
-}
-
-func writeLengthOneByteArray(val reflect.Value, w *encBuffer) error {
-	b := byte(val.Index(0).Uint())
-	if b <= 0x7f {
-		w.str = append(w.str, b)
-	} else {
-		w.str = append(w.str, 0x81, b)
-	}
-	return nil
-}
-
->>>>>>> db683328
 func writeString(val reflect.Value, w *encBuffer) error {
 	s := val.String()
 	if len(s) == 1 && s[0] <= 0x7f {
@@ -378,7 +325,6 @@
 			if vlen == 0 {
 				w.str = append(w.str, 0xC0)
 				return nil
-<<<<<<< HEAD
 			}
 			listOffset := w.list()
 			for i := 0; i < vlen; i++ {
@@ -386,15 +332,6 @@
 					return err
 				}
 			}
-=======
-			}
-			listOffset := w.list()
-			for i := 0; i < vlen; i++ {
-				if err := etypeinfo.writer(val.Index(i), w); err != nil {
-					return err
-				}
-			}
->>>>>>> db683328
 			w.listEnd(listOffset)
 			return nil
 		}
