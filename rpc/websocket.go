// Copyright 2015 The go-ethereum Authors
// This file is part of the go-ethereum library.
//
// The go-ethereum library is free software: you can redistribute it and/or modify
// it under the terms of the GNU Lesser General Public License as published by
// the Free Software Foundation, either version 3 of the License, or
// (at your option) any later version.
//
// The go-ethereum library is distributed in the hope that it will be useful,
// but WITHOUT ANY WARRANTY; without even the implied warranty of
// MERCHANTABILITY or FITNESS FOR A PARTICULAR PURPOSE. See the
// GNU Lesser General Public License for more details.
//
// You should have received a copy of the GNU Lesser General Public License
// along with the go-ethereum library. If not, see <http://www.gnu.org/licenses/>.

package rpc

import (
	"context"
	"encoding/base64"
	"fmt"
	"net/http"
	"net/url"
	"os"
	"strings"
	"sync"
	"time"

	mapset "github.com/deckarep/golang-set/v2"
	"github.com/ethereum/go-ethereum/log"
	"github.com/gorilla/websocket"
)

const (
	wsReadBuffer       = 1024
	wsWriteBuffer      = 1024
	wsPingInterval     = 30 * time.Second
	wsPingWriteTimeout = 5 * time.Second
	wsPongTimeout      = 30 * time.Second
<<<<<<< HEAD
	wsMessageSizeLimit = 15 * 1024 * 1024
=======
	wsMessageSizeLimit = 32 * 1024 * 1024
>>>>>>> db683328
)

var wsBufferPool = new(sync.Pool)

// WebsocketHandler returns a handler that serves JSON-RPC to WebSocket connections.
//
// allowedOrigins should be a comma-separated list of allowed origin URLs.
// To allow connections with any origin, pass "*".
func (s *Server) WebsocketHandler(allowedOrigins []string) http.Handler {
	var upgrader = websocket.Upgrader{
		ReadBufferSize:  wsReadBuffer,
		WriteBufferSize: wsWriteBuffer,
		WriteBufferPool: wsBufferPool,
		CheckOrigin:     wsHandshakeValidator(allowedOrigins),
	}
	return http.HandlerFunc(func(w http.ResponseWriter, r *http.Request) {
		conn, err := upgrader.Upgrade(w, r, nil)
		if err != nil {
			log.Debug("WebSocket upgrade failed", "err", err)
			return
		}
		codec := newWebsocketCodec(conn, r.Host, r.Header)
		s.ServeCodec(codec, 0)
	})
}

// wsHandshakeValidator returns a handler that verifies the origin during the
// websocket upgrade process. When a '*' is specified as an allowed origins all
// connections are accepted.
func wsHandshakeValidator(allowedOrigins []string) func(*http.Request) bool {
	origins := mapset.NewSet[string]()
	allowAllOrigins := false

	for _, origin := range allowedOrigins {
		if origin == "*" {
			allowAllOrigins = true
		}
		if origin != "" {
			origins.Add(origin)
		}
	}
	// allow localhost if no allowedOrigins are specified.
	if len(origins.ToSlice()) == 0 {
		origins.Add("http://localhost")
		if hostname, err := os.Hostname(); err == nil {
			origins.Add("http://" + hostname)
		}
	}
	log.Debug(fmt.Sprintf("Allowed origin(s) for WS RPC interface %v", origins.ToSlice()))

	f := func(req *http.Request) bool {
		// Skip origin verification if no Origin header is present. The origin check
		// is supposed to protect against browser based attacks. Browsers always set
		// Origin. Non-browser software can put anything in origin and checking it doesn't
		// provide additional security.
		if _, ok := req.Header["Origin"]; !ok {
			return true
		}
		// Verify origin against allow list.
		origin := strings.ToLower(req.Header.Get("Origin"))
		if allowAllOrigins || originIsAllowed(origins, origin) {
			return true
		}
		log.Warn("Rejected WebSocket connection", "origin", origin)
		return false
	}

	return f
}

type wsHandshakeError struct {
	err    error
	status string
}

func (e wsHandshakeError) Error() string {
	s := e.err.Error()
	if e.status != "" {
		s += " (HTTP status " + e.status + ")"
	}
	return s
}

func originIsAllowed(allowedOrigins mapset.Set[string], browserOrigin string) bool {
	it := allowedOrigins.Iterator()
	for origin := range it.C {
		if ruleAllowsOrigin(origin, browserOrigin) {
			return true
		}
	}
	return false
}

func ruleAllowsOrigin(allowedOrigin string, browserOrigin string) bool {
	var (
		allowedScheme, allowedHostname, allowedPort string
		browserScheme, browserHostname, browserPort string
		err                                         error
	)
	allowedScheme, allowedHostname, allowedPort, err = parseOriginURL(allowedOrigin)
	if err != nil {
		log.Warn("Error parsing allowed origin specification", "spec", allowedOrigin, "error", err)
		return false
	}
	browserScheme, browserHostname, browserPort, err = parseOriginURL(browserOrigin)
	if err != nil {
		log.Warn("Error parsing browser 'Origin' field", "Origin", browserOrigin, "error", err)
		return false
	}
	if allowedScheme != "" && allowedScheme != browserScheme {
		return false
	}
	if allowedHostname != "" && allowedHostname != browserHostname {
		return false
	}
	if allowedPort != "" && allowedPort != browserPort {
		return false
	}
	return true
}

func parseOriginURL(origin string) (string, string, string, error) {
	parsedURL, err := url.Parse(strings.ToLower(origin))
	if err != nil {
		return "", "", "", err
	}
	var scheme, hostname, port string
	if strings.Contains(origin, "://") {
		scheme = parsedURL.Scheme
		hostname = parsedURL.Hostname()
		port = parsedURL.Port()
	} else {
		scheme = ""
		hostname = parsedURL.Scheme
		port = parsedURL.Opaque
		if hostname == "" {
			hostname = origin
		}
	}
	return scheme, hostname, port, nil
}

// DialWebsocketWithDialer creates a new RPC client using WebSocket.
//
// The context is used for the initial connection establishment. It does not
// affect subsequent interactions with the client.
//
// Deprecated: use DialOptions and the WithWebsocketDialer option.
func DialWebsocketWithDialer(ctx context.Context, endpoint, origin string, dialer websocket.Dialer) (*Client, error) {
	cfg := new(clientConfig)
	cfg.wsDialer = &dialer
	if origin != "" {
		cfg.setHeader("origin", origin)
	}
	connect, err := newClientTransportWS(endpoint, cfg)
	if err != nil {
		return nil, err
	}
	return newClient(ctx, connect)
}

// DialWebsocket creates a new RPC client that communicates with a JSON-RPC server
// that is listening on the given endpoint.
//
// The context is used for the initial connection establishment. It does not
// affect subsequent interactions with the client.
func DialWebsocket(ctx context.Context, endpoint, origin string) (*Client, error) {
	cfg := new(clientConfig)
	if origin != "" {
		cfg.setHeader("origin", origin)
	}
	connect, err := newClientTransportWS(endpoint, cfg)
	if err != nil {
		return nil, err
	}
	return newClient(ctx, connect)
}

func newClientTransportWS(endpoint string, cfg *clientConfig) (reconnectFunc, error) {
	dialer := cfg.wsDialer
	if dialer == nil {
		dialer = &websocket.Dialer{
			ReadBufferSize:  wsReadBuffer,
			WriteBufferSize: wsWriteBuffer,
			WriteBufferPool: wsBufferPool,
		}
	}

	dialURL, header, err := wsClientHeaders(endpoint, "")
	if err != nil {
		return nil, err
	}
	for key, values := range cfg.httpHeaders {
		header[key] = values
	}

	connect := func(ctx context.Context) (ServerCodec, error) {
		header := header.Clone()
		if cfg.httpAuth != nil {
			if err := cfg.httpAuth(header); err != nil {
				return nil, err
			}
		}
		conn, resp, err := dialer.DialContext(ctx, dialURL, header)
		if err != nil {
			hErr := wsHandshakeError{err: err}
			if resp != nil {
				hErr.status = resp.Status
			}
			return nil, hErr
		}
		return newWebsocketCodec(conn, dialURL, header), nil
	}
	return connect, nil
}

func wsClientHeaders(endpoint, origin string) (string, http.Header, error) {
	endpointURL, err := url.Parse(endpoint)
	if err != nil {
		return endpoint, nil, err
	}
	header := make(http.Header)
	if origin != "" {
		header.Add("origin", origin)
	}
	if endpointURL.User != nil {
		b64auth := base64.StdEncoding.EncodeToString([]byte(endpointURL.User.String()))
		header.Add("authorization", "Basic "+b64auth)
		endpointURL.User = nil
	}
	return endpointURL.String(), header, nil
}

type websocketCodec struct {
	*jsonCodec
	conn *websocket.Conn
	info PeerInfo

	wg        sync.WaitGroup
	pingReset chan struct{}
}

func newWebsocketCodec(conn *websocket.Conn, host string, req http.Header) ServerCodec {
	conn.SetReadLimit(wsMessageSizeLimit)
	conn.SetPongHandler(func(appData string) error {
		conn.SetReadDeadline(time.Time{})
		return nil
	})

	encode := func(v interface{}, isErrorResponse bool) error {
		return conn.WriteJSON(v)
	}
	wc := &websocketCodec{
		jsonCodec: NewFuncCodec(conn, encode, conn.ReadJSON).(*jsonCodec),
		conn:      conn,
		pingReset: make(chan struct{}, 1),
		info: PeerInfo{
			Transport:  "ws",
			RemoteAddr: conn.RemoteAddr().String(),
		},
	}
	// Fill in connection details.
	wc.info.HTTP.Host = host
	wc.info.HTTP.Origin = req.Get("Origin")
	wc.info.HTTP.UserAgent = req.Get("User-Agent")
	// Start pinger.
	wc.wg.Add(1)
	go wc.pingLoop()
	return wc
}

func (wc *websocketCodec) close() {
	wc.jsonCodec.close()
	wc.wg.Wait()
}

func (wc *websocketCodec) peerInfo() PeerInfo {
	return wc.info
}

func (wc *websocketCodec) writeJSON(ctx context.Context, v interface{}, isError bool) error {
	err := wc.jsonCodec.writeJSON(ctx, v, isError)
	if err == nil {
		// Notify pingLoop to delay the next idle ping.
		select {
		case wc.pingReset <- struct{}{}:
		default:
		}
	}
	return err
}

// pingLoop sends periodic ping frames when the connection is idle.
func (wc *websocketCodec) pingLoop() {
	var timer = time.NewTimer(wsPingInterval)
	defer wc.wg.Done()
	defer timer.Stop()

	for {
		select {
		case <-wc.closed():
			return
		case <-wc.pingReset:
			if !timer.Stop() {
				<-timer.C
			}
			timer.Reset(wsPingInterval)
		case <-timer.C:
			wc.jsonCodec.encMu.Lock()
			wc.conn.SetWriteDeadline(time.Now().Add(wsPingWriteTimeout))
			wc.conn.WriteMessage(websocket.PingMessage, nil)
			wc.conn.SetReadDeadline(time.Now().Add(wsPongTimeout))
			wc.jsonCodec.encMu.Unlock()
			timer.Reset(wsPingInterval)
		}
	}
}<|MERGE_RESOLUTION|>--- conflicted
+++ resolved
@@ -38,11 +38,7 @@
 	wsPingInterval     = 30 * time.Second
 	wsPingWriteTimeout = 5 * time.Second
 	wsPongTimeout      = 30 * time.Second
-<<<<<<< HEAD
-	wsMessageSizeLimit = 15 * 1024 * 1024
-=======
 	wsMessageSizeLimit = 32 * 1024 * 1024
->>>>>>> db683328
 )
 
 var wsBufferPool = new(sync.Pool)
