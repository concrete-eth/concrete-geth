--- conflicted
+++ resolved
@@ -102,16 +102,10 @@
 }
 
 type rpcBlock struct {
-<<<<<<< HEAD
-	Hash         common.Hash      `json:"hash"`
-	Transactions []rpcTransaction `json:"transactions"`
-	UncleHashes  []common.Hash    `json:"uncles"`
-=======
 	Hash         common.Hash         `json:"hash"`
 	Transactions []rpcTransaction    `json:"transactions"`
 	UncleHashes  []common.Hash       `json:"uncles"`
 	Withdrawals  []*types.Withdrawal `json:"withdrawals,omitempty"`
->>>>>>> db683328
 }
 
 func (ec *Client) getBlock(ctx context.Context, method string, args ...interface{}) (*types.Block, error) {
@@ -119,8 +113,6 @@
 	err := ec.c.CallContext(ctx, &raw, method, args...)
 	if err != nil {
 		return nil, err
-	} else if len(raw) == 0 {
-		return nil, ethereum.NotFound
 	}
 
 	// Decode header and transactions.
@@ -182,11 +174,7 @@
 		}
 		txs[i] = tx.tx
 	}
-<<<<<<< HEAD
-	return types.NewBlockWithHeader(head).WithBody(txs, uncles), nil
-=======
 	return types.NewBlockWithHeader(head).WithBody(txs, uncles).WithWithdrawals(body.Withdrawals), nil
->>>>>>> db683328
 }
 
 // HeaderByHash returns the block header with the given hash.
@@ -265,17 +253,10 @@
 	}
 	if err = ec.c.CallContext(ctx, &meta, "eth_getTransactionByBlockHashAndIndex", block, hexutil.Uint64(index)); err != nil {
 		return common.Address{}, err
-<<<<<<< HEAD
 	}
 	if meta.Hash == (common.Hash{}) || meta.Hash != tx.Hash() {
 		return common.Address{}, errors.New("wrong inclusion block/index")
 	}
-=======
-	}
-	if meta.Hash == (common.Hash{}) || meta.Hash != tx.Hash() {
-		return common.Address{}, errors.New("wrong inclusion block/index")
-	}
->>>>>>> db683328
 	return meta.From, nil
 }
 
