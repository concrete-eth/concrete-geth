// Copyright 2023 The concrete-geth Authors
//
// The concrete-geth library is free software: you can redistribute it and/or modify
// it under the terms of the GNU Lesser General Public License as published by
// the Free Software Foundation, either version 3 of the License, or
// (at your option) any later version.
//
// The concrete library is distributed in the hope that it will be useful,
// but WITHOUT ANY WARRANTY; without even the implied warranty of
// MERCHANTABILITY or FITNESS FOR A PARTICULAR PURPOSE. See the
// GNU Lesser General Public License for more details.
//
// You should have received a copy of the GNU Lesser General Public License
// along with the concrete library. If not, see <http://www.gnu.org/licenses/>.

//go:build !tinygo

// This file will be ignored when building with tinygo to prevent compatibility
// issues.

package api

import (
	"github.com/ethereum/go-ethereum/common"
	"github.com/ethereum/go-ethereum/core/rawdb"
	"github.com/ethereum/go-ethereum/core/state"
<<<<<<< HEAD
	"github.com/ethereum/go-ethereum/core/types"
	"github.com/holiman/uint256"
)

type mockStateDB struct {
	stateDB           *state.StateDB
	code              map[common.Address][]byte
	balances          map[common.Address]*uint256.Int
	externalBalances  map[common.Address]*uint256.Int
	externalCodes     map[common.Address][]byte
	externalCodeHashes map[common.Address]common.Hash
	logs              []*types.Log
	state             map[common.Address]map[common.Hash]common.Hash
}

func NewMockStateDB() *mockStateDB {
	statedb, err := state.New(common.Hash{}, state.NewDatabase(rawdb.NewMemoryDatabase()), nil)
	if err != nil {
		panic(err)
	}
	return &mockStateDB{
		stateDB:           statedb,
		code:              make(map[common.Address][]byte),
		balances:          make(map[common.Address]*uint256.Int),
		externalBalances:  make(map[common.Address]*uint256.Int),
		externalCodes:     make(map[common.Address][]byte),
		externalCodeHashes: make(map[common.Address]common.Hash),
		logs:              []*types.Log{},
		state:             make(map[common.Address]map[common.Hash]common.Hash),
=======
	"github.com/holiman/uint256"
)

func NewMockStateDB() StateDB {
	statedb, err := state.New(common.Hash{}, state.NewDatabase(rawdb.NewMemoryDatabase()), nil)
	if err != nil {
		panic(err)
	}
	return statedb
}

type mockEnvConfig struct {
	envConfig EnvConfig
	meterGas  bool
	contract  *Contract
	db        StateDB
	blockCtx  BlockContext
	caller    Caller
}

type MockEnvOption func(*mockEnvConfig)

func WithConfig(config EnvConfig) MockEnvOption {
	return func(c *mockEnvConfig) {
		c.envConfig = config
	}
}

func WithStatic(static bool) MockEnvOption {
	return func(c *mockEnvConfig) {
		c.envConfig.IsStatic = static
	}
}

func WithTrusted(trusted bool) MockEnvOption {
	return func(c *mockEnvConfig) {
		c.envConfig.IsTrusted = trusted
	}
}

func WithMeterGas(meterGas bool) MockEnvOption {
	return func(c *mockEnvConfig) {
		c.meterGas = meterGas
>>>>>>> f235c881
	}
}

func WithContract(contract *Contract) MockEnvOption {
	return func(c *mockEnvConfig) {
		c.contract = contract
	}
}
<<<<<<< HEAD
func (m *mockStateDB) AddAddressToAccessList(addr common.Address)                {}
func (m *mockStateDB) AddSlotToAccessList(addr common.Address, slot common.Hash) {}
func (m *mockStateDB) GetCode(addr common.Address) []byte                        { return m.code[addr] }
func (m *mockStateDB) GetCodeSize(addr common.Address) int                       { return len(m.code[addr]) }
func (m *mockStateDB) GetCodeHash(addr common.Address) common.Hash               { return common.BytesToHash(m.code[addr]) }
func (m *mockStateDB) GetBalance(addr common.Address) *uint256.Int               { return m.balances[addr] }
func (m *mockStateDB) AddLog(log *types.Log)                                     { m.logs = append(m.logs, log) }

func (m *mockStateDB) GetCommittedState(addr common.Address, key common.Hash) common.Hash {
	return m.state[addr][key]
}

func (m *mockStateDB) SetState(addr common.Address, key common.Hash, value common.Hash) {
	if m.state[addr] == nil {
		m.state[addr] = make(map[common.Hash]common.Hash)
	}
	m.state[addr][key] = value
}

func (m *mockStateDB) GetState(addr common.Address, key common.Hash) common.Hash {
	return m.state[addr][key]
=======

func WithStateDB(statedb StateDB) MockEnvOption {
	return func(c *mockEnvConfig) {
		c.db = statedb
	}
}

func WithBlockCtx(blockCtx BlockContext) MockEnvOption {
	return func(c *mockEnvConfig) {
		c.blockCtx = blockCtx
	}
>>>>>>> f235c881
}

func WithCaller(caller Caller) MockEnvOption {
	return func(c *mockEnvConfig) {
		c.caller = caller
	}
}

func NewMockEnvironment(opts ...MockEnvOption) (*Env, StateDB, BlockContext, Caller) {
	mockConfig := &mockEnvConfig{
		envConfig: EnvConfig{},
		meterGas:  false,
	}

	for _, opt := range opts {
		opt(mockConfig)
	}

	if mockConfig.contract == nil {
		mockConfig.contract = &Contract{GasPrice: uint256.NewInt(0), Value: uint256.NewInt(0), Input: []byte{}}
	}
	if mockConfig.db == nil {
		mockConfig.db = NewMockStateDB()
	}
	if mockConfig.blockCtx == nil {
		mockConfig.blockCtx = NewMockBlockContext()
	}
	if mockConfig.caller == nil {
		mockConfig.caller = NewMockCaller()
	}

	env := NewEnvironment(mockConfig.envConfig, mockConfig.meterGas, mockConfig.db, mockConfig.blockCtx, mockConfig.caller, mockConfig.contract)

<<<<<<< HEAD
func (m *mockStateDB) GetExternalBalance(addr common.Address) *uint256.Int {
	return m.externalBalances[addr]
}

func (m *mockStateDB) GetExternalCode(addr common.Address) []byte {
	return m.externalCodes[addr]
}

func (m *mockStateDB) GetExternalCodeSize(addr common.Address) int {
	return len(m.externalCodes[addr])
}

func (m *mockStateDB) GetExternalCodeHash(addr common.Address) common.Hash {
	return m.externalCodeHashes[addr]
}

var _ StateDB = (*mockStateDB)(nil)
=======
	return env, mockConfig.db, mockConfig.blockCtx, mockConfig.caller
}
>>>>>>> f235c881

type mockEnvConfig struct {
	envConfig EnvConfig
	meterGas  bool
	contract  *Contract
	db        StateDB
	blockCtx  BlockContext
	caller    Caller
}

type MockEnvOption func(*mockEnvConfig)

func WithConfig(config EnvConfig) MockEnvOption {
	return func(c *mockEnvConfig) {
		c.envConfig = config
	}
}

func WithStatic(static bool) MockEnvOption {
	return func(c *mockEnvConfig) {
		c.envConfig.IsStatic = static
	}
}

func WithTrusted(trusted bool) MockEnvOption {
	return func(c *mockEnvConfig) {
		c.envConfig.IsTrusted = trusted
	}
}

func WithMeterGas(meterGas bool) MockEnvOption {
	return func(c *mockEnvConfig) {
		c.meterGas = meterGas
	}
}

func WithContract(contract *Contract) MockEnvOption {
	return func(c *mockEnvConfig) {
		c.contract = contract
	}
}

func WithStateDB(statedb StateDB) MockEnvOption {
	return func(c *mockEnvConfig) {
		c.db = statedb
	}
}

func WithBlockCtx(blockCtx BlockContext) MockEnvOption {
	return func(c *mockEnvConfig) {
		c.blockCtx = blockCtx
	}
}

func WithCaller(caller Caller) MockEnvOption {
	return func(c *mockEnvConfig) {
		c.caller = caller
	}
}

func NewMockEnvironment(opts ...MockEnvOption) (*Env, StateDB, BlockContext, Caller) {
	mockConfig := &mockEnvConfig{
		envConfig: EnvConfig{},
		meterGas:  false,
	}

	for _, opt := range opts {
		opt(mockConfig)
	}

	if mockConfig.contract == nil {
		mockConfig.contract = &Contract{GasPrice: uint256.NewInt(0), Value: uint256.NewInt(0), Input: []byte{}}
	}
	if mockConfig.db == nil {
		mockConfig.db = NewMockStateDB()
	}
	if mockConfig.blockCtx == nil {
		mockConfig.blockCtx = NewMockBlockContext()
	}
	if mockConfig.caller == nil {
		mockConfig.caller = NewMockCaller()
	}

	env := NewEnvironment(mockConfig.envConfig, mockConfig.meterGas, mockConfig.db, mockConfig.blockCtx, mockConfig.caller, mockConfig.contract)

	env._execute = func(op OpCode, env *Env, args [][]byte) ([][]byte, error) {
		switch op {
		case GetBalance_OpCode:
			address := common.BytesToAddress(args[0])
			balance := env.statedb.GetBalance(address)
			return [][]byte{balance.Bytes()}, nil
		case GetCode_OpCode:
			address := common.BytesToAddress(args[0])
			code := env.statedb.GetCode(address)
			return [][]byte{code}, nil
		case GetCodeSize_OpCode:
			address := common.BytesToAddress(args[0])
			code := env.statedb.GetCode(address)
			size := uint64(len(code))
			return [][]byte{uint256.NewInt(size).Bytes()}, nil
		case GetExternalBalance_OpCode:
			address := common.BytesToAddress(args[0])
			balance := env.statedb.GetExternalBalance(address)
			return [][]byte{balance.Bytes()}, nil
		case GetExternalCode_OpCode:
			address := common.BytesToAddress(args[0])
			code := env.statedb.GetExternalCode(address)
			return [][]byte{code}, nil
		case GetExternalCodeSize_OpCode:
			address := common.BytesToAddress(args[0])
			code := env.statedb.GetExternalCode(address)
			size := uint64(len(code))
			return [][]byte{uint256.NewInt(size).Bytes()}, nil
		case GetExternalCodeHash_OpCode:
			address := common.BytesToAddress(args[0])
			hash := env.statedb.GetExternalCodeHash(address)
			return [][]byte{hash.Bytes()}, nil
		case StorageLoad_OpCode:
			key := common.BytesToHash(args[0])
			value := env.statedb.GetState(env.contract.Address, key)
			return [][]byte{value.Bytes()}, nil
		case StorageStore_OpCode:
			key := common.BytesToHash(args[0])
			value := common.BytesToHash(args[1])
			env.statedb.SetState(env.contract.Address, key, value)
			return nil, nil
		case Log_OpCode:
			topics := make([]common.Hash, len(args)-1)
			for i := 0; i < len(args)-1; i++ {
				topics[i] = common.BytesToHash(args[i])
			}
			data := args[len(args)-1]
			env.statedb.AddLog(&types.Log{
				Address: env.contract.Address,
				Topics:  topics,
				Data:    data,
			})
			return nil, nil
		}
		return nil, nil
	}

	return env, mockConfig.db, mockConfig.blockCtx, mockConfig.caller
}

type mockBlockContext struct {
	coinbase    common.Address
	gasLimit    uint64
	blockNumber uint64
	time        uint64
	difficulty  *uint256.Int
	baseFee     *uint256.Int
	random      common.Hash
	blockHashes map[uint64]common.Hash
}

func NewMockBlockContext() *mockBlockContext {
	return &mockBlockContext{
		coinbase:    common.Address{},
		gasLimit:    0,
		blockNumber: 0,
		time:        0,
		difficulty:  uint256.NewInt(0),
		baseFee:     uint256.NewInt(0),
		random:      common.Hash{},
		blockHashes: make(map[uint64]common.Hash),
	}
}

func (m *mockBlockContext) SetGasLimit(gasLimit uint64) {
	m.gasLimit = gasLimit
}

func (m *mockBlockContext) SetBlockNumber(blockNumber uint64) {
	m.blockNumber = blockNumber
}

func (m *mockBlockContext) SetTimestamp(timeStamp uint64) {
	m.time = timeStamp
}

func (m *mockBlockContext) SetDifficulty(difficulty *uint256.Int) {
	m.difficulty = difficulty
}

func (m *mockBlockContext) SetBaseFee(baseFee *uint256.Int) {
	m.baseFee = baseFee
}

func (m *mockBlockContext) SetCoinbase(coinBase common.Address) {
	m.coinbase = coinBase
}

func (m *mockBlockContext) SetRandom(random common.Hash) {
	m.random = random
}

func (m *mockBlockContext) SetBlockHash(blockNumber uint64, hash common.Hash) {
	m.blockHashes[blockNumber] = hash
}

func (m *mockBlockContext) GetHash(blockNumber uint64) common.Hash { return m.blockHashes[blockNumber] }
func (m *mockBlockContext) GasLimit() uint64                       { return m.gasLimit }
func (m *mockBlockContext) BlockNumber() uint64                    { return m.blockNumber }
func (m *mockBlockContext) Timestamp() uint64                      { return m.time }
func (m *mockBlockContext) Difficulty() *uint256.Int               { return m.difficulty }
func (m *mockBlockContext) BaseFee() *uint256.Int                  { return m.baseFee }
func (m *mockBlockContext) Coinbase() common.Address               { return m.coinbase }
func (m *mockBlockContext) Random() common.Hash                    { return m.random }

var _ BlockContext = (*mockBlockContext)(nil)

type mockCaller struct {
	callFn         func(common.Address, []byte, uint64, *uint256.Int) ([]byte, uint64, error)
	callStaticFn   func(common.Address, []byte, uint64) ([]byte, uint64, error)
	callDelegateFn func(common.Address, []byte, uint64) ([]byte, uint64, error)
	createFn       func([]byte, uint64, *uint256.Int) ([]byte, common.Address, uint64, error)
	create2Fn      func([]byte, uint64, *uint256.Int, *uint256.Int) ([]byte, common.Address, uint64, error)
}

func NewMockCaller() *mockCaller {
	return &mockCaller{}
}

func (c *mockCaller) SetCallFn(fn func(common.Address, []byte, uint64, *uint256.Int) ([]byte, uint64, error)) {
	c.callFn = fn
}

func (c *mockCaller) SetCallStaticFn(fn func(common.Address, []byte, uint64) ([]byte, uint64, error)) {
	c.callStaticFn = fn
}

func (c *mockCaller) SetCallDelegateFn(fn func(common.Address, []byte, uint64) ([]byte, uint64, error)) {
	c.callDelegateFn = fn
}

func (c *mockCaller) SetCreateFn(fn func([]byte, uint64, *uint256.Int) ([]byte, common.Address, uint64, error)) {
	c.createFn = fn
}

func (c *mockCaller) SetCreate2Fn(fn func([]byte, uint64, *uint256.Int, *uint256.Int) ([]byte, common.Address, uint64, error)) {
	c.create2Fn = fn
}

func (c *mockCaller) Call(addr common.Address, input []byte, gas uint64, value *uint256.Int) ([]byte, uint64, error) {
	if c.callFn == nil {
		return nil, 0, nil
	}
	return c.callFn(addr, input, gas, value)
}

func (c *mockCaller) CallStatic(addr common.Address, input []byte, gas uint64) ([]byte, uint64, error) {
	if c.callStaticFn == nil {
		return nil, 0, nil
	}
	return c.callStaticFn(addr, input, gas)
}

func (c *mockCaller) CallDelegate(addr common.Address, input []byte, gas uint64) ([]byte, uint64, error) {
	if c.callDelegateFn == nil {
		return nil, 0, nil
	}
	return c.callDelegateFn(addr, input, gas)
}

func (c *mockCaller) Create(input []byte, gas uint64, value *uint256.Int) ([]byte, common.Address, uint64, error) {
	if c.createFn == nil {
		return nil, common.Address{}, 0, nil
	}
	return c.createFn(input, gas, value)
}

func (c *mockCaller) Create2(input []byte, gas uint64, endowment *uint256.Int, salt *uint256.Int) ([]byte, common.Address, uint64, error) {
	if c.create2Fn == nil {
		return nil, common.Address{}, 0, nil
	}
	return c.create2Fn(input, gas, endowment, salt)
}

var _ Caller = (*mockCaller)(nil)<|MERGE_RESOLUTION|>--- conflicted
+++ resolved
@@ -24,7 +24,6 @@
 	"github.com/ethereum/go-ethereum/common"
 	"github.com/ethereum/go-ethereum/core/rawdb"
 	"github.com/ethereum/go-ethereum/core/state"
-<<<<<<< HEAD
 	"github.com/ethereum/go-ethereum/core/types"
 	"github.com/holiman/uint256"
 )
@@ -54,60 +53,13 @@
 		externalCodeHashes: make(map[common.Address]common.Hash),
 		logs:              []*types.Log{},
 		state:             make(map[common.Address]map[common.Hash]common.Hash),
-=======
-	"github.com/holiman/uint256"
-)
-
-func NewMockStateDB() StateDB {
-	statedb, err := state.New(common.Hash{}, state.NewDatabase(rawdb.NewMemoryDatabase()), nil)
-	if err != nil {
-		panic(err)
-	}
-	return statedb
-}
-
-type mockEnvConfig struct {
-	envConfig EnvConfig
-	meterGas  bool
-	contract  *Contract
-	db        StateDB
-	blockCtx  BlockContext
-	caller    Caller
-}
-
-type MockEnvOption func(*mockEnvConfig)
-
-func WithConfig(config EnvConfig) MockEnvOption {
-	return func(c *mockEnvConfig) {
-		c.envConfig = config
-	}
-}
-
-func WithStatic(static bool) MockEnvOption {
-	return func(c *mockEnvConfig) {
-		c.envConfig.IsStatic = static
-	}
-}
-
-func WithTrusted(trusted bool) MockEnvOption {
-	return func(c *mockEnvConfig) {
-		c.envConfig.IsTrusted = trusted
-	}
-}
-
-func WithMeterGas(meterGas bool) MockEnvOption {
-	return func(c *mockEnvConfig) {
-		c.meterGas = meterGas
->>>>>>> f235c881
-	}
-}
-
-func WithContract(contract *Contract) MockEnvOption {
-	return func(c *mockEnvConfig) {
-		c.contract = contract
-	}
-}
-<<<<<<< HEAD
+	}
+}
+
+func (m *mockStateDB) AddressInAccessList(addr common.Address) bool { return false }
+func (m *mockStateDB) SlotInAccessList(addr common.Address, slot common.Hash) (bool, bool) {
+	return false, false
+}
 func (m *mockStateDB) AddAddressToAccessList(addr common.Address)                {}
 func (m *mockStateDB) AddSlotToAccessList(addr common.Address, slot common.Hash) {}
 func (m *mockStateDB) GetCode(addr common.Address) []byte                        { return m.code[addr] }
@@ -129,53 +81,17 @@
 
 func (m *mockStateDB) GetState(addr common.Address, key common.Hash) common.Hash {
 	return m.state[addr][key]
-=======
-
-func WithStateDB(statedb StateDB) MockEnvOption {
-	return func(c *mockEnvConfig) {
-		c.db = statedb
-	}
-}
-
-func WithBlockCtx(blockCtx BlockContext) MockEnvOption {
-	return func(c *mockEnvConfig) {
-		c.blockCtx = blockCtx
-	}
->>>>>>> f235c881
-}
-
-func WithCaller(caller Caller) MockEnvOption {
-	return func(c *mockEnvConfig) {
-		c.caller = caller
-	}
-}
-
-func NewMockEnvironment(opts ...MockEnvOption) (*Env, StateDB, BlockContext, Caller) {
-	mockConfig := &mockEnvConfig{
-		envConfig: EnvConfig{},
-		meterGas:  false,
-	}
-
-	for _, opt := range opts {
-		opt(mockConfig)
-	}
-
-	if mockConfig.contract == nil {
-		mockConfig.contract = &Contract{GasPrice: uint256.NewInt(0), Value: uint256.NewInt(0), Input: []byte{}}
-	}
-	if mockConfig.db == nil {
-		mockConfig.db = NewMockStateDB()
-	}
-	if mockConfig.blockCtx == nil {
-		mockConfig.blockCtx = NewMockBlockContext()
-	}
-	if mockConfig.caller == nil {
-		mockConfig.caller = NewMockCaller()
-	}
-
-	env := NewEnvironment(mockConfig.envConfig, mockConfig.meterGas, mockConfig.db, mockConfig.blockCtx, mockConfig.caller, mockConfig.contract)
-
-<<<<<<< HEAD
+}
+
+func (m *mockStateDB) SetTransientState(addr common.Address, key common.Hash, value common.Hash) {}
+func (m *mockStateDB) GetTransientState(addr common.Address, key common.Hash) common.Hash {
+	return common.Hash{}
+}
+
+func (m *mockStateDB) AddRefund(uint64)  {}
+func (m *mockStateDB) SubRefund(uint64)  {}
+func (m *mockStateDB) GetRefund() uint64 { return 0 }
+
 func (m *mockStateDB) GetExternalBalance(addr common.Address) *uint256.Int {
 	return m.externalBalances[addr]
 }
@@ -193,10 +109,6 @@
 }
 
 var _ StateDB = (*mockStateDB)(nil)
-=======
-	return env, mockConfig.db, mockConfig.blockCtx, mockConfig.caller
-}
->>>>>>> f235c881
 
 type mockEnvConfig struct {
 	envConfig EnvConfig
