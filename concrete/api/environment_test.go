--- conflicted
+++ resolved
@@ -147,19 +147,19 @@
 func TestBlockContextMethods(t *testing.T) {
 	var (
 		r        = require.New(t)
-<<<<<<< HEAD
+
 		config   = EnvConfig{IsStatic: false, IsTrusted: false}
-=======
+
 		config   = EnvConfig{IsStatic: true, IsTrusted: false}
->>>>>>> 12e5c2fd
+
 		meterGas = true
 		gas      = uint64(1e6)
 	)
 
-<<<<<<< HEAD
+
 	env, _, block, _ := NewMockEnvironment(config, meterGas)
 	env.contract.Gas = gas
-=======
+
 	env, _, _block, _ := NewMockEnvironment(config, meterGas)
 	block := _block.(*mockBlockContext)
 
@@ -192,7 +192,7 @@
 
 		r.Equal(env.Gas(), gas-6*GasExtStep)
 	})
->>>>>>> 12e5c2fd
+
 
 	blockHash := block.GetHash(0)
 	r.Equal(blockHash, env.GetBlockHash(0))
@@ -214,8 +214,9 @@
 
 	prevRandom := block.Random()
 	r.Equal(prevRandom, env.GetPrevRandom())
-<<<<<<< HEAD
-=======
+
+}
+
 }
 
 func TestCallMethods(t *testing.T) {
@@ -440,5 +441,4 @@
 
 		env.Create2(createInput, new(uint256.Int), new(uint256.Int))
 	})
->>>>>>> 12e5c2fd
-}+}
