--- conflicted
+++ resolved
@@ -65,16 +65,6 @@
 	addrHash common.Hash // hash of ethereum address of the account
 	data     types.StateAccount
 	db       *StateDB
-<<<<<<< HEAD
-
-	// DB error.
-	// State objects are used by the consensus core and VM which are
-	// unable to deal with database-level errors. Any error that occurs
-	// during a database read is memoized here and will eventually be returned
-	// by StateDB.Commit.
-	dbErr error
-=======
->>>>>>> db683328
 
 	// Write caches.
 	trie Trie // storage trie, which becomes non-nil on first access
@@ -124,24 +114,10 @@
 	return rlp.Encode(w, &s.data)
 }
 
-<<<<<<< HEAD
-// setError remembers the first non-nil error it is called with.
-func (s *stateObject) setError(err error) {
-	if s.dbErr == nil {
-		s.dbErr = err
-	}
-}
-
 func (s *stateObject) markSuicided() {
 	s.suicided = true
 }
 
-=======
-func (s *stateObject) markSuicided() {
-	s.suicided = true
-}
-
->>>>>>> db683328
 func (s *stateObject) touch() {
 	s.db.journal.append(touchChange{
 		account: &s.address,
@@ -222,11 +198,7 @@
 		start := time.Now()
 		tr, err := s.getTrie(db)
 		if err != nil {
-<<<<<<< HEAD
-			s.setError(err)
-=======
 			s.db.setError(err)
->>>>>>> db683328
 			return common.Hash{}
 		}
 		enc, err = tr.TryGet(key.Bytes())
@@ -234,11 +206,7 @@
 			s.db.StorageReads += time.Since(start)
 		}
 		if err != nil {
-<<<<<<< HEAD
-			s.setError(err)
-=======
 			s.db.setError(err)
->>>>>>> db683328
 			return common.Hash{}
 		}
 	}
@@ -246,11 +214,7 @@
 	if len(enc) > 0 {
 		_, content, _, err := rlp.Split(enc)
 		if err != nil {
-<<<<<<< HEAD
-			s.setError(err)
-=======
 			s.db.setError(err)
->>>>>>> db683328
 		}
 		value.SetBytes(content)
 	}
@@ -316,11 +280,7 @@
 	)
 	tr, err := s.getTrie(db)
 	if err != nil {
-<<<<<<< HEAD
-		s.setError(err)
-=======
 		s.db.setError(err)
->>>>>>> db683328
 		return nil, err
 	}
 	// Insert all the pending updates into the trie
@@ -335,11 +295,7 @@
 		var v []byte
 		if (value == common.Hash{}) {
 			if err := tr.TryDelete(key[:]); err != nil {
-<<<<<<< HEAD
-				s.setError(err)
-=======
 				s.db.setError(err)
->>>>>>> db683328
 				return nil, err
 			}
 			s.db.StorageDeleted += 1
@@ -347,11 +303,7 @@
 			// Encoding []byte cannot fail, ok to ignore the error.
 			v, _ = rlp.EncodeToBytes(common.TrimLeftZeroes(value[:]))
 			if err := tr.TryUpdate(key[:], v); err != nil {
-<<<<<<< HEAD
-				s.setError(err)
-=======
 				s.db.setError(err)
->>>>>>> db683328
 				return nil, err
 			}
 			s.db.StorageUpdated += 1
@@ -368,7 +320,6 @@
 			storage[crypto.HashData(hasher, key[:])] = v // v will be nil if it's deleted
 		}
 		usedStorage = append(usedStorage, common.CopyBytes(key[:])) // Copy needed for closure
-<<<<<<< HEAD
 	}
 	if s.db.prefetcher != nil {
 		s.db.prefetcher.used(s.addrHash, s.data.Root, usedStorage)
@@ -376,15 +327,6 @@
 	if len(s.pendingStorage) > 0 {
 		s.pendingStorage = make(Storage)
 	}
-=======
-	}
-	if s.db.prefetcher != nil {
-		s.db.prefetcher.used(s.addrHash, s.data.Root, usedStorage)
-	}
-	if len(s.pendingStorage) > 0 {
-		s.pendingStorage = make(Storage)
-	}
->>>>>>> db683328
 	return tr, nil
 }
 
@@ -393,22 +335,12 @@
 func (s *stateObject) updateRoot(db Database) {
 	tr, err := s.updateTrie(db)
 	if err != nil {
-<<<<<<< HEAD
-		s.setError(fmt.Errorf("updateRoot (%x) error: %w", s.address, err))
 		return
 	}
 	// If nothing changed, don't bother with hashing anything
 	if tr == nil {
 		return
 	}
-=======
-		return
-	}
-	// If nothing changed, don't bother with hashing anything
-	if tr == nil {
-		return
-	}
->>>>>>> db683328
 	// Track the amount of time wasted on hashing the storage trie
 	if metrics.EnabledExpensive {
 		defer func(start time.Time) { s.db.StorageHashes += time.Since(start) }(time.Now())
@@ -422,12 +354,6 @@
 	tr, err := s.updateTrie(db)
 	if err != nil {
 		return nil, err
-<<<<<<< HEAD
-	}
-	if s.dbErr != nil {
-		return nil, s.dbErr
-=======
->>>>>>> db683328
 	}
 	// If nothing changed, don't bother with committing anything
 	if tr == nil {
@@ -439,11 +365,7 @@
 	}
 	root, nodes := tr.Commit(false)
 	s.data.Root = root
-<<<<<<< HEAD
-	return nodes, err
-=======
 	return nodes, nil
->>>>>>> db683328
 }
 
 // AddBalance adds amount to s's balance.
@@ -515,11 +437,7 @@
 	}
 	code, err := db.ContractCode(s.addrHash, common.BytesToHash(s.CodeHash()))
 	if err != nil {
-<<<<<<< HEAD
-		s.setError(fmt.Errorf("can't load code hash %x: %v", s.CodeHash(), err))
-=======
 		s.db.setError(fmt.Errorf("can't load code hash %x: %v", s.CodeHash(), err))
->>>>>>> db683328
 	}
 	s.code = code
 	return code
@@ -537,8 +455,7 @@
 	}
 	size, err := db.ContractCodeSize(s.addrHash, common.BytesToHash(s.CodeHash()))
 	if err != nil {
-<<<<<<< HEAD
-		s.setError(fmt.Errorf("can't load code size %x: %v", s.CodeHash(), err))
+		s.db.setError(fmt.Errorf("can't load code size %x: %v", s.CodeHash(), err))
 	}
 	return size
 }
@@ -581,56 +498,4 @@
 
 func (s *stateObject) Nonce() uint64 {
 	return s.data.Nonce
-}
-
-// Value is never called, but must be present to allow stateObject to be used
-// as a vm.Account interface that also satisfies the vm.ContractRef
-// interface. Interfaces are awesome.
-func (s *stateObject) Value() *big.Int {
-	panic("Value on stateObject should never be called")
-=======
-		s.db.setError(fmt.Errorf("can't load code size %x: %v", s.CodeHash(), err))
-	}
-	return size
-}
-
-func (s *stateObject) SetCode(codeHash common.Hash, code []byte) {
-	prevcode := s.Code(s.db.db)
-	s.db.journal.append(codeChange{
-		account:  &s.address,
-		prevhash: s.CodeHash(),
-		prevcode: prevcode,
-	})
-	s.setCode(codeHash, code)
-}
-
-func (s *stateObject) setCode(codeHash common.Hash, code []byte) {
-	s.code = code
-	s.data.CodeHash = codeHash[:]
-	s.dirtyCode = true
-}
-
-func (s *stateObject) SetNonce(nonce uint64) {
-	s.db.journal.append(nonceChange{
-		account: &s.address,
-		prev:    s.data.Nonce,
-	})
-	s.setNonce(nonce)
-}
-
-func (s *stateObject) setNonce(nonce uint64) {
-	s.data.Nonce = nonce
-}
-
-func (s *stateObject) CodeHash() []byte {
-	return s.data.CodeHash
-}
-
-func (s *stateObject) Balance() *big.Int {
-	return s.data.Balance
-}
-
-func (s *stateObject) Nonce() uint64 {
-	return s.data.Nonce
->>>>>>> db683328
 }