--- conflicted
+++ resolved
@@ -25,11 +25,8 @@
 	"time"
 
 	"github.com/ethereum/go-ethereum/common"
-<<<<<<< HEAD
 	cc_api "github.com/ethereum/go-ethereum/concrete/api"
 	cc_precompiles "github.com/ethereum/go-ethereum/concrete/precompiles"
-=======
->>>>>>> db683328
 	"github.com/ethereum/go-ethereum/core/rawdb"
 	"github.com/ethereum/go-ethereum/core/state/snapshot"
 	"github.com/ethereum/go-ethereum/core/types"
@@ -86,15 +83,10 @@
 	// DB error.
 	// State objects are used by the consensus core and VM which are
 	// unable to deal with database-level errors. Any error that occurs
-<<<<<<< HEAD
-	// during a database read is memoized here and will eventually be returned
-	// by StateDB.Commit.
-=======
 	// during a database read is memoized here and will eventually be
 	// returned by StateDB.Commit. Notably, this error is also shared
 	// by all cached state objects in case the database failure occurs
 	// when accessing state of accounts.
->>>>>>> db683328
 	dbErr error
 
 	// The refund counter, also used by state transitioning.
@@ -106,7 +98,6 @@
 	logSize uint
 
 	preimages map[common.Hash][]byte
-<<<<<<< HEAD
 
 	// Per-transaction access list
 	accessList *accessList
@@ -127,14 +118,6 @@
 	persistentPreimagesPending map[common.Hash]struct{}
 
 	ephemeralStorage ephemeralStorage
-=======
-
-	// Per-transaction access list
-	accessList *accessList
-
-	// Transient storage
-	transientStorage transientStorage
->>>>>>> db683328
 
 	// Journal of state modifications. This is the backbone of
 	// Snapshot and RevertToSnapshot.
@@ -169,7 +152,6 @@
 		return nil, err
 	}
 	sdb := &StateDB{
-<<<<<<< HEAD
 		db:                         db,
 		trie:                       tr,
 		originalRoot:               root,
@@ -200,29 +182,6 @@
 			sdb.snapStorage = make(map[common.Hash]map[common.Hash][]byte)
 		}
 	}
-=======
-		db:                   db,
-		trie:                 tr,
-		originalRoot:         root,
-		snaps:                snaps,
-		stateObjects:         make(map[common.Address]*stateObject),
-		stateObjectsPending:  make(map[common.Address]struct{}),
-		stateObjectsDirty:    make(map[common.Address]struct{}),
-		stateObjectsDestruct: make(map[common.Address]struct{}),
-		logs:                 make(map[common.Hash][]*types.Log),
-		preimages:            make(map[common.Hash][]byte),
-		journal:              newJournal(),
-		accessList:           newAccessList(),
-		transientStorage:     newTransientStorage(),
-		hasher:               crypto.NewKeccakState(),
-	}
-	if sdb.snaps != nil {
-		if sdb.snap = sdb.snaps.Snapshot(root); sdb.snap != nil {
-			sdb.snapAccounts = make(map[common.Hash][]byte)
-			sdb.snapStorage = make(map[common.Hash]map[common.Hash][]byte)
-		}
-	}
->>>>>>> db683328
 	return sdb, nil
 }
 
@@ -236,7 +195,6 @@
 	}
 	if s.snap != nil {
 		s.prefetcher = newTriePrefetcher(s.db, s.originalRoot, namespace)
-<<<<<<< HEAD
 	}
 }
 
@@ -256,6 +214,7 @@
 	}
 }
 
+// Error returns the memorized database failure occurred earlier.
 func (s *StateDB) Error() error {
 	return s.dbErr
 }
@@ -294,24 +253,6 @@
 	// even if it is present in the map.
 	if _, ok := s.ephemeralPreimagesDirty[hash]; ok {
 		return true
-=======
-	}
-}
-
-// StopPrefetcher terminates a running prefetcher and reports any leftover stats
-// from the gathered metrics.
-func (s *StateDB) StopPrefetcher() {
-	if s.prefetcher != nil {
-		s.prefetcher.close()
-		s.prefetcher = nil
-	}
-}
-
-// setError remembers the first non-nil error it is called with.
-func (s *StateDB) setError(err error) {
-	if s.dbErr == nil {
-		s.dbErr = err
->>>>>>> db683328
 	}
 	if _, ok := s.ephemeralPreimagesAdded[hash]; ok {
 		return true
@@ -319,7 +260,6 @@
 	return false
 }
 
-<<<<<<< HEAD
 func (s *StateDB) addEphemeralPreimage(hash common.Hash, preimage []byte) {
 	pi := make([]byte, len(preimage))
 	copy(pi, preimage)
@@ -349,38 +289,6 @@
 func (s *StateDB) GetEphemeralPreimageSize(hash common.Hash) int {
 	if !s.hasEphemeralPreimage(hash) {
 		return 0
-=======
-// Error returns the memorized database failure occurred earlier.
-func (s *StateDB) Error() error {
-	return s.dbErr
-}
-
-func (s *StateDB) AddLog(log *types.Log) {
-	s.journal.append(addLogChange{txhash: s.thash})
-
-	log.TxHash = s.thash
-	log.TxIndex = uint(s.txIndex)
-	log.Index = s.logSize
-	s.logs[s.thash] = append(s.logs[s.thash], log)
-	s.logSize++
-}
-
-// GetLogs returns the logs matching the specified transaction hash, and annotates
-// them with the given blockNumber and blockHash.
-func (s *StateDB) GetLogs(hash common.Hash, blockNumber uint64, blockHash common.Hash) []*types.Log {
-	logs := s.logs[hash]
-	for _, l := range logs {
-		l.BlockNumber = blockNumber
-		l.BlockHash = blockHash
-	}
-	return logs
-}
-
-func (s *StateDB) Logs() []*types.Log {
-	var logs []*types.Log
-	for _, lgs := range s.logs {
-		logs = append(logs, lgs...)
->>>>>>> db683328
 	}
 	return len(s.getEphemeralPreimage(hash))
 }
@@ -456,7 +364,6 @@
 	return size
 }
 
-<<<<<<< HEAD
 func (s *StateDB) SetEphemeralState(addr common.Address, key, value common.Hash) {
 	prev := s.GetEphemeralState(addr, key)
 	if prev == value {
@@ -508,8 +415,6 @@
 	}
 }
 
-=======
->>>>>>> db683328
 // AddPreimage records a SHA3 preimage seen by the VM.
 func (s *StateDB) AddPreimage(hash common.Hash, preimage []byte) {
 	if _, ok := s.preimages[hash]; !ok {
@@ -570,7 +475,6 @@
 	}
 
 	return 0
-<<<<<<< HEAD
 }
 
 // TxIndex returns the current transaction index set by Prepare.
@@ -578,15 +482,6 @@
 	return s.txIndex
 }
 
-=======
-}
-
-// TxIndex returns the current transaction index set by Prepare.
-func (s *StateDB) TxIndex() int {
-	return s.txIndex
-}
-
->>>>>>> db683328
 func (s *StateDB) GetCode(addr common.Address) []byte {
 	stateObject := s.getStateObject(addr)
 	if stateObject != nil {
@@ -614,7 +509,6 @@
 // GetState retrieves a value from the given account's storage trie.
 func (s *StateDB) GetState(addr common.Address, hash common.Hash) common.Hash {
 	stateObject := s.getStateObject(addr)
-<<<<<<< HEAD
 	if stateObject != nil {
 		return stateObject.GetState(s.db, hash)
 	}
@@ -655,55 +549,10 @@
 	stateObject := s.getStateObject(addr)
 	if stateObject != nil {
 		return stateObject.GetCommittedState(s.db, hash)
-=======
-	if stateObject != nil {
-		return stateObject.GetState(s.db, hash)
->>>>>>> db683328
 	}
 	return common.Hash{}
 }
 
-<<<<<<< HEAD
-=======
-// GetProof returns the Merkle proof for a given account.
-func (s *StateDB) GetProof(addr common.Address) ([][]byte, error) {
-	return s.GetProofByHash(crypto.Keccak256Hash(addr.Bytes()))
-}
-
-// GetProofByHash returns the Merkle proof for a given account.
-func (s *StateDB) GetProofByHash(addrHash common.Hash) ([][]byte, error) {
-	var proof proofList
-	err := s.trie.Prove(addrHash[:], 0, &proof)
-	return proof, err
-}
-
-// GetStorageProof returns the Merkle proof for given storage slot.
-func (s *StateDB) GetStorageProof(a common.Address, key common.Hash) ([][]byte, error) {
-	trie, err := s.StorageTrie(a)
-	if err != nil {
-		return nil, err
-	}
-	if trie == nil {
-		return nil, errors.New("storage trie for requested address does not exist")
-	}
-	var proof proofList
-	err = trie.Prove(crypto.Keccak256(key.Bytes()), 0, &proof)
-	if err != nil {
-		return nil, err
-	}
-	return proof, nil
-}
-
-// GetCommittedState retrieves a value from the given account's committed storage trie.
-func (s *StateDB) GetCommittedState(addr common.Address, hash common.Hash) common.Hash {
-	stateObject := s.getStateObject(addr)
-	if stateObject != nil {
-		return stateObject.GetCommittedState(s.db, hash)
-	}
-	return common.Hash{}
-}
-
->>>>>>> db683328
 // Database retrieves the low level database supporting the lower level trie ops.
 func (s *StateDB) Database() Database {
 	return s.db
@@ -824,19 +673,11 @@
 	if prev == value {
 		return
 	}
-<<<<<<< HEAD
-
-=======
->>>>>>> db683328
 	s.journal.append(transientStorageChange{
 		account:  &addr,
 		key:      key,
 		prevalue: prev,
 	})
-<<<<<<< HEAD
-
-=======
->>>>>>> db683328
 	s.setTransientState(addr, key, value)
 }
 
@@ -986,19 +827,11 @@
 		s.journal.append(createObjectChange{account: &addr})
 	} else {
 		s.journal.append(resetObjectChange{prev: prev, prevdestruct: prevdestruct})
-<<<<<<< HEAD
 	}
 	s.setStateObject(newobj)
 	if prev != nil && !prev.deleted {
 		return newobj, prev
 	}
-=======
-	}
-	s.setStateObject(newobj)
-	if prev != nil && !prev.deleted {
-		return newobj, prev
-	}
->>>>>>> db683328
 	return newobj, nil
 }
 
@@ -1016,7 +849,6 @@
 	newObj, prev := s.createObject(addr)
 	if prev != nil {
 		newObj.setBalance(prev.data.Balance)
-<<<<<<< HEAD
 	}
 }
 
@@ -1050,41 +882,6 @@
 			}
 		}
 	}
-=======
-	}
-}
-
-func (db *StateDB) ForEachStorage(addr common.Address, cb func(key, value common.Hash) bool) error {
-	so := db.getStateObject(addr)
-	if so == nil {
-		return nil
-	}
-	tr, err := so.getTrie(db.db)
-	if err != nil {
-		return err
-	}
-	it := trie.NewIterator(tr.NodeIterator(nil))
-
-	for it.Next() {
-		key := common.BytesToHash(db.trie.GetKey(it.Key))
-		if value, dirty := so.dirtyStorage[key]; dirty {
-			if !cb(key, value) {
-				return nil
-			}
-			continue
-		}
-
-		if len(it.Value) > 0 {
-			_, content, _, err := rlp.Split(it.Value)
-			if err != nil {
-				return err
-			}
-			if !cb(key, common.BytesToHash(content)) {
-				return nil
-			}
-		}
-	}
->>>>>>> db683328
 	return nil
 }
 
@@ -1093,7 +890,6 @@
 func (s *StateDB) Copy() *StateDB {
 	// Copy all the basic fields, initialize the memory ones
 	state := &StateDB{
-<<<<<<< HEAD
 		db:                         s.db,
 		trie:                       s.db.CopyTrie(s.trie),
 		originalRoot:               s.originalRoot,
@@ -1115,21 +911,6 @@
 		persistentPreimagesDirty:   make(map[common.Hash]struct{}, len(s.persistentPreimagesDirty)),
 		persistentPreimagesPending: make(map[common.Hash]struct{}, len(s.persistentPreimagesPending)),
 		hasher:                     crypto.NewKeccakState(),
-=======
-		db:                   s.db,
-		trie:                 s.db.CopyTrie(s.trie),
-		originalRoot:         s.originalRoot,
-		stateObjects:         make(map[common.Address]*stateObject, len(s.journal.dirties)),
-		stateObjectsPending:  make(map[common.Address]struct{}, len(s.stateObjectsPending)),
-		stateObjectsDirty:    make(map[common.Address]struct{}, len(s.journal.dirties)),
-		stateObjectsDestruct: make(map[common.Address]struct{}, len(s.stateObjectsDestruct)),
-		refund:               s.refund,
-		logs:                 make(map[common.Hash][]*types.Log, len(s.logs)),
-		logSize:              s.logSize,
-		preimages:            make(map[common.Hash][]byte, len(s.preimages)),
-		journal:              newJournal(),
-		hasher:               crypto.NewKeccakState(),
->>>>>>> db683328
 	}
 	// Copy the dirty states, logs, and preimages
 	for addr := range s.journal.dirties {
@@ -1178,7 +959,6 @@
 	for hash, preimage := range s.preimages {
 		state.preimages[hash] = preimage
 	}
-<<<<<<< HEAD
 	for hash, preimage := range s.ephemeralPreimages {
 		state.ephemeralPreimages[hash] = preimage
 	}
@@ -1203,8 +983,6 @@
 	for hash := range s.persistentPreimagesPending {
 		state.persistentPreimagesPending[hash] = struct{}{}
 	}
-=======
->>>>>>> db683328
 	// Do we need to copy the access list and transient storage?
 	// In practice: No. At the start of a transaction, these two lists are empty.
 	// In practice, we only ever copy state _between_ transactions/blocks, never
@@ -1213,10 +991,7 @@
 	// in the middle of a transaction.
 	state.accessList = s.accessList.Copy()
 	state.transientStorage = s.transientStorage.Copy()
-<<<<<<< HEAD
 	state.ephemeralStorage = s.ephemeralStorage.Copy()
-=======
->>>>>>> db683328
 
 	// If there's a prefetcher running, make an inactive copy of it that can
 	// only access data but does not actively preload (since the user will not
@@ -1282,7 +1057,6 @@
 // the journal as well as the refunds. Finalise, however, will not push any updates
 // into the tries just yet. Only IntermediateRoot or Commit will do that.
 func (s *StateDB) Finalise(deleteEmptyObjects bool) {
-<<<<<<< HEAD
 	s.FinaliseConcretePrecompiles()
 
 	for hash := range s.ephemeralPreimagesDirty {
@@ -1299,8 +1073,6 @@
 		s.persistentPreimagesDirty = make(map[common.Hash]struct{})
 	}
 
-=======
->>>>>>> db683328
 	addressesToPrefetch := make([][]byte, 0, len(s.journal.dirties))
 	for addr := range s.journal.dirties {
 		obj, exist := s.stateObjects[addr]
@@ -1313,12 +1085,8 @@
 			// Thus, we can safely ignore it here
 			continue
 		}
-<<<<<<< HEAD
 		_, isConcretePrecompile := cc_precompiles.GetPrecompile(addr)
 		if obj.suicided || (deleteEmptyObjects && obj.empty() && !isConcretePrecompile) {
-=======
-		if obj.suicided || (deleteEmptyObjects && obj.empty()) {
->>>>>>> db683328
 			obj.deleted = true
 
 			// We need to maintain account deletions explicitly (will remain
@@ -1432,19 +1200,12 @@
 
 // Commit writes the state to the underlying in-memory trie database.
 func (s *StateDB) Commit(deleteEmptyObjects bool) (common.Hash, error) {
-<<<<<<< HEAD
 	s.CommitConcretePrecompiles()
 
 	if s.dbErr != nil {
 		return common.Hash{}, fmt.Errorf("commit aborted due to earlier error: %v", s.dbErr)
 	}
 
-=======
-	// Short circuit in case any database failure occurred earlier.
-	if s.dbErr != nil {
-		return common.Hash{}, fmt.Errorf("commit aborted due to earlier error: %v", s.dbErr)
-	}
->>>>>>> db683328
 	// Finalize any pending changes and merge everything into the tries
 	s.IntermediateRoot(deleteEmptyObjects)
 
@@ -1455,13 +1216,8 @@
 		storageTrieNodesUpdated int
 		storageTrieNodesDeleted int
 		nodes                   = trie.NewMergedNodeSet()
-<<<<<<< HEAD
-	)
-	codeWriter := s.db.DiskDB().NewBatch()
-=======
 		codeWriter              = s.db.DiskDB().NewBatch()
 	)
->>>>>>> db683328
 	for addr := range s.stateObjectsDirty {
 		if obj := s.stateObjects[addr]; !obj.deleted {
 			// Write any contract code associated with the state object
@@ -1499,7 +1255,6 @@
 			log.Crit("Failed to commit dirty codes", "error", err)
 		}
 	}
-<<<<<<< HEAD
 	persistentPreimageWriter := s.db.DiskDB().NewBatch()
 	for hash := range s.persistentPreimagesPending {
 		s.persistentPreimagesRead[hash] = struct{}{}
@@ -1514,8 +1269,6 @@
 			log.Crit("Failed to commit persistent preimages", "error", err)
 		}
 	}
-=======
->>>>>>> db683328
 	// Write the account trie changes, measuring the amount of wasted time
 	var start time.Time
 	if metrics.EnabledExpensive {
@@ -1550,7 +1303,6 @@
 		if parent := s.snap.Root(); parent != root {
 			if err := s.snaps.Update(root, parent, s.convertAccountSet(s.stateObjectsDestruct), s.snapAccounts, s.snapStorage); err != nil {
 				log.Warn("Failed to update snapshot tree", "from", parent, "to", root, "err", err)
-<<<<<<< HEAD
 			}
 			// Keep 128 diff layers in the memory, persistent layer is 129th.
 			// - head layer is paired with HEAD state
@@ -1655,109 +1407,6 @@
 			slot:    &slot,
 		})
 	}
-=======
-			}
-			// Keep 128 diff layers in the memory, persistent layer is 129th.
-			// - head layer is paired with HEAD state
-			// - head-1 layer is paired with HEAD-1 state
-			// - head-127 layer(bottom-most diff layer) is paired with HEAD-127 state
-			if err := s.snaps.Cap(root, 128); err != nil {
-				log.Warn("Failed to cap snapshot tree", "root", root, "layers", 128, "err", err)
-			}
-		}
-		if metrics.EnabledExpensive {
-			s.SnapshotCommits += time.Since(start)
-		}
-		s.snap, s.snapAccounts, s.snapStorage = nil, nil, nil
-	}
-	if len(s.stateObjectsDestruct) > 0 {
-		s.stateObjectsDestruct = make(map[common.Address]struct{})
-	}
-	if root == (common.Hash{}) {
-		root = types.EmptyRootHash
-	}
-	origin := s.originalRoot
-	if origin == (common.Hash{}) {
-		origin = types.EmptyRootHash
-	}
-	if root != origin {
-		start := time.Now()
-		if err := s.db.TrieDB().Update(nodes); err != nil {
-			return common.Hash{}, err
-		}
-		s.originalRoot = root
-		if metrics.EnabledExpensive {
-			s.TrieDBCommits += time.Since(start)
-		}
-	}
-	return root, nil
-}
-
-// Prepare handles the preparatory steps for executing a state transition with.
-// This method must be invoked before state transition.
-//
-// Berlin fork:
-// - Add sender to access list (2929)
-// - Add destination to access list (2929)
-// - Add precompiles to access list (2929)
-// - Add the contents of the optional tx access list (2930)
-//
-// Potential EIPs:
-// - Reset access list (Berlin)
-// - Add coinbase to access list (EIP-3651)
-// - Reset transient storage (EIP-1153)
-func (s *StateDB) Prepare(rules params.Rules, sender, coinbase common.Address, dst *common.Address, precompiles []common.Address, list types.AccessList) {
-	if rules.IsBerlin {
-		// Clear out any leftover from previous executions
-		al := newAccessList()
-		s.accessList = al
-
-		al.AddAddress(sender)
-		if dst != nil {
-			al.AddAddress(*dst)
-			// If it's a create-tx, the destination will be added inside evm.create
-		}
-		for _, addr := range precompiles {
-			al.AddAddress(addr)
-		}
-		for _, el := range list {
-			al.AddAddress(el.Address)
-			for _, key := range el.StorageKeys {
-				al.AddSlot(el.Address, key)
-			}
-		}
-		if rules.IsShanghai { // EIP-3651: warm coinbase
-			al.AddAddress(coinbase)
-		}
-	}
-	// Reset transient storage at the beginning of transaction execution
-	s.transientStorage = newTransientStorage()
-}
-
-// AddAddressToAccessList adds the given address to the access list
-func (s *StateDB) AddAddressToAccessList(addr common.Address) {
-	if s.accessList.AddAddress(addr) {
-		s.journal.append(accessListAddAccountChange{&addr})
-	}
-}
-
-// AddSlotToAccessList adds the given (address, slot)-tuple to the access list
-func (s *StateDB) AddSlotToAccessList(addr common.Address, slot common.Hash) {
-	addrMod, slotMod := s.accessList.AddSlot(addr, slot)
-	if addrMod {
-		// In practice, this should not happen, since there is no way to enter the
-		// scope of 'address' without having the 'address' become already added
-		// to the access list (via call-variant, create, etc).
-		// Better safe than sorry, though
-		s.journal.append(accessListAddAccountChange{&addr})
-	}
-	if slotMod {
-		s.journal.append(accessListAddSlotChange{
-			address: &addr,
-			slot:    &slot,
-		})
-	}
->>>>>>> db683328
 }
 
 // AddressInAccessList returns true if the given address is in the access list.
