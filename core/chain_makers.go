--- conflicted
+++ resolved
@@ -156,14 +156,11 @@
 	return new(big.Int).Set(b.header.Number)
 }
 
-<<<<<<< HEAD
-=======
 // Timestamp returns the timestamp of the block being generated.
 func (b *BlockGen) Timestamp() uint64 {
 	return b.header.Time
 }
 
->>>>>>> db683328
 // BaseFee returns the EIP-1559 base fee of the block being generated.
 func (b *BlockGen) BaseFee() *big.Int {
 	return new(big.Int).Set(b.header.BaseFee)
@@ -215,25 +212,6 @@
 }
 
 // AddWithdrawal adds a withdrawal to the generated block.
-<<<<<<< HEAD
-func (b *BlockGen) AddWithdrawal(w *types.Withdrawal) {
-	// The withdrawal will be assigned the next valid index.
-	var idx uint64
-	for i := b.i - 1; i >= 0; i-- {
-		if wd := b.chain[i].Withdrawals(); len(wd) != 0 {
-			idx = wd[len(wd)-1].Index + 1
-			break
-		}
-		if i == 0 {
-			// Correctly set the index if no parent had withdrawals
-			if wd := b.parent.Withdrawals(); len(wd) != 0 {
-				idx = wd[len(wd)-1].Index + 1
-			}
-		}
-	}
-	w.Index = idx
-	b.withdrawals = append(b.withdrawals, w)
-=======
 // It returns the withdrawal index.
 func (b *BlockGen) AddWithdrawal(w *types.Withdrawal) uint64 {
 	cpy := *w
@@ -259,7 +237,6 @@
 		}
 	}
 	return 0
->>>>>>> db683328
 }
 
 // PrevBlock returns a previously generated block by number. It panics if
