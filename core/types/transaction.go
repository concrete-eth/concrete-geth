// Copyright 2014 The go-ethereum Authors
// This file is part of the go-ethereum library.
//
// The go-ethereum library is free software: you can redistribute it and/or modify
// it under the terms of the GNU Lesser General Public License as published by
// the Free Software Foundation, either version 3 of the License, or
// (at your option) any later version.
//
// The go-ethereum library is distributed in the hope that it will be useful,
// but WITHOUT ANY WARRANTY; without even the implied warranty of
// MERCHANTABILITY or FITNESS FOR A PARTICULAR PURPOSE. See the
// GNU Lesser General Public License for more details.
//
// You should have received a copy of the GNU Lesser General Public License
// along with the go-ethereum library. If not, see <http://www.gnu.org/licenses/>.

package types

import (
	"bytes"
	"container/heap"
	"errors"
	"io"
	"math/big"
	"sync/atomic"
	"time"

	"github.com/ethereum/go-ethereum/common"
	"github.com/ethereum/go-ethereum/common/math"
	"github.com/ethereum/go-ethereum/crypto"
	"github.com/ethereum/go-ethereum/log"
<<<<<<< HEAD
	"github.com/ethereum/go-ethereum/params"
=======
>>>>>>> db683328
	"github.com/ethereum/go-ethereum/rlp"
)

var (
	ErrInvalidSig           = errors.New("invalid transaction v, r, s values")
	ErrUnexpectedProtection = errors.New("transaction type does not supported EIP-155 protected signatures")
	ErrInvalidTxType        = errors.New("transaction type not valid in this context")
	ErrTxTypeNotSupported   = errors.New("transaction type not supported")
	ErrGasFeeCapTooLow      = errors.New("fee cap less than base fee")
	errShortTypedTx         = errors.New("typed transaction too short")
)

// Transaction types.
const (
	LegacyTxType = iota
	AccessListTxType
	DynamicFeeTxType
)

// Transaction is an Ethereum transaction.
type Transaction struct {
	inner TxData    // Consensus contents of a transaction
	time  time.Time // Time first seen locally (spam avoidance)

	// caches
	hash atomic.Value
	size atomic.Value
	from atomic.Value

<<<<<<< HEAD
	// cache how much gas the tx takes on L1 for its share of rollup data
	rollupGas atomic.Value
}

// NewTx creates a new transaction.
func NewTx(inner TxData) *Transaction {
	tx := new(Transaction)
	tx.setDecoded(inner.copy(), 0)
	return tx
}

// TxData is the underlying data of a transaction.
//
// This is implemented by DynamicFeeTx, LegacyTx and AccessListTx.
type TxData interface {
	txType() byte // returns the type ID
	copy() TxData // creates a deep copy and initializes all fields

	chainID() *big.Int
	accessList() AccessList
	data() []byte
	gas() uint64
	gasPrice() *big.Int
	gasTipCap() *big.Int
	gasFeeCap() *big.Int
	value() *big.Int
	nonce() uint64
	to() *common.Address
	isSystemTx() bool

	rawSignatureValues() (v, r, s *big.Int)
	setSignatureValues(chainID, v, r, s *big.Int)
}

=======
	// cache of RollupGasData details to compute the gas the tx takes on L1 for its share of rollup data
	rollupGas atomic.Value
}

// NewTx creates a new transaction.
func NewTx(inner TxData) *Transaction {
	tx := new(Transaction)
	tx.setDecoded(inner.copy(), 0)
	return tx
}

// TxData is the underlying data of a transaction.
//
// This is implemented by DynamicFeeTx, LegacyTx and AccessListTx.
type TxData interface {
	txType() byte // returns the type ID
	copy() TxData // creates a deep copy and initializes all fields

	chainID() *big.Int
	accessList() AccessList
	data() []byte
	gas() uint64
	gasPrice() *big.Int
	gasTipCap() *big.Int
	gasFeeCap() *big.Int
	value() *big.Int
	nonce() uint64
	to() *common.Address
	isSystemTx() bool

	rawSignatureValues() (v, r, s *big.Int)
	setSignatureValues(chainID, v, r, s *big.Int)

	// effectiveGasPrice computes the gas price paid by the transaction, given
	// the inclusion block baseFee.
	//
	// Unlike other TxData methods, the returned *big.Int should be an independent
	// copy of the computed value, i.e. callers are allowed to mutate the result.
	// Method implementations can use 'dst' to store the result.
	effectiveGasPrice(dst *big.Int, baseFee *big.Int) *big.Int
}

>>>>>>> db683328
// EncodeRLP implements rlp.Encoder
func (tx *Transaction) EncodeRLP(w io.Writer) error {
	if tx.Type() == LegacyTxType {
		return rlp.Encode(w, tx.inner)
	}
	// It's an EIP-2718 typed TX envelope.
	buf := encodeBufferPool.Get().(*bytes.Buffer)
	defer encodeBufferPool.Put(buf)
	buf.Reset()
	if err := tx.encodeTyped(buf); err != nil {
		return err
	}
	return rlp.Encode(w, buf.Bytes())
}

// encodeTyped writes the canonical encoding of a typed transaction to w.
func (tx *Transaction) encodeTyped(w *bytes.Buffer) error {
	w.WriteByte(tx.Type())
	return rlp.Encode(w, tx.inner)
}

// MarshalBinary returns the canonical encoding of the transaction.
// For legacy transactions, it returns the RLP encoding. For EIP-2718 typed
// transactions, it returns the type and payload.
func (tx *Transaction) MarshalBinary() ([]byte, error) {
	if tx.Type() == LegacyTxType {
		return rlp.EncodeToBytes(tx.inner)
	}
	var buf bytes.Buffer
	err := tx.encodeTyped(&buf)
	return buf.Bytes(), err
}

// DecodeRLP implements rlp.Decoder
func (tx *Transaction) DecodeRLP(s *rlp.Stream) error {
	kind, size, err := s.Kind()
	switch {
	case err != nil:
		return err
	case kind == rlp.List:
		// It's a legacy transaction.
		var inner LegacyTx
		err := s.Decode(&inner)
		if err == nil {
			tx.setDecoded(&inner, rlp.ListSize(size))
		}
		return err
	default:
		// It's an EIP-2718 typed TX envelope.
		var b []byte
		if b, err = s.Bytes(); err != nil {
			return err
		}
		inner, err := tx.decodeTyped(b)
		if err == nil {
			tx.setDecoded(inner, uint64(len(b)))
		}
		return err
	}
}

// UnmarshalBinary decodes the canonical encoding of transactions.
// It supports legacy RLP transactions and EIP2718 typed transactions.
func (tx *Transaction) UnmarshalBinary(b []byte) error {
	if len(b) > 0 && b[0] > 0x7f {
		// It's a legacy transaction.
		var data LegacyTx
		err := rlp.DecodeBytes(b, &data)
		if err != nil {
			return err
		}
		tx.setDecoded(&data, uint64(len(b)))
		return nil
	}
	// It's an EIP2718 typed transaction envelope.
	inner, err := tx.decodeTyped(b)
	if err != nil {
		return err
	}
	tx.setDecoded(inner, uint64(len(b)))
	return nil
}

// decodeTyped decodes a typed transaction from the canonical format.
func (tx *Transaction) decodeTyped(b []byte) (TxData, error) {
	if len(b) <= 1 {
		return nil, errShortTypedTx
	}
	switch b[0] {
	case AccessListTxType:
		var inner AccessListTx
		err := rlp.DecodeBytes(b[1:], &inner)
		return &inner, err
	case DynamicFeeTxType:
		var inner DynamicFeeTx
		err := rlp.DecodeBytes(b[1:], &inner)
		return &inner, err
	case DepositTxType:
		var inner DepositTx
		err := rlp.DecodeBytes(b[1:], &inner)
		return &inner, err
	default:
		return nil, ErrTxTypeNotSupported
	}
}

// setDecoded sets the inner transaction and size after decoding.
func (tx *Transaction) setDecoded(inner TxData, size uint64) {
	tx.inner = inner
	tx.time = time.Now()
	if size > 0 {
		tx.size.Store(size)
	}
}

func sanityCheckSignature(v *big.Int, r *big.Int, s *big.Int, maybeProtected bool) error {
	if isProtectedV(v) && !maybeProtected {
		return ErrUnexpectedProtection
	}

	var plainV byte
	if isProtectedV(v) {
		chainID := deriveChainId(v).Uint64()
		plainV = byte(v.Uint64() - 35 - 2*chainID)
	} else if maybeProtected {
		// Only EIP-155 signatures can be optionally protected. Since
		// we determined this v value is not protected, it must be a
		// raw 27 or 28.
		plainV = byte(v.Uint64() - 27)
	} else {
		// If the signature is not optionally protected, we assume it
		// must already be equal to the recovery id.
		plainV = byte(v.Uint64())
<<<<<<< HEAD
	}
	if !crypto.ValidateSignatureValues(plainV, r, s, false) {
		return ErrInvalidSig
	}
=======
	}
	if !crypto.ValidateSignatureValues(plainV, r, s, false) {
		return ErrInvalidSig
	}
>>>>>>> db683328

	return nil
}

func isProtectedV(V *big.Int) bool {
	if V.BitLen() <= 8 {
		v := V.Uint64()
		return v != 27 && v != 28 && v != 1 && v != 0
	}
	// anything not 27 or 28 is considered protected
	return true
}

// Protected says whether the transaction is replay-protected.
func (tx *Transaction) Protected() bool {
	switch tx := tx.inner.(type) {
	case *LegacyTx:
		return tx.V != nil && isProtectedV(tx.V)
	default:
		return true
	}
}

// Type returns the transaction type.
func (tx *Transaction) Type() uint8 {
	return tx.inner.txType()
}

// ChainId returns the EIP155 chain ID of the transaction. The return value will always be
// non-nil. For legacy transactions which are not replay-protected, the return value is
// zero.
func (tx *Transaction) ChainId() *big.Int {
	return tx.inner.chainID()
}

// Data returns the input data of the transaction.
func (tx *Transaction) Data() []byte { return tx.inner.data() }

// AccessList returns the access list of the transaction.
func (tx *Transaction) AccessList() AccessList { return tx.inner.accessList() }

// Gas returns the gas limit of the transaction.
func (tx *Transaction) Gas() uint64 { return tx.inner.gas() }

// GasPrice returns the gas price of the transaction.
func (tx *Transaction) GasPrice() *big.Int { return new(big.Int).Set(tx.inner.gasPrice()) }

// GasTipCap returns the gasTipCap per gas of the transaction.
func (tx *Transaction) GasTipCap() *big.Int { return new(big.Int).Set(tx.inner.gasTipCap()) }

// GasFeeCap returns the fee cap per gas of the transaction.
func (tx *Transaction) GasFeeCap() *big.Int { return new(big.Int).Set(tx.inner.gasFeeCap()) }

// Value returns the ether amount of the transaction.
func (tx *Transaction) Value() *big.Int { return new(big.Int).Set(tx.inner.value()) }

// Nonce returns the sender account nonce of the transaction.
func (tx *Transaction) Nonce() uint64 { return tx.inner.nonce() }

// EffectiveNonce returns the nonce that was actually used as part of transaction execution
// Returns nil if the effective nonce is not known
func (tx *Transaction) EffectiveNonce() *uint64 {
	type txWithEffectiveNonce interface {
		effectiveNonce() *uint64
	}

	if itx, ok := tx.inner.(txWithEffectiveNonce); ok {
		return itx.effectiveNonce()
	}
	nonce := tx.inner.nonce()
	return &nonce
}

// To returns the recipient address of the transaction.
// For contract-creation transactions, To returns nil.
func (tx *Transaction) To() *common.Address {
	return copyAddressPtr(tx.inner.to())
}

// SourceHash returns the hash that uniquely identifies the source of the deposit tx,
// e.g. a user deposit event, or a L1 info deposit included in a specific L2 block height.
// Non-deposit transactions return a zeroed hash.
func (tx *Transaction) SourceHash() common.Hash {
	if dep, ok := tx.inner.(*DepositTx); ok {
		return dep.SourceHash
<<<<<<< HEAD
	}
	return common.Hash{}
}

// Mint returns the ETH to mint in the deposit tx.
// This returns nil if there is nothing to mint, or if this is not a deposit tx.
func (tx *Transaction) Mint() *big.Int {
	if dep, ok := tx.inner.(*DepositTx); ok {
		return dep.Mint
	}
	return nil
}

// IsDepositTx returns true if the transaction is a deposit tx type.
func (tx *Transaction) IsDepositTx() bool {
	return tx.Type() == DepositTxType
}

// IsSystemTx returns true for deposits that are system transactions. These transactions
// are executed in an unmetered environment & do not contribute to the block gas limit.
func (tx *Transaction) IsSystemTx() bool {
	return tx.inner.isSystemTx()
}

=======
	}
	return common.Hash{}
}

// Mint returns the ETH to mint in the deposit tx.
// This returns nil if there is nothing to mint, or if this is not a deposit tx.
func (tx *Transaction) Mint() *big.Int {
	if dep, ok := tx.inner.(*DepositTx); ok {
		return dep.Mint
	}
	return nil
}

// IsDepositTx returns true if the transaction is a deposit tx type.
func (tx *Transaction) IsDepositTx() bool {
	return tx.Type() == DepositTxType
}

// IsSystemTx returns true for deposits that are system transactions. These transactions
// are executed in an unmetered environment & do not contribute to the block gas limit.
func (tx *Transaction) IsSystemTx() bool {
	return tx.inner.isSystemTx()
}

>>>>>>> db683328
// Cost returns gas * gasPrice + value.
func (tx *Transaction) Cost() *big.Int {
	total := new(big.Int).Mul(tx.GasPrice(), new(big.Int).SetUint64(tx.Gas()))
	total.Add(total, tx.Value())
	return total
}

// RollupDataGas is the amount of gas it takes to confirm the tx on L1 as a rollup
<<<<<<< HEAD
func (tx *Transaction) RollupDataGas() uint64 {
	if tx.Type() == DepositTxType {
		return 0
	}
	if v := tx.rollupGas.Load(); v != nil {
		return v.(uint64)
=======
func (tx *Transaction) RollupDataGas() RollupGasData {
	if tx.Type() == DepositTxType {
		return RollupGasData{}
	}
	if v := tx.rollupGas.Load(); v != nil {
		return v.(RollupGasData)
>>>>>>> db683328
	}
	data, err := tx.MarshalBinary()
	if err != nil { // Silent error, invalid txs will not be marshalled/unmarshalled for batch submission anyway.
		log.Error("failed to encode tx for L1 cost computation", "err", err)
	}
<<<<<<< HEAD
	var zeroes uint64
	var ones uint64
	for _, byt := range data {
		if byt == 0 {
			zeroes++
		} else {
			ones++
		}
	}
	zeroesGas := zeroes * params.TxDataZeroGas
	onesGas := (ones + 68) * params.TxDataNonZeroGasEIP2028
	total := zeroesGas + onesGas
	tx.rollupGas.Store(total)
	return total
=======
	var out RollupGasData
	for _, byt := range data {
		if byt == 0 {
			out.Zeroes++
		} else {
			out.Ones++
		}
	}
	tx.rollupGas.Store(out)
	return out
>>>>>>> db683328
}

// RawSignatureValues returns the V, R, S signature values of the transaction.
// The return values should not be modified by the caller.
func (tx *Transaction) RawSignatureValues() (v, r, s *big.Int) {
	return tx.inner.rawSignatureValues()
}

// GasFeeCapCmp compares the fee cap of two transactions.
func (tx *Transaction) GasFeeCapCmp(other *Transaction) int {
	return tx.inner.gasFeeCap().Cmp(other.inner.gasFeeCap())
}

// GasFeeCapIntCmp compares the fee cap of the transaction against the given fee cap.
func (tx *Transaction) GasFeeCapIntCmp(other *big.Int) int {
	return tx.inner.gasFeeCap().Cmp(other)
<<<<<<< HEAD
}

// GasTipCapCmp compares the gasTipCap of two transactions.
func (tx *Transaction) GasTipCapCmp(other *Transaction) int {
	return tx.inner.gasTipCap().Cmp(other.inner.gasTipCap())
}

// GasTipCapIntCmp compares the gasTipCap of the transaction against the given gasTipCap.
func (tx *Transaction) GasTipCapIntCmp(other *big.Int) int {
	return tx.inner.gasTipCap().Cmp(other)
}

=======
}

// GasTipCapCmp compares the gasTipCap of two transactions.
func (tx *Transaction) GasTipCapCmp(other *Transaction) int {
	return tx.inner.gasTipCap().Cmp(other.inner.gasTipCap())
}

// GasTipCapIntCmp compares the gasTipCap of the transaction against the given gasTipCap.
func (tx *Transaction) GasTipCapIntCmp(other *big.Int) int {
	return tx.inner.gasTipCap().Cmp(other)
}

>>>>>>> db683328
// EffectiveGasTip returns the effective miner gasTipCap for the given base fee.
// Note: if the effective gasTipCap is negative, this method returns both error
// the actual negative value, _and_ ErrGasFeeCapTooLow
func (tx *Transaction) EffectiveGasTip(baseFee *big.Int) (*big.Int, error) {
	if tx.Type() == DepositTxType {
		return new(big.Int), nil
	}
	if baseFee == nil {
		return tx.GasTipCap(), nil
<<<<<<< HEAD
	}
	var err error
	gasFeeCap := tx.GasFeeCap()
	if gasFeeCap.Cmp(baseFee) == -1 {
		err = ErrGasFeeCapTooLow
	}
=======
	}
	var err error
	gasFeeCap := tx.GasFeeCap()
	if gasFeeCap.Cmp(baseFee) == -1 {
		err = ErrGasFeeCapTooLow
	}
>>>>>>> db683328
	return math.BigMin(tx.GasTipCap(), gasFeeCap.Sub(gasFeeCap, baseFee)), err
}

// EffectiveGasTipValue is identical to EffectiveGasTip, but does not return an
// error in case the effective gasTipCap is negative
func (tx *Transaction) EffectiveGasTipValue(baseFee *big.Int) *big.Int {
	effectiveTip, _ := tx.EffectiveGasTip(baseFee)
	return effectiveTip
}

// EffectiveGasTipCmp compares the effective gasTipCap of two transactions assuming the given base fee.
func (tx *Transaction) EffectiveGasTipCmp(other *Transaction, baseFee *big.Int) int {
	if baseFee == nil {
		return tx.GasTipCapCmp(other)
	}
	return tx.EffectiveGasTipValue(baseFee).Cmp(other.EffectiveGasTipValue(baseFee))
}

// EffectiveGasTipIntCmp compares the effective gasTipCap of a transaction to the given gasTipCap.
func (tx *Transaction) EffectiveGasTipIntCmp(other *big.Int, baseFee *big.Int) int {
	if baseFee == nil {
		return tx.GasTipCapIntCmp(other)
<<<<<<< HEAD
	}
	return tx.EffectiveGasTipValue(baseFee).Cmp(other)
}

// Hash returns the transaction hash.
func (tx *Transaction) Hash() common.Hash {
	if hash := tx.hash.Load(); hash != nil {
		return hash.(common.Hash)
	}

	var h common.Hash
	if tx.Type() == LegacyTxType {
		h = rlpHash(tx.inner)
	} else {
		h = prefixedRlpHash(tx.Type(), tx.inner)
	}
	tx.hash.Store(h)
	return h
}

=======
	}
	return tx.EffectiveGasTipValue(baseFee).Cmp(other)
}

// Hash returns the transaction hash.
func (tx *Transaction) Hash() common.Hash {
	if hash := tx.hash.Load(); hash != nil {
		return hash.(common.Hash)
	}

	var h common.Hash
	if tx.Type() == LegacyTxType {
		h = rlpHash(tx.inner)
	} else {
		h = prefixedRlpHash(tx.Type(), tx.inner)
	}
	tx.hash.Store(h)
	return h
}

>>>>>>> db683328
// Size returns the true encoded storage size of the transaction, either by encoding
// and returning it, or returning a previously cached value.
func (tx *Transaction) Size() uint64 {
	if size := tx.size.Load(); size != nil {
		return size.(uint64)
	}
	c := writeCounter(0)
	rlp.Encode(&c, &tx.inner)

	size := uint64(c)
	if tx.Type() != LegacyTxType {
		size += 1 // type byte
	}
	tx.size.Store(size)
	return size
}

// WithSignature returns a new transaction with the given signature.
// This signature needs to be in the [R || S || V] format where V is 0 or 1.
func (tx *Transaction) WithSignature(signer Signer, sig []byte) (*Transaction, error) {
	r, s, v, err := signer.SignatureValues(tx, sig)
	if err != nil {
		return nil, err
	}
	cpy := tx.inner.copy()
	cpy.setSignatureValues(signer.ChainID(), v, r, s)
	return &Transaction{inner: cpy, time: tx.time}, nil
}

// Transactions implements DerivableList for transactions.
type Transactions []*Transaction

// Len returns the length of s.
func (s Transactions) Len() int { return len(s) }

// EncodeIndex encodes the i'th transaction to w. Note that this does not check for errors
// because we assume that *Transaction will only ever contain valid txs that were either
// constructed by decoding or via public API in this package.
func (s Transactions) EncodeIndex(i int, w *bytes.Buffer) {
	tx := s[i]
	if tx.Type() == LegacyTxType {
		rlp.Encode(w, tx.inner)
	} else {
		tx.encodeTyped(w)
	}
}

// TxDifference returns a new set which is the difference between a and b.
func TxDifference(a, b Transactions) Transactions {
	keep := make(Transactions, 0, len(a))

	remove := make(map[common.Hash]struct{})
	for _, tx := range b {
		remove[tx.Hash()] = struct{}{}
	}

	for _, tx := range a {
		if _, ok := remove[tx.Hash()]; !ok {
			keep = append(keep, tx)
		}
	}

	return keep
}

// HashDifference returns a new set which is the difference between a and b.
func HashDifference(a, b []common.Hash) []common.Hash {
	keep := make([]common.Hash, 0, len(a))

	remove := make(map[common.Hash]struct{})
	for _, hash := range b {
		remove[hash] = struct{}{}
	}

	for _, hash := range a {
		if _, ok := remove[hash]; !ok {
			keep = append(keep, hash)
		}
	}

	return keep
}

// TxByNonce implements the sort interface to allow sorting a list of transactions
// by their nonces. This is usually only useful for sorting transactions from a
// single account, otherwise a nonce comparison doesn't make much sense.
type TxByNonce Transactions

func (s TxByNonce) Len() int           { return len(s) }
func (s TxByNonce) Less(i, j int) bool { return s[i].Nonce() < s[j].Nonce() }
func (s TxByNonce) Swap(i, j int)      { s[i], s[j] = s[j], s[i] }

// TxWithMinerFee wraps a transaction with its gas price or effective miner gasTipCap
type TxWithMinerFee struct {
	tx       *Transaction
	minerFee *big.Int
}

// NewTxWithMinerFee creates a wrapped transaction, calculating the effective
// miner gasTipCap if a base fee is provided.
// Returns error in case of a negative effective miner gasTipCap.
func NewTxWithMinerFee(tx *Transaction, baseFee *big.Int) (*TxWithMinerFee, error) {
	minerFee, err := tx.EffectiveGasTip(baseFee)
	if err != nil {
		return nil, err
	}
	return &TxWithMinerFee{
		tx:       tx,
		minerFee: minerFee,
	}, nil
}

// TxByPriceAndTime implements both the sort and the heap interface, making it useful
// for all at once sorting as well as individually adding and removing elements.
type TxByPriceAndTime []*TxWithMinerFee

func (s TxByPriceAndTime) Len() int { return len(s) }
func (s TxByPriceAndTime) Less(i, j int) bool {
	// If the prices are equal, use the time the transaction was first seen for
	// deterministic sorting
	cmp := s[i].minerFee.Cmp(s[j].minerFee)
	if cmp == 0 {
		return s[i].tx.time.Before(s[j].tx.time)
	}
	return cmp > 0
}
func (s TxByPriceAndTime) Swap(i, j int) { s[i], s[j] = s[j], s[i] }

func (s *TxByPriceAndTime) Push(x interface{}) {
	*s = append(*s, x.(*TxWithMinerFee))
}

func (s *TxByPriceAndTime) Pop() interface{} {
	old := *s
	n := len(old)
	x := old[n-1]
	old[n-1] = nil
	*s = old[0 : n-1]
	return x
}

// TransactionsByPriceAndNonce represents a set of transactions that can return
// transactions in a profit-maximizing sorted order, while supporting removing
// entire batches of transactions for non-executable accounts.
type TransactionsByPriceAndNonce struct {
	txs     map[common.Address]Transactions // Per account nonce-sorted list of transactions
	heads   TxByPriceAndTime                // Next transaction for each unique account (price heap)
	signer  Signer                          // Signer for the set of transactions
	baseFee *big.Int                        // Current base fee
}

// NewTransactionsByPriceAndNonce creates a transaction set that can retrieve
// price sorted transactions in a nonce-honouring way.
//
// Note, the input map is reowned so the caller should not interact any more with
// if after providing it to the constructor.
func NewTransactionsByPriceAndNonce(signer Signer, txs map[common.Address]Transactions, baseFee *big.Int) *TransactionsByPriceAndNonce {
	// Initialize a price and received time based heap with the head transactions
	heads := make(TxByPriceAndTime, 0, len(txs))
	for from, accTxs := range txs {
		acc, _ := Sender(signer, accTxs[0])
		wrapped, err := NewTxWithMinerFee(accTxs[0], baseFee)
		// Remove transaction if sender doesn't match from, or if wrapping fails.
		if acc != from || err != nil {
			delete(txs, from)
			continue
		}
		heads = append(heads, wrapped)
		txs[from] = accTxs[1:]
	}
	heap.Init(&heads)

	// Assemble and return the transaction set
	return &TransactionsByPriceAndNonce{
		txs:     txs,
		heads:   heads,
		signer:  signer,
		baseFee: baseFee,
	}
}

// Peek returns the next transaction by price.
func (t *TransactionsByPriceAndNonce) Peek() *Transaction {
	if len(t.heads) == 0 {
		return nil
	}
	return t.heads[0].tx
}

// Shift replaces the current best head with the next one from the same account.
func (t *TransactionsByPriceAndNonce) Shift() {
	acc, _ := Sender(t.signer, t.heads[0].tx)
	if txs, ok := t.txs[acc]; ok && len(txs) > 0 {
		if wrapped, err := NewTxWithMinerFee(txs[0], t.baseFee); err == nil {
			t.heads[0], t.txs[acc] = wrapped, txs[1:]
			heap.Fix(&t.heads, 0)
			return
		}
	}
	heap.Pop(&t.heads)
}

// Pop removes the best transaction, *not* replacing it with the next one from
// the same account. This should be used when a transaction cannot be executed
// and hence all subsequent ones should be discarded from the same account.
func (t *TransactionsByPriceAndNonce) Pop() {
	heap.Pop(&t.heads)
}

<<<<<<< HEAD
// Message is a fully derived transaction and implements core.Message
//
// NOTE: In a future PR this will be removed.
type Message struct {
	to         *common.Address
	from       common.Address
	nonce      uint64
	amount     *big.Int
	gasLimit   uint64
	gasPrice   *big.Int
	gasFeeCap  *big.Int
	gasTipCap  *big.Int
	data       []byte
	accessList AccessList
	isFake     bool
	// Optimism rollup fields
	isSystemTx  bool
	isDepositTx bool
	mint        *big.Int
	l1CostGas   uint64
}

func NewMessage(from common.Address, to *common.Address, nonce uint64, amount *big.Int, gasLimit uint64, gasPrice, gasFeeCap, gasTipCap *big.Int, data []byte, accessList AccessList, isFake bool) Message {
	return Message{
		from:       from,
		to:         to,
		nonce:      nonce,
		amount:     amount,
		gasLimit:   gasLimit,
		gasPrice:   gasPrice,
		gasFeeCap:  gasFeeCap,
		gasTipCap:  gasTipCap,
		data:       data,
		accessList: accessList,
		isFake:     isFake,
		// Optimism rollup fields
		isSystemTx:  false,
		isDepositTx: false,
		mint:        nil,
		l1CostGas:   0,
	}
}

// AsMessage returns the transaction as a core.Message.
func (tx *Transaction) AsMessage(s Signer, baseFee *big.Int) (Message, error) {
	msg := Message{
		nonce:      tx.Nonce(),
		gasLimit:   tx.Gas(),
		gasPrice:   new(big.Int).Set(tx.GasPrice()),
		gasFeeCap:  new(big.Int).Set(tx.GasFeeCap()),
		gasTipCap:  new(big.Int).Set(tx.GasTipCap()),
		to:         tx.To(),
		amount:     tx.Value(),
		data:       tx.Data(),
		accessList: tx.AccessList(),
		isFake:     false,
		// Optimism rollup fields
		isSystemTx:  tx.inner.isSystemTx(),
		isDepositTx: tx.IsDepositTx(),
		mint:        tx.Mint(),
		l1CostGas:   tx.RollupDataGas(),
	}
	// If baseFee provided, set gasPrice to effectiveGasPrice.
	if baseFee != nil {
		msg.gasPrice = math.BigMin(msg.gasPrice.Add(msg.gasTipCap, baseFee), msg.gasFeeCap)
	}
	var err error
	msg.from, err = Sender(s, tx)
	return msg, err
}

func (m Message) From() common.Address   { return m.from }
func (m Message) To() *common.Address    { return m.to }
func (m Message) GasPrice() *big.Int     { return m.gasPrice }
func (m Message) GasFeeCap() *big.Int    { return m.gasFeeCap }
func (m Message) GasTipCap() *big.Int    { return m.gasTipCap }
func (m Message) Value() *big.Int        { return m.amount }
func (m Message) Gas() uint64            { return m.gasLimit }
func (m Message) Nonce() uint64          { return m.nonce }
func (m Message) Data() []byte           { return m.data }
func (m Message) AccessList() AccessList { return m.accessList }
func (m Message) IsFake() bool           { return m.isFake }
func (m Message) IsSystemTx() bool       { return m.isSystemTx }
func (m Message) IsDepositTx() bool      { return m.isDepositTx }
func (m Message) Mint() *big.Int         { return m.mint }
func (m Message) RollupDataGas() uint64  { return m.l1CostGas }

=======
>>>>>>> db683328
// copyAddressPtr copies an address.
func copyAddressPtr(a *common.Address) *common.Address {
	if a == nil {
		return nil
	}
	cpy := *a
	return &cpy
}<|MERGE_RESOLUTION|>--- conflicted
+++ resolved
@@ -29,10 +29,6 @@
 	"github.com/ethereum/go-ethereum/common/math"
 	"github.com/ethereum/go-ethereum/crypto"
 	"github.com/ethereum/go-ethereum/log"
-<<<<<<< HEAD
-	"github.com/ethereum/go-ethereum/params"
-=======
->>>>>>> db683328
 	"github.com/ethereum/go-ethereum/rlp"
 )
 
@@ -62,8 +58,7 @@
 	size atomic.Value
 	from atomic.Value
 
-<<<<<<< HEAD
-	// cache how much gas the tx takes on L1 for its share of rollup data
+	// cache of RollupGasData details to compute the gas the tx takes on L1 for its share of rollup data
 	rollupGas atomic.Value
 }
 
@@ -95,41 +90,6 @@
 
 	rawSignatureValues() (v, r, s *big.Int)
 	setSignatureValues(chainID, v, r, s *big.Int)
-}
-
-=======
-	// cache of RollupGasData details to compute the gas the tx takes on L1 for its share of rollup data
-	rollupGas atomic.Value
-}
-
-// NewTx creates a new transaction.
-func NewTx(inner TxData) *Transaction {
-	tx := new(Transaction)
-	tx.setDecoded(inner.copy(), 0)
-	return tx
-}
-
-// TxData is the underlying data of a transaction.
-//
-// This is implemented by DynamicFeeTx, LegacyTx and AccessListTx.
-type TxData interface {
-	txType() byte // returns the type ID
-	copy() TxData // creates a deep copy and initializes all fields
-
-	chainID() *big.Int
-	accessList() AccessList
-	data() []byte
-	gas() uint64
-	gasPrice() *big.Int
-	gasTipCap() *big.Int
-	gasFeeCap() *big.Int
-	value() *big.Int
-	nonce() uint64
-	to() *common.Address
-	isSystemTx() bool
-
-	rawSignatureValues() (v, r, s *big.Int)
-	setSignatureValues(chainID, v, r, s *big.Int)
 
 	// effectiveGasPrice computes the gas price paid by the transaction, given
 	// the inclusion block baseFee.
@@ -140,7 +100,6 @@
 	effectiveGasPrice(dst *big.Int, baseFee *big.Int) *big.Int
 }
 
->>>>>>> db683328
 // EncodeRLP implements rlp.Encoder
 func (tx *Transaction) EncodeRLP(w io.Writer) error {
 	if tx.Type() == LegacyTxType {
@@ -274,17 +233,10 @@
 		// If the signature is not optionally protected, we assume it
 		// must already be equal to the recovery id.
 		plainV = byte(v.Uint64())
-<<<<<<< HEAD
 	}
 	if !crypto.ValidateSignatureValues(plainV, r, s, false) {
 		return ErrInvalidSig
 	}
-=======
-	}
-	if !crypto.ValidateSignatureValues(plainV, r, s, false) {
-		return ErrInvalidSig
-	}
->>>>>>> db683328
 
 	return nil
 }
@@ -370,7 +322,6 @@
 func (tx *Transaction) SourceHash() common.Hash {
 	if dep, ok := tx.inner.(*DepositTx); ok {
 		return dep.SourceHash
-<<<<<<< HEAD
 	}
 	return common.Hash{}
 }
@@ -395,32 +346,6 @@
 	return tx.inner.isSystemTx()
 }
 
-=======
-	}
-	return common.Hash{}
-}
-
-// Mint returns the ETH to mint in the deposit tx.
-// This returns nil if there is nothing to mint, or if this is not a deposit tx.
-func (tx *Transaction) Mint() *big.Int {
-	if dep, ok := tx.inner.(*DepositTx); ok {
-		return dep.Mint
-	}
-	return nil
-}
-
-// IsDepositTx returns true if the transaction is a deposit tx type.
-func (tx *Transaction) IsDepositTx() bool {
-	return tx.Type() == DepositTxType
-}
-
-// IsSystemTx returns true for deposits that are system transactions. These transactions
-// are executed in an unmetered environment & do not contribute to the block gas limit.
-func (tx *Transaction) IsSystemTx() bool {
-	return tx.inner.isSystemTx()
-}
-
->>>>>>> db683328
 // Cost returns gas * gasPrice + value.
 func (tx *Transaction) Cost() *big.Int {
 	total := new(big.Int).Mul(tx.GasPrice(), new(big.Int).SetUint64(tx.Gas()))
@@ -429,42 +354,17 @@
 }
 
 // RollupDataGas is the amount of gas it takes to confirm the tx on L1 as a rollup
-<<<<<<< HEAD
-func (tx *Transaction) RollupDataGas() uint64 {
-	if tx.Type() == DepositTxType {
-		return 0
-	}
-	if v := tx.rollupGas.Load(); v != nil {
-		return v.(uint64)
-=======
 func (tx *Transaction) RollupDataGas() RollupGasData {
 	if tx.Type() == DepositTxType {
 		return RollupGasData{}
 	}
 	if v := tx.rollupGas.Load(); v != nil {
 		return v.(RollupGasData)
->>>>>>> db683328
 	}
 	data, err := tx.MarshalBinary()
 	if err != nil { // Silent error, invalid txs will not be marshalled/unmarshalled for batch submission anyway.
 		log.Error("failed to encode tx for L1 cost computation", "err", err)
 	}
-<<<<<<< HEAD
-	var zeroes uint64
-	var ones uint64
-	for _, byt := range data {
-		if byt == 0 {
-			zeroes++
-		} else {
-			ones++
-		}
-	}
-	zeroesGas := zeroes * params.TxDataZeroGas
-	onesGas := (ones + 68) * params.TxDataNonZeroGasEIP2028
-	total := zeroesGas + onesGas
-	tx.rollupGas.Store(total)
-	return total
-=======
 	var out RollupGasData
 	for _, byt := range data {
 		if byt == 0 {
@@ -475,7 +375,6 @@
 	}
 	tx.rollupGas.Store(out)
 	return out
->>>>>>> db683328
 }
 
 // RawSignatureValues returns the V, R, S signature values of the transaction.
@@ -492,7 +391,6 @@
 // GasFeeCapIntCmp compares the fee cap of the transaction against the given fee cap.
 func (tx *Transaction) GasFeeCapIntCmp(other *big.Int) int {
 	return tx.inner.gasFeeCap().Cmp(other)
-<<<<<<< HEAD
 }
 
 // GasTipCapCmp compares the gasTipCap of two transactions.
@@ -505,20 +403,6 @@
 	return tx.inner.gasTipCap().Cmp(other)
 }
 
-=======
-}
-
-// GasTipCapCmp compares the gasTipCap of two transactions.
-func (tx *Transaction) GasTipCapCmp(other *Transaction) int {
-	return tx.inner.gasTipCap().Cmp(other.inner.gasTipCap())
-}
-
-// GasTipCapIntCmp compares the gasTipCap of the transaction against the given gasTipCap.
-func (tx *Transaction) GasTipCapIntCmp(other *big.Int) int {
-	return tx.inner.gasTipCap().Cmp(other)
-}
-
->>>>>>> db683328
 // EffectiveGasTip returns the effective miner gasTipCap for the given base fee.
 // Note: if the effective gasTipCap is negative, this method returns both error
 // the actual negative value, _and_ ErrGasFeeCapTooLow
@@ -528,21 +412,12 @@
 	}
 	if baseFee == nil {
 		return tx.GasTipCap(), nil
-<<<<<<< HEAD
 	}
 	var err error
 	gasFeeCap := tx.GasFeeCap()
 	if gasFeeCap.Cmp(baseFee) == -1 {
 		err = ErrGasFeeCapTooLow
 	}
-=======
-	}
-	var err error
-	gasFeeCap := tx.GasFeeCap()
-	if gasFeeCap.Cmp(baseFee) == -1 {
-		err = ErrGasFeeCapTooLow
-	}
->>>>>>> db683328
 	return math.BigMin(tx.GasTipCap(), gasFeeCap.Sub(gasFeeCap, baseFee)), err
 }
 
@@ -565,7 +440,6 @@
 func (tx *Transaction) EffectiveGasTipIntCmp(other *big.Int, baseFee *big.Int) int {
 	if baseFee == nil {
 		return tx.GasTipCapIntCmp(other)
-<<<<<<< HEAD
 	}
 	return tx.EffectiveGasTipValue(baseFee).Cmp(other)
 }
@@ -586,28 +460,6 @@
 	return h
 }
 
-=======
-	}
-	return tx.EffectiveGasTipValue(baseFee).Cmp(other)
-}
-
-// Hash returns the transaction hash.
-func (tx *Transaction) Hash() common.Hash {
-	if hash := tx.hash.Load(); hash != nil {
-		return hash.(common.Hash)
-	}
-
-	var h common.Hash
-	if tx.Type() == LegacyTxType {
-		h = rlpHash(tx.inner)
-	} else {
-		h = prefixedRlpHash(tx.Type(), tx.inner)
-	}
-	tx.hash.Store(h)
-	return h
-}
-
->>>>>>> db683328
 // Size returns the true encoded storage size of the transaction, either by encoding
 // and returning it, or returning a previously cached value.
 func (tx *Transaction) Size() uint64 {
@@ -817,96 +669,6 @@
 	heap.Pop(&t.heads)
 }
 
-<<<<<<< HEAD
-// Message is a fully derived transaction and implements core.Message
-//
-// NOTE: In a future PR this will be removed.
-type Message struct {
-	to         *common.Address
-	from       common.Address
-	nonce      uint64
-	amount     *big.Int
-	gasLimit   uint64
-	gasPrice   *big.Int
-	gasFeeCap  *big.Int
-	gasTipCap  *big.Int
-	data       []byte
-	accessList AccessList
-	isFake     bool
-	// Optimism rollup fields
-	isSystemTx  bool
-	isDepositTx bool
-	mint        *big.Int
-	l1CostGas   uint64
-}
-
-func NewMessage(from common.Address, to *common.Address, nonce uint64, amount *big.Int, gasLimit uint64, gasPrice, gasFeeCap, gasTipCap *big.Int, data []byte, accessList AccessList, isFake bool) Message {
-	return Message{
-		from:       from,
-		to:         to,
-		nonce:      nonce,
-		amount:     amount,
-		gasLimit:   gasLimit,
-		gasPrice:   gasPrice,
-		gasFeeCap:  gasFeeCap,
-		gasTipCap:  gasTipCap,
-		data:       data,
-		accessList: accessList,
-		isFake:     isFake,
-		// Optimism rollup fields
-		isSystemTx:  false,
-		isDepositTx: false,
-		mint:        nil,
-		l1CostGas:   0,
-	}
-}
-
-// AsMessage returns the transaction as a core.Message.
-func (tx *Transaction) AsMessage(s Signer, baseFee *big.Int) (Message, error) {
-	msg := Message{
-		nonce:      tx.Nonce(),
-		gasLimit:   tx.Gas(),
-		gasPrice:   new(big.Int).Set(tx.GasPrice()),
-		gasFeeCap:  new(big.Int).Set(tx.GasFeeCap()),
-		gasTipCap:  new(big.Int).Set(tx.GasTipCap()),
-		to:         tx.To(),
-		amount:     tx.Value(),
-		data:       tx.Data(),
-		accessList: tx.AccessList(),
-		isFake:     false,
-		// Optimism rollup fields
-		isSystemTx:  tx.inner.isSystemTx(),
-		isDepositTx: tx.IsDepositTx(),
-		mint:        tx.Mint(),
-		l1CostGas:   tx.RollupDataGas(),
-	}
-	// If baseFee provided, set gasPrice to effectiveGasPrice.
-	if baseFee != nil {
-		msg.gasPrice = math.BigMin(msg.gasPrice.Add(msg.gasTipCap, baseFee), msg.gasFeeCap)
-	}
-	var err error
-	msg.from, err = Sender(s, tx)
-	return msg, err
-}
-
-func (m Message) From() common.Address   { return m.from }
-func (m Message) To() *common.Address    { return m.to }
-func (m Message) GasPrice() *big.Int     { return m.gasPrice }
-func (m Message) GasFeeCap() *big.Int    { return m.gasFeeCap }
-func (m Message) GasTipCap() *big.Int    { return m.gasTipCap }
-func (m Message) Value() *big.Int        { return m.amount }
-func (m Message) Gas() uint64            { return m.gasLimit }
-func (m Message) Nonce() uint64          { return m.nonce }
-func (m Message) Data() []byte           { return m.data }
-func (m Message) AccessList() AccessList { return m.accessList }
-func (m Message) IsFake() bool           { return m.isFake }
-func (m Message) IsSystemTx() bool       { return m.isSystemTx }
-func (m Message) IsDepositTx() bool      { return m.isDepositTx }
-func (m Message) Mint() *big.Int         { return m.mint }
-func (m Message) RollupDataGas() uint64  { return m.l1CostGas }
-
-=======
->>>>>>> db683328
 // copyAddressPtr copies an address.
 func copyAddressPtr(a *common.Address) *common.Address {
 	if a == nil {
