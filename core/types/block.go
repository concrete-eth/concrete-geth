// Copyright 2014 The go-ethereum Authors
// This file is part of the go-ethereum library.
//
// The go-ethereum library is free software: you can redistribute it and/or modify
// it under the terms of the GNU Lesser General Public License as published by
// the Free Software Foundation, either version 3 of the License, or
// (at your option) any later version.
//
// The go-ethereum library is distributed in the hope that it will be useful,
// but WITHOUT ANY WARRANTY; without even the implied warranty of
// MERCHANTABILITY or FITNESS FOR A PARTICULAR PURPOSE. See the
// GNU Lesser General Public License for more details.
//
// You should have received a copy of the GNU Lesser General Public License
// along with the go-ethereum library. If not, see <http://www.gnu.org/licenses/>.

// Package types contains data types related to Ethereum consensus.
package types

import (
	"encoding/binary"
	"fmt"
	"io"
	"math/big"
	"reflect"
	"sync/atomic"
	"time"

	"github.com/ethereum/go-ethereum/common"
	"github.com/ethereum/go-ethereum/common/hexutil"
	"github.com/ethereum/go-ethereum/rlp"
)

// A BlockNonce is a 64-bit hash which proves (combined with the
// mix-hash) that a sufficient amount of computation has been carried
// out on a block.
type BlockNonce [8]byte

// EncodeNonce converts the given integer to a block nonce.
func EncodeNonce(i uint64) BlockNonce {
	var n BlockNonce
	binary.BigEndian.PutUint64(n[:], i)
	return n
}

// Uint64 returns the integer value of a block nonce.
func (n BlockNonce) Uint64() uint64 {
	return binary.BigEndian.Uint64(n[:])
}

// MarshalText encodes n as a hex string with 0x prefix.
func (n BlockNonce) MarshalText() ([]byte, error) {
	return hexutil.Bytes(n[:]).MarshalText()
}

// UnmarshalText implements encoding.TextUnmarshaler.
func (n *BlockNonce) UnmarshalText(input []byte) error {
	return hexutil.UnmarshalFixedText("BlockNonce", input, n[:])
}

//go:generate go run github.com/fjl/gencodec -type Header -field-override headerMarshaling -out gen_header_json.go
//go:generate go run ../../rlp/rlpgen -type Header -out gen_header_rlp.go

// Header represents a block header in the Ethereum blockchain.
type Header struct {
	ParentHash  common.Hash    `json:"parentHash"       gencodec:"required"`
	UncleHash   common.Hash    `json:"sha3Uncles"       gencodec:"required"`
	Coinbase    common.Address `json:"miner"`
	Root        common.Hash    `json:"stateRoot"        gencodec:"required"`
	TxHash      common.Hash    `json:"transactionsRoot" gencodec:"required"`
	ReceiptHash common.Hash    `json:"receiptsRoot"     gencodec:"required"`
	Bloom       Bloom          `json:"logsBloom"        gencodec:"required"`
	Difficulty  *big.Int       `json:"difficulty"       gencodec:"required"`
	Number      *big.Int       `json:"number"           gencodec:"required"`
	GasLimit    uint64         `json:"gasLimit"         gencodec:"required"`
	GasUsed     uint64         `json:"gasUsed"          gencodec:"required"`
	Time        uint64         `json:"timestamp"        gencodec:"required"`
	Extra       []byte         `json:"extraData"        gencodec:"required"`
	MixDigest   common.Hash    `json:"mixHash"`
	Nonce       BlockNonce     `json:"nonce"`

	// BaseFee was added by EIP-1559 and is ignored in legacy headers.
	BaseFee *big.Int `json:"baseFeePerGas" rlp:"optional"`

	// WithdrawalsHash was added by EIP-4895 and is ignored in legacy headers.
	WithdrawalsHash *common.Hash `json:"withdrawalsRoot" rlp:"optional"`

	/*
		TODO (MariusVanDerWijden) Add this field once needed
		// Random was added during the merge and contains the BeaconState randomness
		Random common.Hash `json:"random" rlp:"optional"`
	*/
}

// field type overrides for gencodec
type headerMarshaling struct {
	Difficulty *hexutil.Big
	Number     *hexutil.Big
	GasLimit   hexutil.Uint64
	GasUsed    hexutil.Uint64
	Time       hexutil.Uint64
	Extra      hexutil.Bytes
	BaseFee    *hexutil.Big
	Hash       common.Hash `json:"hash"` // adds call to Hash() in MarshalJSON
}

// Hash returns the block hash of the header, which is simply the keccak256 hash of its
// RLP encoding.
func (h *Header) Hash() common.Hash {
	return rlpHash(h)
}

var headerSize = common.StorageSize(reflect.TypeOf(Header{}).Size())

// Size returns the approximate memory used by all internal contents. It is used
// to approximate and limit the memory consumption of various caches.
func (h *Header) Size() common.StorageSize {
	var baseFeeBits int
	if h.BaseFee != nil {
		baseFeeBits = h.BaseFee.BitLen()
	}
	return headerSize + common.StorageSize(len(h.Extra)+(h.Difficulty.BitLen()+h.Number.BitLen()+baseFeeBits)/8)
}

// SanityCheck checks a few basic things -- these checks are way beyond what
// any 'sane' production values should hold, and can mainly be used to prevent
// that the unbounded fields are stuffed with junk data to add processing
// overhead
func (h *Header) SanityCheck() error {
	if h.Number != nil && !h.Number.IsUint64() {
		return fmt.Errorf("too large block number: bitlen %d", h.Number.BitLen())
	}
	if h.Difficulty != nil {
		if diffLen := h.Difficulty.BitLen(); diffLen > 80 {
			return fmt.Errorf("too large block difficulty: bitlen %d", diffLen)
		}
	}
	if eLen := len(h.Extra); eLen > 100*1024 {
		return fmt.Errorf("too large block extradata: size %d", eLen)
	}
	if h.BaseFee != nil {
		if bfLen := h.BaseFee.BitLen(); bfLen > 256 {
			return fmt.Errorf("too large base fee: bitlen %d", bfLen)
		}
	}
	return nil
}

// EmptyBody returns true if there is no additional 'body' to complete the header
// that is: no transactions, no uncles and no withdrawals.
func (h *Header) EmptyBody() bool {
	if h.WithdrawalsHash == nil {
		return h.TxHash == EmptyTxsHash && h.UncleHash == EmptyUncleHash
	}
	return h.TxHash == EmptyTxsHash && h.UncleHash == EmptyUncleHash && *h.WithdrawalsHash == EmptyWithdrawalsHash
}

// EmptyReceipts returns true if there are no receipts for this header/block.
func (h *Header) EmptyReceipts() bool {
	return h.ReceiptHash == EmptyReceiptsHash
}

// Body is a simple (mutable, non-safe) data container for storing and moving
// a block's data contents (transactions and uncles) together.
type Body struct {
	Transactions []*Transaction
	Uncles       []*Header
	Withdrawals  []*Withdrawal `rlp:"optional"`
}

// Block represents an entire block in the Ethereum blockchain.
type Block struct {
	header       *Header
	uncles       []*Header
	transactions Transactions
	withdrawals  Withdrawals

	// caches
	hash atomic.Value
	size atomic.Value

	// These fields are used by package eth to track
	// inter-peer block relay.
	ReceivedAt   time.Time
	ReceivedFrom interface{}
}

// "external" block encoding. used for eth protocol, etc.
type extblock struct {
	Header      *Header
	Txs         []*Transaction
	Uncles      []*Header
	Withdrawals []*Withdrawal `rlp:"optional"`
}

// NewBlock creates a new block. The input data is copied,
// changes to header and to the field values will not affect the
// block.
//
// The values of TxHash, UncleHash, ReceiptHash and Bloom in header
// are ignored and set to values derived from the given txs, uncles
// and receipts.
func NewBlock(header *Header, txs []*Transaction, uncles []*Header, receipts []*Receipt, hasher TrieHasher) *Block {
	b := &Block{header: CopyHeader(header)}

	// TODO: panic if len(txs) != len(receipts)
	if len(txs) == 0 {
		b.header.TxHash = EmptyTxsHash
	} else {
		b.header.TxHash = DeriveSha(Transactions(txs), hasher)
		b.transactions = make(Transactions, len(txs))
		copy(b.transactions, txs)
	}

	if len(receipts) == 0 {
		b.header.ReceiptHash = EmptyReceiptsHash
	} else {
		b.header.ReceiptHash = DeriveSha(Receipts(receipts), hasher)
		b.header.Bloom = CreateBloom(receipts)
	}

	if len(uncles) == 0 {
		b.header.UncleHash = EmptyUncleHash
	} else {
		b.header.UncleHash = CalcUncleHash(uncles)
		b.uncles = make([]*Header, len(uncles))
		for i := range uncles {
			b.uncles[i] = CopyHeader(uncles[i])
		}
	}

	return b
}

// NewBlockWithWithdrawals creates a new block with withdrawals. The input data
// is copied, changes to header and to the field values will not
// affect the block.
//
// The values of TxHash, UncleHash, ReceiptHash and Bloom in header
// are ignored and set to values derived from the given txs, uncles
// and receipts.
func NewBlockWithWithdrawals(header *Header, txs []*Transaction, uncles []*Header, receipts []*Receipt, withdrawals []*Withdrawal, hasher TrieHasher) *Block {
	b := NewBlock(header, txs, uncles, receipts, hasher)

	if withdrawals == nil {
		b.header.WithdrawalsHash = nil
	} else if len(withdrawals) == 0 {
		b.header.WithdrawalsHash = &EmptyWithdrawalsHash
	} else {
		h := DeriveSha(Withdrawals(withdrawals), hasher)
		b.header.WithdrawalsHash = &h
	}

	return b.WithWithdrawals(withdrawals)
}

// NewBlockWithHeader creates a block with the given header data. The
// header data is copied, changes to header and to the field values
// will not affect the block.
func NewBlockWithHeader(header *Header) *Block {
	return &Block{header: CopyHeader(header)}
}

// CopyHeader creates a deep copy of a block header to prevent side effects from
// modifying a header variable.
func CopyHeader(h *Header) *Header {
	cpy := *h
	if cpy.Difficulty = new(big.Int); h.Difficulty != nil {
		cpy.Difficulty.Set(h.Difficulty)
	}
	if cpy.Number = new(big.Int); h.Number != nil {
		cpy.Number.Set(h.Number)
	}
	if h.BaseFee != nil {
		cpy.BaseFee = new(big.Int).Set(h.BaseFee)
	}
	if len(h.Extra) > 0 {
		cpy.Extra = make([]byte, len(h.Extra))
		copy(cpy.Extra, h.Extra)
	}
	if h.WithdrawalsHash != nil {
<<<<<<< HEAD
=======
		cpy.WithdrawalsHash = new(common.Hash)
>>>>>>> db683328
		*cpy.WithdrawalsHash = *h.WithdrawalsHash
	}
	return &cpy
}

// DecodeRLP decodes the Ethereum
func (b *Block) DecodeRLP(s *rlp.Stream) error {
	var eb extblock
	_, size, _ := s.Kind()
	if err := s.Decode(&eb); err != nil {
		return err
	}
	b.header, b.uncles, b.transactions, b.withdrawals = eb.Header, eb.Uncles, eb.Txs, eb.Withdrawals
	b.size.Store(rlp.ListSize(size))
	return nil
}

// EncodeRLP serializes b into the Ethereum RLP block format.
func (b *Block) EncodeRLP(w io.Writer) error {
	return rlp.Encode(w, extblock{
		Header:      b.header,
		Txs:         b.transactions,
		Uncles:      b.uncles,
		Withdrawals: b.withdrawals,
	})
}

// TODO: copies

func (b *Block) Uncles() []*Header          { return b.uncles }
func (b *Block) Transactions() Transactions { return b.transactions }

func (b *Block) Transaction(hash common.Hash) *Transaction {
	for _, transaction := range b.transactions {
		if transaction.Hash() == hash {
			return transaction
		}
	}
	return nil
}

func (b *Block) Number() *big.Int     { return new(big.Int).Set(b.header.Number) }
func (b *Block) GasLimit() uint64     { return b.header.GasLimit }
func (b *Block) GasUsed() uint64      { return b.header.GasUsed }
func (b *Block) Difficulty() *big.Int { return new(big.Int).Set(b.header.Difficulty) }
func (b *Block) Time() uint64         { return b.header.Time }

func (b *Block) NumberU64() uint64        { return b.header.Number.Uint64() }
func (b *Block) MixDigest() common.Hash   { return b.header.MixDigest }
func (b *Block) Nonce() uint64            { return binary.BigEndian.Uint64(b.header.Nonce[:]) }
func (b *Block) Bloom() Bloom             { return b.header.Bloom }
func (b *Block) Coinbase() common.Address { return b.header.Coinbase }
func (b *Block) Root() common.Hash        { return b.header.Root }
func (b *Block) ParentHash() common.Hash  { return b.header.ParentHash }
func (b *Block) TxHash() common.Hash      { return b.header.TxHash }
func (b *Block) ReceiptHash() common.Hash { return b.header.ReceiptHash }
func (b *Block) UncleHash() common.Hash   { return b.header.UncleHash }
func (b *Block) Extra() []byte            { return common.CopyBytes(b.header.Extra) }

func (b *Block) BaseFee() *big.Int {
	if b.header.BaseFee == nil {
		return nil
	}
	return new(big.Int).Set(b.header.BaseFee)
}

func (b *Block) Withdrawals() Withdrawals {
	return b.withdrawals
}

func (b *Block) Header() *Header { return CopyHeader(b.header) }

// Body returns the non-header content of the block.
func (b *Block) Body() *Body { return &Body{b.transactions, b.uncles, b.withdrawals} }

// Size returns the true RLP encoded storage size of the block, either by encoding
// and returning it, or returning a previously cached value.
func (b *Block) Size() uint64 {
	if size := b.size.Load(); size != nil {
		return size.(uint64)
	}
	c := writeCounter(0)
	rlp.Encode(&c, b)
	b.size.Store(uint64(c))
	return uint64(c)
}

// SanityCheck can be used to prevent that unbounded fields are
// stuffed with junk data to add processing overhead
func (b *Block) SanityCheck() error {
	return b.header.SanityCheck()
}

type writeCounter uint64

func (c *writeCounter) Write(b []byte) (int, error) {
	*c += writeCounter(len(b))
	return len(b), nil
}

func CalcUncleHash(uncles []*Header) common.Hash {
	if len(uncles) == 0 {
		return EmptyUncleHash
	}
	return rlpHash(uncles)
}

// WithSeal returns a new block with the data from b but the header replaced with
// the sealed one.
func (b *Block) WithSeal(header *Header) *Block {
	cpy := *header

	return &Block{
		header:       &cpy,
		transactions: b.transactions,
		uncles:       b.uncles,
		withdrawals:  b.withdrawals,
	}
}

// WithBody returns a new block with the given transaction and uncle contents.
func (b *Block) WithBody(transactions []*Transaction, uncles []*Header) *Block {
	block := &Block{
		header:       CopyHeader(b.header),
		transactions: make([]*Transaction, len(transactions)),
		uncles:       make([]*Header, len(uncles)),
	}
	copy(block.transactions, transactions)
	for i := range uncles {
		block.uncles[i] = CopyHeader(uncles[i])
	}
	return block
}

// WithWithdrawals sets the withdrawal contents of a block, does not return a new block.
func (b *Block) WithWithdrawals(withdrawals []*Withdrawal) *Block {
	if withdrawals != nil {
		b.withdrawals = make([]*Withdrawal, len(withdrawals))
		copy(b.withdrawals, withdrawals)
	}
	return b
}

// Hash returns the keccak256 hash of b's header.
// The hash is computed on the first call and cached thereafter.
func (b *Block) Hash() common.Hash {
	if hash := b.hash.Load(); hash != nil {
		return hash.(common.Hash)
	}
	v := b.header.Hash()
	b.hash.Store(v)
	return v
}

type Blocks []*Block

// HeaderParentHashFromRLP returns the parentHash of an RLP-encoded
// header. If 'header' is invalid, the zero hash is returned.
func HeaderParentHashFromRLP(header []byte) common.Hash {
	// parentHash is the first list element.
	listContent, _, err := rlp.SplitList(header)
	if err != nil {
		return common.Hash{}
	}
	parentHash, _, err := rlp.SplitString(listContent)
	if err != nil {
		return common.Hash{}
	}
	if len(parentHash) != 32 {
		return common.Hash{}
	}
	return common.BytesToHash(parentHash)
}<|MERGE_RESOLUTION|>--- conflicted
+++ resolved
@@ -279,10 +279,7 @@
 		copy(cpy.Extra, h.Extra)
 	}
 	if h.WithdrawalsHash != nil {
-<<<<<<< HEAD
-=======
 		cpy.WithdrawalsHash = new(common.Hash)
->>>>>>> db683328
 		*cpy.WithdrawalsHash = *h.WithdrawalsHash
 	}
 	return &cpy
