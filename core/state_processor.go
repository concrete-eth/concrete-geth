// Copyright 2015 The go-ethereum Authors
// This file is part of the go-ethereum library.
//
// The go-ethereum library is free software: you can redistribute it and/or modify
// it under the terms of the GNU Lesser General Public License as published by
// the Free Software Foundation, either version 3 of the License, or
// (at your option) any later version.
//
// The go-ethereum library is distributed in the hope that it will be useful,
// but WITHOUT ANY WARRANTY; without even the implied warranty of
// MERCHANTABILITY or FITNESS FOR A PARTICULAR PURPOSE. See the
// GNU Lesser General Public License for more details.
//
// You should have received a copy of the GNU Lesser General Public License
// along with the go-ethereum library. If not, see <http://www.gnu.org/licenses/>.

package core

import (
	"errors"
	"fmt"
	"math/big"

	"github.com/ethereum/go-ethereum/common"
	"github.com/ethereum/go-ethereum/consensus"
	"github.com/ethereum/go-ethereum/consensus/misc"
	"github.com/ethereum/go-ethereum/core/state"
	"github.com/ethereum/go-ethereum/core/types"
	"github.com/ethereum/go-ethereum/core/vm"
	"github.com/ethereum/go-ethereum/crypto"
	"github.com/ethereum/go-ethereum/params"
)

// StateProcessor is a basic Processor, which takes care of transitioning
// state from one point to another.
//
// StateProcessor implements Processor.
type StateProcessor struct {
	config *params.ChainConfig // Chain configuration options
	bc     *BlockChain         // Canonical block chain
	engine consensus.Engine    // Consensus engine used for block rewards
}

// NewStateProcessor initialises a new StateProcessor.
func NewStateProcessor(config *params.ChainConfig, bc *BlockChain, engine consensus.Engine) *StateProcessor {
	return &StateProcessor{
		config: config,
		bc:     bc,
		engine: engine,
	}
}

// Process processes the state changes according to the Ethereum rules by running
// the transaction messages using the statedb and applying any rewards to both
// the processor (coinbase) and any included uncles.
//
// Process returns the receipts and logs accumulated during the process and
// returns the amount of gas that was used in the process. If any of the
// transactions failed to execute due to insufficient gas it will return an error.
func (p *StateProcessor) Process(block *types.Block, statedb *state.StateDB, cfg vm.Config) (types.Receipts, []*types.Log, uint64, error) {
	var (
		receipts    types.Receipts
		usedGas     = new(uint64)
		header      = block.Header()
		blockHash   = block.Hash()
		blockNumber = block.Number()
		allLogs     []*types.Log
		gp          = new(GasPool).AddGas(block.GasLimit())
	)
	// Mutate the block and state according to any hard-fork specs
	if p.config.DAOForkSupport && p.config.DAOForkBlock != nil && p.config.DAOForkBlock.Cmp(block.Number()) == 0 {
		misc.ApplyDAOHardFork(statedb)
	}
	var (
		context = NewEVMBlockContext(header, p.bc, nil, p.config, statedb)
		vmenv   = vm.NewEVM(context, vm.TxContext{}, statedb, p.config, cfg)
		signer  = types.MakeSigner(p.config, header.Number, header.Time)
	)
	// Iterate over and process the individual transactions
	for i, tx := range block.Transactions() {
		msg, err := TransactionToMessage(tx, signer, header.BaseFee)
		if err != nil {
			return nil, nil, 0, fmt.Errorf("could not apply tx %d [%v]: %w", i, tx.Hash().Hex(), err)
		}
		statedb.SetTxContext(tx.Hash(), i)
		receipt, err := applyTransaction(msg, p.config, gp, statedb, blockNumber, blockHash, tx, usedGas, vmenv)
		if err != nil {
			return nil, nil, 0, fmt.Errorf("could not apply tx %d [%v]: %w", i, tx.Hash().Hex(), err)
		}
		receipts = append(receipts, receipt)
		allLogs = append(allLogs, receipt.Logs...)
	}
	// Fail if Shanghai not enabled and len(withdrawals) is non-zero.
	withdrawals := block.Withdrawals()
	if len(withdrawals) > 0 && !p.config.IsShanghai(block.Number(), block.Time()) {
		return nil, nil, 0, errors.New("withdrawals before shanghai")
	}
	// Finalize the block, applying any consensus engine specific extras (e.g. block rewards)
	p.engine.Finalize(p.bc, header, statedb, block.Transactions(), block.Uncles(), withdrawals)

	return receipts, allLogs, *usedGas, nil
}

func applyTransaction(msg *Message, config *params.ChainConfig, gp *GasPool, statedb *state.StateDB, blockNumber *big.Int, blockHash common.Hash, tx *types.Transaction, usedGas *uint64, evm *vm.EVM) (*types.Receipt, error) {
	// Create a new context to be used in the EVM environment.
	txContext := NewEVMTxContext(msg)
	evm.Reset(txContext, statedb)

	nonce := tx.Nonce()
	if msg.IsDepositTx && config.IsOptimismRegolith(evm.Context.Time) {
		nonce = statedb.GetNonce(msg.From)
	}

	// Apply the transaction to the current state (included in the env).
	result, err := ApplyMessage(evm, msg, gp)
	if err != nil {
		return nil, err
	}

	// Update the state with pending changes.
	var root []byte
	if config.IsByzantium(blockNumber) {
		statedb.Finalise(true)
	} else {
		root = statedb.IntermediateRoot(config.IsEIP158(blockNumber)).Bytes()
	}
	*usedGas += result.UsedGas

	// Create a new receipt for the transaction, storing the intermediate root and gas used
	// by the tx.
	receipt := &types.Receipt{Type: tx.Type(), PostState: root, CumulativeGasUsed: *usedGas}
	if result.Failed() {
		receipt.Status = types.ReceiptStatusFailed
	} else {
		receipt.Status = types.ReceiptStatusSuccessful
	}
	receipt.TxHash = tx.Hash()
	receipt.GasUsed = result.UsedGas

	if msg.IsDepositTx && config.IsOptimismRegolith(evm.Context.Time) {
		// The actual nonce for deposit transactions is only recorded from Regolith onwards.
		// Before the Regolith fork the DepositNonce must remain nil
		receipt.DepositNonce = &nonce
	}

	// If the transaction created a contract, store the creation address in the receipt.
	if msg.To == nil {
		receipt.ContractAddress = crypto.CreateAddress(evm.TxContext.Origin, nonce)
	}

	// Set the receipt logs and create the bloom filter.
	receipt.Logs = statedb.GetLogs(tx.Hash(), blockNumber.Uint64(), blockHash)
	receipt.Bloom = types.CreateBloom(types.Receipts{receipt})
	receipt.BlockHash = blockHash
	receipt.BlockNumber = blockNumber
	receipt.TransactionIndex = uint(statedb.TxIndex())
	return receipt, err
}

// ApplyTransaction attempts to apply a transaction to the given state database
// and uses the input parameters for its environment. It returns the receipt
// for the transaction, gas used and an error if the transaction failed,
// indicating the block was invalid.
func ApplyTransaction(config *params.ChainConfig, bc ChainContext, author *common.Address, gp *GasPool, statedb *state.StateDB, header *types.Header, tx *types.Transaction, usedGas *uint64, cfg vm.Config) (*types.Receipt, error) {
	msg, err := TransactionToMessage(tx, types.MakeSigner(config, header.Number, header.Time), header.BaseFee)
	if err != nil {
		return nil, err
	}
	// Create a new context to be used in the EVM environment
<<<<<<< HEAD
	blockContext := NewEVMBlockContext(header, bc, author, config, statedb)
	vmenv := vm.NewEVM(blockContext, vm.TxContext{}, statedb, config, cfg)
=======
	blockContext := NewEVMBlockContext(header, bc, author)
	vmenv := vm.NewEVM(blockContext, vm.TxContext{BlobHashes: tx.BlobHashes()}, statedb, config, cfg)
>>>>>>> bed84606
	return applyTransaction(msg, config, gp, statedb, header.Number, header.Hash(), tx, usedGas, vmenv)
}<|MERGE_RESOLUTION|>--- conflicted
+++ resolved
@@ -167,12 +167,7 @@
 		return nil, err
 	}
 	// Create a new context to be used in the EVM environment
-<<<<<<< HEAD
 	blockContext := NewEVMBlockContext(header, bc, author, config, statedb)
-	vmenv := vm.NewEVM(blockContext, vm.TxContext{}, statedb, config, cfg)
-=======
-	blockContext := NewEVMBlockContext(header, bc, author)
 	vmenv := vm.NewEVM(blockContext, vm.TxContext{BlobHashes: tx.BlobHashes()}, statedb, config, cfg)
->>>>>>> bed84606
 	return applyTransaction(msg, config, gp, statedb, header.Number, header.Hash(), tx, usedGas, vmenv)
 }