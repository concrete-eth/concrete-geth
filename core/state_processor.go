--- conflicted
+++ resolved
@@ -70,20 +70,11 @@
 	if p.config.DAOForkSupport && p.config.DAOForkBlock != nil && p.config.DAOForkBlock.Cmp(block.Number()) == 0 {
 		misc.ApplyDAOHardFork(statedb)
 	}
-<<<<<<< HEAD
-	blockContext := NewEVMBlockContext(header, p.bc, nil)
-	blockContext.L1CostFunc = types.NewL1CostFunc(p.config, statedb)
-	vmenv := vm.NewEVM(blockContext, vm.TxContext{}, statedb, p.config, cfg)
-	// Iterate over and process the individual transactions
-	for i, tx := range block.Transactions() {
-		msg, err := tx.AsMessage(types.MakeSigner(p.config, header.Number), header.BaseFee)
-=======
 	blockContext := NewEVMBlockContext(header, p.bc, nil, p.config, statedb)
 	vmenv := vm.NewEVM(blockContext, vm.TxContext{}, statedb, p.config, cfg)
 	// Iterate over and process the individual transactions
 	for i, tx := range block.Transactions() {
 		msg, err := TransactionToMessage(tx, types.MakeSigner(p.config, header.Number), header.BaseFee)
->>>>>>> db683328
 		if err != nil {
 			return nil, nil, 0, fmt.Errorf("could not apply tx %d [%v]: %w", i, tx.Hash().Hex(), err)
 		}
@@ -106,23 +97,14 @@
 	return receipts, allLogs, *usedGas, nil
 }
 
-<<<<<<< HEAD
-func applyTransaction(msg types.Message, config *params.ChainConfig, gp *GasPool, statedb *state.StateDB, blockNumber *big.Int, blockHash common.Hash, tx *types.Transaction, usedGas *uint64, evm *vm.EVM) (*types.Receipt, error) {
-=======
 func applyTransaction(msg *Message, config *params.ChainConfig, gp *GasPool, statedb *state.StateDB, blockNumber *big.Int, blockHash common.Hash, tx *types.Transaction, usedGas *uint64, evm *vm.EVM) (*types.Receipt, error) {
->>>>>>> db683328
 	// Create a new context to be used in the EVM environment.
 	txContext := NewEVMTxContext(msg)
 	evm.Reset(txContext, statedb)
 
 	nonce := tx.Nonce()
-<<<<<<< HEAD
-	if msg.IsDepositTx() && config.IsOptimismRegolith(evm.Context.Time) {
-		nonce = statedb.GetNonce(msg.From())
-=======
 	if msg.IsDepositTx && config.IsOptimismRegolith(evm.Context.Time) {
 		nonce = statedb.GetNonce(msg.From)
->>>>>>> db683328
 	}
 
 	// Apply the transaction to the current state (included in the env).
@@ -151,22 +133,14 @@
 	receipt.TxHash = tx.Hash()
 	receipt.GasUsed = result.UsedGas
 
-<<<<<<< HEAD
-	if msg.IsDepositTx() && config.IsOptimismRegolith(evm.Context.Time) {
-=======
 	if msg.IsDepositTx && config.IsOptimismRegolith(evm.Context.Time) {
->>>>>>> db683328
 		// The actual nonce for deposit transactions is only recorded from Regolith onwards.
 		// Before the Regolith fork the DepositNonce must remain nil
 		receipt.DepositNonce = &nonce
 	}
 
 	// If the transaction created a contract, store the creation address in the receipt.
-<<<<<<< HEAD
-	if msg.To() == nil {
-=======
 	if msg.To == nil {
->>>>>>> db683328
 		receipt.ContractAddress = crypto.CreateAddress(evm.TxContext.Origin, nonce)
 	}
 
@@ -184,21 +158,12 @@
 // for the transaction, gas used and an error if the transaction failed,
 // indicating the block was invalid.
 func ApplyTransaction(config *params.ChainConfig, bc ChainContext, author *common.Address, gp *GasPool, statedb *state.StateDB, header *types.Header, tx *types.Transaction, usedGas *uint64, cfg vm.Config) (*types.Receipt, error) {
-<<<<<<< HEAD
-	msg, err := tx.AsMessage(types.MakeSigner(config, header.Number), header.BaseFee)
-=======
 	msg, err := TransactionToMessage(tx, types.MakeSigner(config, header.Number), header.BaseFee)
->>>>>>> db683328
 	if err != nil {
 		return nil, err
 	}
 	// Create a new context to be used in the EVM environment
-<<<<<<< HEAD
-	blockContext := NewEVMBlockContext(header, bc, author)
-	blockContext.L1CostFunc = types.NewL1CostFunc(config, statedb)
-=======
 	blockContext := NewEVMBlockContext(header, bc, author, config, statedb)
->>>>>>> db683328
 	vmenv := vm.NewEVM(blockContext, vm.TxContext{}, statedb, config, cfg)
 	return applyTransaction(msg, config, gp, statedb, header.Number, header.Hash(), tx, usedGas, vmenv)
 }