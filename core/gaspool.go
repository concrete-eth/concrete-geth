--- conflicted
+++ resolved
@@ -49,14 +49,11 @@
 	return uint64(*gp)
 }
 
-<<<<<<< HEAD
-=======
 // SetGas sets the amount of gas with the provided number.
 func (gp *GasPool) SetGas(gas uint64) {
 	*(*uint64)(gp) = gas
 }
 
->>>>>>> db683328
 func (gp *GasPool) String() string {
 	return fmt.Sprintf("%d", *gp)
 }