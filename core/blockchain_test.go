--- conflicted
+++ resolved
@@ -109,11 +109,7 @@
 		headerChainB []*types.Header
 	)
 	if full {
-<<<<<<< HEAD
-		blockChainB = makeBlockChain(blockchain2.chainConfig, blockchain2.CurrentBlock(), n, ethash.NewFaker(), genDb, forkSeed)
-=======
 		blockChainB = makeBlockChain(blockchain2.chainConfig, blockchain2.GetBlockByHash(blockchain2.CurrentBlock().Hash()), n, ethash.NewFaker(), genDb, forkSeed)
->>>>>>> db683328
 		if _, err := blockchain2.InsertChain(blockChainB); err != nil {
 			t.Fatalf("failed to insert forking chain: %v", err)
 		}
@@ -128,11 +124,7 @@
 
 	if full {
 		cur := blockchain.CurrentBlock()
-<<<<<<< HEAD
-		tdPre = blockchain.GetTd(cur.Hash(), cur.NumberU64())
-=======
 		tdPre = blockchain.GetTd(cur.Hash(), cur.Number.Uint64())
->>>>>>> db683328
 		if err := testBlockChainImport(blockChainB, blockchain); err != nil {
 			t.Fatalf("failed to import forked block chain: %v", err)
 		}
@@ -214,11 +206,7 @@
 	}
 	defer blockchain.Stop()
 
-<<<<<<< HEAD
-	blocks := makeBlockChain(blockchain.chainConfig, blockchain.CurrentBlock(), 1, ethash.NewFullFaker(), genDb, 0)
-=======
 	blocks := makeBlockChain(blockchain.chainConfig, blockchain.GetBlockByHash(blockchain.CurrentBlock().Hash()), 1, ethash.NewFullFaker(), genDb, 0)
->>>>>>> db683328
 	if _, err := blockchain.InsertChain(blocks); err != nil {
 		t.Fatalf("Failed to insert block: %v", err)
 	}
@@ -252,19 +240,11 @@
 
 	// Extend the newly created chain
 	if full {
-<<<<<<< HEAD
-		blockChainB := makeBlockChain(blockchain2.chainConfig, blockchain2.CurrentBlock(), n, ethash.NewFaker(), genDb, forkSeed)
-		if _, err := blockchain2.InsertChain(blockChainB); err != nil {
-			t.Fatalf("failed to insert forking chain: %v", err)
-		}
-		if blockchain2.CurrentBlock().NumberU64() != blockChainB[len(blockChainB)-1].NumberU64() {
-=======
 		blockChainB := makeBlockChain(blockchain2.chainConfig, blockchain2.GetBlockByHash(blockchain2.CurrentBlock().Hash()), n, ethash.NewFaker(), genDb, forkSeed)
 		if _, err := blockchain2.InsertChain(blockChainB); err != nil {
 			t.Fatalf("failed to insert forking chain: %v", err)
 		}
 		if blockchain2.CurrentBlock().Number.Uint64() != blockChainB[len(blockChainB)-1].NumberU64() {
->>>>>>> db683328
 			t.Fatalf("failed to reorg to the given chain")
 		}
 		if blockchain2.CurrentBlock().Hash() != blockChainB[len(blockChainB)-1].Hash() {
@@ -497,11 +477,7 @@
 
 	// Create a forked chain, and try to insert with a missing link
 	if full {
-<<<<<<< HEAD
-		chain := makeBlockChain(blockchain.chainConfig, blockchain.CurrentBlock(), 5, ethash.NewFaker(), genDb, forkSeed)[1:]
-=======
 		chain := makeBlockChain(blockchain.chainConfig, blockchain.GetBlockByHash(blockchain.CurrentBlock().Hash()), 5, ethash.NewFaker(), genDb, forkSeed)[1:]
->>>>>>> db683328
 		if err := testBlockChainImport(chain, blockchain); err == nil {
 			t.Errorf("broken block chain not reported")
 		}
@@ -551,17 +527,10 @@
 	defer blockchain.Stop()
 
 	// Insert an easy and a difficult chain afterwards
-<<<<<<< HEAD
-	easyBlocks, _ := GenerateChain(params.TestChainConfig, blockchain.CurrentBlock(), ethash.NewFaker(), genDb, len(first), func(i int, b *BlockGen) {
-		b.OffsetTime(first[i])
-	})
-	diffBlocks, _ := GenerateChain(params.TestChainConfig, blockchain.CurrentBlock(), ethash.NewFaker(), genDb, len(second), func(i int, b *BlockGen) {
-=======
 	easyBlocks, _ := GenerateChain(params.TestChainConfig, blockchain.GetBlockByHash(blockchain.CurrentBlock().Hash()), ethash.NewFaker(), genDb, len(first), func(i int, b *BlockGen) {
 		b.OffsetTime(first[i])
 	})
 	diffBlocks, _ := GenerateChain(params.TestChainConfig, blockchain.GetBlockByHash(blockchain.CurrentBlock().Hash()), ethash.NewFaker(), genDb, len(second), func(i int, b *BlockGen) {
->>>>>>> db683328
 		b.OffsetTime(second[i])
 	})
 	if full {
@@ -590,15 +559,9 @@
 	// Check that the chain is valid number and link wise
 	if full {
 		prev := blockchain.CurrentBlock()
-<<<<<<< HEAD
-		for block := blockchain.GetBlockByNumber(blockchain.CurrentBlock().NumberU64() - 1); block.NumberU64() != 0; prev, block = block, blockchain.GetBlockByNumber(block.NumberU64()-1) {
-			if prev.ParentHash() != block.Hash() {
-				t.Errorf("parent block hash mismatch: have %x, want %x", prev.ParentHash(), block.Hash())
-=======
 		for block := blockchain.GetBlockByNumber(blockchain.CurrentBlock().Number.Uint64() - 1); block.NumberU64() != 0; prev, block = block.Header(), blockchain.GetBlockByNumber(block.NumberU64()-1) {
 			if prev.ParentHash != block.Hash() {
 				t.Errorf("parent block hash mismatch: have %x, want %x", prev.ParentHash, block.Hash())
->>>>>>> db683328
 			}
 		}
 	} else {
@@ -613,11 +576,7 @@
 	want := new(big.Int).Add(blockchain.genesisBlock.Difficulty(), big.NewInt(td))
 	if full {
 		cur := blockchain.CurrentBlock()
-<<<<<<< HEAD
-		if have := blockchain.GetTd(cur.Hash(), cur.NumberU64()); have.Cmp(want) != 0 {
-=======
 		if have := blockchain.GetTd(cur.Hash(), cur.Number.Uint64()); have.Cmp(want) != 0 {
->>>>>>> db683328
 			t.Errorf("total difficulty mismatch: have %v, want %v", have, want)
 		}
 	} else {
@@ -642,11 +601,7 @@
 
 	// Create a chain, ban a hash and try to import
 	if full {
-<<<<<<< HEAD
-		blocks := makeBlockChain(blockchain.chainConfig, blockchain.CurrentBlock(), 3, ethash.NewFaker(), genDb, 10)
-=======
 		blocks := makeBlockChain(blockchain.chainConfig, blockchain.GetBlockByHash(blockchain.CurrentBlock().Hash()), 3, ethash.NewFaker(), genDb, 10)
->>>>>>> db683328
 
 		BadHashes[blocks[2].Header().Hash()] = true
 		defer func() { delete(BadHashes, blocks[2].Header().Hash()) }()
@@ -678,11 +633,7 @@
 	}
 	// Create a chain, import and ban afterwards
 	headers := makeHeaderChain(blockchain.chainConfig, blockchain.CurrentHeader(), 4, ethash.NewFaker(), genDb, 10)
-<<<<<<< HEAD
-	blocks := makeBlockChain(blockchain.chainConfig, blockchain.CurrentBlock(), 4, ethash.NewFaker(), genDb, 10)
-=======
 	blocks := makeBlockChain(blockchain.chainConfig, blockchain.GetBlockByHash(blockchain.CurrentBlock().Hash()), 4, ethash.NewFaker(), genDb, 10)
->>>>>>> db683328
 
 	if full {
 		if _, err = blockchain.InsertChain(blocks); err != nil {
@@ -745,11 +696,7 @@
 			failNum uint64
 		)
 		if full {
-<<<<<<< HEAD
-			blocks := makeBlockChain(blockchain.chainConfig, blockchain.CurrentBlock(), i, ethash.NewFaker(), genDb, 0)
-=======
 			blocks := makeBlockChain(blockchain.chainConfig, blockchain.GetBlockByHash(blockchain.CurrentBlock().Hash()), i, ethash.NewFaker(), genDb, 0)
->>>>>>> db683328
 
 			failAt = rand.Int() % len(blocks)
 			failNum = blocks[failAt].NumberU64()
@@ -947,11 +894,7 @@
 	assert := func(t *testing.T, kind string, chain *BlockChain, header uint64, fast uint64, block uint64) {
 		t.Helper()
 
-<<<<<<< HEAD
-		if num := chain.CurrentBlock().NumberU64(); num != block {
-=======
 		if num := chain.CurrentBlock().Number.Uint64(); num != block {
->>>>>>> db683328
 			t.Errorf("%s head block mismatch: have #%v, want #%v", kind, num, block)
 		}
 		if num := chain.CurrentSnapBlock().Number.Uint64(); num != fast {
@@ -1706,21 +1649,13 @@
 			t.Fatalf("block %d: failed to insert into chain: %v", i, err)
 		}
 		if chain.CurrentBlock().Hash() != chain.CurrentHeader().Hash() {
-<<<<<<< HEAD
-			t.Errorf("block %d: current block/header mismatch: block #%d [%x..], header #%d [%x..]", i, chain.CurrentBlock().Number(), chain.CurrentBlock().Hash().Bytes()[:4], chain.CurrentHeader().Number, chain.CurrentHeader().Hash().Bytes()[:4])
-=======
 			t.Errorf("block %d: current block/header mismatch: block #%d [%x..], header #%d [%x..]", i, chain.CurrentBlock().Number, chain.CurrentBlock().Hash().Bytes()[:4], chain.CurrentHeader().Number, chain.CurrentHeader().Hash().Bytes()[:4])
->>>>>>> db683328
 		}
 		if _, err := chain.InsertChain(forks[i : i+1]); err != nil {
 			t.Fatalf(" fork %d: failed to insert into chain: %v", i, err)
 		}
 		if chain.CurrentBlock().Hash() != chain.CurrentHeader().Hash() {
-<<<<<<< HEAD
-			t.Errorf(" fork %d: current block/header mismatch: block #%d [%x..], header #%d [%x..]", i, chain.CurrentBlock().Number(), chain.CurrentBlock().Hash().Bytes()[:4], chain.CurrentHeader().Number, chain.CurrentHeader().Hash().Bytes()[:4])
-=======
 			t.Errorf(" fork %d: current block/header mismatch: block #%d [%x..], header #%d [%x..]", i, chain.CurrentBlock().Number, chain.CurrentBlock().Hash().Bytes()[:4], chain.CurrentHeader().Number, chain.CurrentHeader().Hash().Bytes()[:4])
->>>>>>> db683328
 		}
 	}
 }
@@ -1862,19 +1797,11 @@
 	// Reopen broken blockchain again
 	ancient, _ = NewBlockChain(ancientDb, nil, gspec, nil, ethash.NewFaker(), vm.Config{}, nil, nil)
 	defer ancient.Stop()
-<<<<<<< HEAD
-	if num := ancient.CurrentBlock().NumberU64(); num != 0 {
-		t.Errorf("head block mismatch: have #%v, want #%v", num, 0)
-	}
-	if num := ancient.CurrentFastBlock().NumberU64(); num != midBlock.NumberU64() {
-		t.Errorf("head fast-block mismatch: have #%v, want #%v", num, midBlock.NumberU64())
-=======
 	if num := ancient.CurrentBlock().Number.Uint64(); num != 0 {
 		t.Errorf("head block mismatch: have #%v, want #%v", num, 0)
 	}
 	if num := ancient.CurrentSnapBlock().Number.Uint64(); num != midBlock.NumberU64() {
 		t.Errorf("head snap-block mismatch: have #%v, want #%v", num, midBlock.NumberU64())
->>>>>>> db683328
 	}
 	if num := ancient.CurrentHeader().Number.Uint64(); num != midBlock.NumberU64() {
 		t.Errorf("head header mismatch: have #%v, want #%v", num, midBlock.NumberU64())
@@ -1893,11 +1820,7 @@
 	if _, err := tmpChain.InsertChain(sideblocks); err != nil {
 		t.Fatal("processing side chain failed:", err)
 	}
-<<<<<<< HEAD
-	t.Log("sidechain head:", tmpChain.CurrentBlock().Number(), tmpChain.CurrentBlock().Hash())
-=======
 	t.Log("sidechain head:", tmpChain.CurrentBlock().Number, tmpChain.CurrentBlock().Hash())
->>>>>>> db683328
 	sidechainReceipts := make([]types.Receipts, len(sideblocks))
 	for i, block := range sideblocks {
 		sidechainReceipts[i] = tmpChain.GetReceiptsByHash(block.Hash())
@@ -1906,11 +1829,7 @@
 	if _, err := tmpChain.InsertChain(canonblocks); err != nil {
 		t.Fatal("processing canon chain failed:", err)
 	}
-<<<<<<< HEAD
-	t.Log("canon head:", tmpChain.CurrentBlock().Number(), tmpChain.CurrentBlock().Hash())
-=======
 	t.Log("canon head:", tmpChain.CurrentBlock().Number, tmpChain.CurrentBlock().Hash())
->>>>>>> db683328
 	canonReceipts := make([]types.Receipts, len(canonblocks))
 	for i, block := range canonblocks {
 		canonReceipts[i] = tmpChain.GetReceiptsByHash(block.Hash())
@@ -1940,13 +1859,8 @@
 	if err == nil {
 		t.Fatal("expected error from InsertReceiptChain.")
 	}
-<<<<<<< HEAD
-	if ancientChain.CurrentFastBlock().NumberU64() != 0 {
-		t.Fatalf("failed to rollback ancient data, want %d, have %d", 0, ancientChain.CurrentFastBlock().NumberU64())
-=======
 	if ancientChain.CurrentSnapBlock().Number.Uint64() != 0 {
 		t.Fatalf("failed to rollback ancient data, want %d, have %d", 0, ancientChain.CurrentSnapBlock().Number)
->>>>>>> db683328
 	}
 	if frozen, err := ancientChain.db.Ancients(); err != nil || frozen != 1 {
 		t.Fatalf("failed to truncate ancient data, frozen index is %d", frozen)
@@ -1957,11 +1871,7 @@
 	if err != nil {
 		t.Fatalf("can't import canon chain receipts: %v", err)
 	}
-<<<<<<< HEAD
-	if ancientChain.CurrentFastBlock().NumberU64() != canonblocks[len(canonblocks)-1].NumberU64() {
-=======
 	if ancientChain.CurrentSnapBlock().Number.Uint64() != canonblocks[len(canonblocks)-1].NumberU64() {
->>>>>>> db683328
 		t.Fatalf("failed to insert ancient recept chain after rollback")
 	}
 	if frozen, _ := ancientChain.db.Ancients(); frozen != uint64(len(canonblocks))+1 {
@@ -2016,11 +1926,7 @@
 	}
 	// Sanity check that all the canonical numbers are present
 	header := chain.CurrentHeader()
-<<<<<<< HEAD
-	for number := head.NumberU64(); number > 0; number-- {
-=======
 	for number := head.Number.Uint64(); number > 0; number-- {
->>>>>>> db683328
 		if hash := chain.GetHeaderByNumber(number).Hash(); hash != header.Hash() {
 			t.Fatalf("header %d: canonical hash mismatch: have %x, want %x", number, hash, header.Hash())
 		}
@@ -2244,13 +2150,8 @@
 			return err
 		}
 		asserter = func(t *testing.T, block *types.Block) {
-<<<<<<< HEAD
-			if chain.CurrentFastBlock().Hash() != block.Hash() {
-				t.Fatalf("current head fast block mismatch, have %v, want %v", chain.CurrentFastBlock().Hash().Hex(), block.Hash().Hex())
-=======
 			if chain.CurrentSnapBlock().Hash() != block.Hash() {
 				t.Fatalf("current head fast block mismatch, have %v, want %v", chain.CurrentSnapBlock().Hash().Hex(), block.Hash().Hex())
->>>>>>> db683328
 			}
 		}
 	} else {
@@ -2423,13 +2324,8 @@
 			return err
 		}
 		asserter = func(t *testing.T, block *types.Block) {
-<<<<<<< HEAD
-			if chain.CurrentFastBlock().Hash() != block.Hash() {
-				t.Fatalf("current head fast block mismatch, have %v, want %v", chain.CurrentFastBlock().Hash().Hex(), block.Hash().Hex())
-=======
 			if chain.CurrentSnapBlock().Hash() != block.Hash() {
 				t.Fatalf("current head fast block mismatch, have %v, want %v", chain.CurrentSnapBlock().Hash().Hex(), block.Hash().Hex())
->>>>>>> db683328
 			}
 		}
 	} else {
@@ -2556,11 +2452,7 @@
 	if n, err := chain.InsertChain(canonblocks); err != nil {
 		t.Fatalf("block %d: failed to insert into chain: %v", n, err)
 	}
-<<<<<<< HEAD
-	canonNum := chain.CurrentBlock().NumberU64()
-=======
 	canonNum := chain.CurrentBlock().Number.Uint64()
->>>>>>> db683328
 	canonHash := chain.CurrentBlock().Hash()
 	_, err = chain.InsertChain(sideblocks)
 	if err != nil {
@@ -2575,11 +2467,7 @@
 		t.Errorf("expected block to be gone: %v", blockByNum.NumberU64())
 	}
 	if headerByNum := chain.GetHeaderByNumber(canonNum); headerByNum != nil {
-<<<<<<< HEAD
-		t.Errorf("expected header to be gone: %v", headerByNum.Number.Uint64())
-=======
 		t.Errorf("expected header to be gone: %v", headerByNum.Number)
->>>>>>> db683328
 	}
 	if blockByHash := chain.GetBlockByHash(canonHash); blockByHash == nil {
 		t.Errorf("expected block to be present: %x", blockByHash.Hash())
@@ -2665,11 +2553,7 @@
 			t.Fatalf("Oldest indexded block mismatch, want %d, have %d", *tail, *stored)
 		}
 		if tail != nil {
-<<<<<<< HEAD
-			for i := *tail; i <= chain.CurrentBlock().NumberU64(); i++ {
-=======
 			for i := *tail; i <= chain.CurrentBlock().Number.Uint64(); i++ {
->>>>>>> db683328
 				block := rawdb.ReadBlock(chain.db, rawdb.ReadCanonicalHash(chain.db, i), i)
 				if block.Transactions().Len() == 0 {
 					continue
@@ -2765,11 +2649,7 @@
 			t.Fatalf("Oldest indexded block mismatch, want %d, have %d", *tail, *stored)
 		}
 		if tail != nil {
-<<<<<<< HEAD
-			for i := *tail; i <= chain.CurrentBlock().NumberU64(); i++ {
-=======
 			for i := *tail; i <= chain.CurrentBlock().Number.Uint64(); i++ {
->>>>>>> db683328
 				block := rawdb.ReadBlock(chain.db, rawdb.ReadCanonicalHash(chain.db, i), i)
 				if block.Transactions().Len() == 0 {
 					continue
@@ -2872,12 +2752,8 @@
 			b.Fatalf("failed to insert shared chain: %v", err)
 		}
 		b.StopTimer()
-<<<<<<< HEAD
-		if got := chain.CurrentBlock().Transactions().Len(); got != numTxs*numBlocks {
-=======
 		block := chain.GetBlockByHash(chain.CurrentBlock().Hash())
 		if got := block.Transactions().Len(); got != numTxs*numBlocks {
->>>>>>> db683328
 			b.Fatalf("Transactions were not included, expected %d, got %d", numTxs*numBlocks, got)
 		}
 	}
@@ -3840,13 +3716,8 @@
 		if chain.CurrentBlock().Hash() != head.Hash() {
 			t.Fatalf("Unexpected block hash, want %x, got %x", head.Hash(), chain.CurrentBlock().Hash())
 		}
-<<<<<<< HEAD
-		if chain.CurrentFastBlock().Hash() != head.Hash() {
-			t.Fatalf("Unexpected fast block hash, want %x, got %x", head.Hash(), chain.CurrentFastBlock().Hash())
-=======
 		if chain.CurrentSnapBlock().Hash() != head.Hash() {
 			t.Fatalf("Unexpected fast block hash, want %x, got %x", head.Hash(), chain.CurrentSnapBlock().Hash())
->>>>>>> db683328
 		}
 		if chain.CurrentHeader().Hash() != head.Hash() {
 			t.Fatalf("Unexpected head header, want %x, got %x", head.Hash(), chain.CurrentHeader().Hash())
@@ -3929,13 +3800,8 @@
 			if chain.CurrentBlock().Hash() != head.Hash() {
 				t.Fatalf("Unexpected block hash, want %x, got %x", head.Hash(), chain.CurrentBlock().Hash())
 			}
-<<<<<<< HEAD
-			if chain.CurrentFastBlock().Hash() != head.Hash() {
-				t.Fatalf("Unexpected fast block hash, want %x, got %x", head.Hash(), chain.CurrentFastBlock().Hash())
-=======
 			if chain.CurrentSnapBlock().Hash() != head.Hash() {
 				t.Fatalf("Unexpected fast block hash, want %x, got %x", head.Hash(), chain.CurrentSnapBlock().Hash())
->>>>>>> db683328
 			}
 			if chain.CurrentHeader().Hash() != head.Hash() {
 				t.Fatalf("Unexpected head header, want %x, got %x", head.Hash(), chain.CurrentHeader().Hash())
