// Copyright 2015 The go-ethereum Authors
// This file is part of go-ethereum.
//
// go-ethereum is free software: you can redistribute it and/or modify
// it under the terms of the GNU General Public License as published by
// the Free Software Foundation, either version 3 of the License, or
// (at your option) any later version.
//
// go-ethereum is distributed in the hope that it will be useful,
// but WITHOUT ANY WARRANTY; without even the implied warranty of
// MERCHANTABILITY or FITNESS FOR A PARTICULAR PURPOSE. See the
// GNU General Public License for more details.
//
// You should have received a copy of the GNU General Public License
// along with go-ethereum. If not, see <http://www.gnu.org/licenses/>.

package geth

import (
	"encoding/json"
	"errors"
	"fmt"
	"os"
	"runtime"
	"strconv"
	"sync/atomic"
	"time"

	"github.com/ethereum/go-ethereum/cmd/utils"
	"github.com/ethereum/go-ethereum/common"
	"github.com/ethereum/go-ethereum/common/hexutil"
	"github.com/ethereum/go-ethereum/core"
	"github.com/ethereum/go-ethereum/core/rawdb"
	"github.com/ethereum/go-ethereum/core/state"
	"github.com/ethereum/go-ethereum/core/types"
	"github.com/ethereum/go-ethereum/crypto"
	"github.com/ethereum/go-ethereum/ethdb"
	"github.com/ethereum/go-ethereum/internal/flags"
	"github.com/ethereum/go-ethereum/log"
	"github.com/ethereum/go-ethereum/metrics"
	"github.com/ethereum/go-ethereum/node"
	"github.com/ethereum/go-ethereum/trie"
	"github.com/urfave/cli/v2"
)

var (
	initCommand = &cli.Command{
		Action:    initGenesis,
		Name:      "init",
		Usage:     "Bootstrap and initialize a new genesis block",
		ArgsUsage: "<genesisPath>",
		Flags:     flags.Merge([]cli.Flag{utils.CachePreimagesFlag}, utils.DatabasePathFlags),
		Description: `
The init command initializes a new genesis block and definition for the network.
This is a destructive action and changes the network in which you will be
participating.

It expects the genesis file as argument.`,
	}
	dumpGenesisCommand = &cli.Command{
		Action:    dumpGenesis,
		Name:      "dumpgenesis",
		Usage:     "Dumps genesis block JSON configuration to stdout",
		ArgsUsage: "",
		Flags:     append([]cli.Flag{utils.DataDirFlag}, utils.NetworkFlags...),
		Description: `
The dumpgenesis command prints the genesis configuration of the network preset
if one is set.  Otherwise it prints the genesis from the datadir.`,
	}
	importCommand = &cli.Command{
		Action:    importChain,
		Name:      "import",
		Usage:     "Import a blockchain file",
		ArgsUsage: "<filename> (<filename 2> ... <filename N>) ",
		Flags: flags.Merge([]cli.Flag{
			utils.CacheFlag,
			utils.SyncModeFlag,
			utils.GCModeFlag,
			utils.SnapshotFlag,
			utils.CacheDatabaseFlag,
			utils.CacheGCFlag,
			utils.MetricsEnabledFlag,
			utils.MetricsEnabledExpensiveFlag,
			utils.MetricsHTTPFlag,
			utils.MetricsPortFlag,
			utils.MetricsEnableInfluxDBFlag,
			utils.MetricsEnableInfluxDBV2Flag,
			utils.MetricsInfluxDBEndpointFlag,
			utils.MetricsInfluxDBDatabaseFlag,
			utils.MetricsInfluxDBUsernameFlag,
			utils.MetricsInfluxDBPasswordFlag,
			utils.MetricsInfluxDBTagsFlag,
			utils.MetricsInfluxDBTokenFlag,
			utils.MetricsInfluxDBBucketFlag,
			utils.MetricsInfluxDBOrganizationFlag,
			utils.TxLookupLimitFlag,
		}, utils.DatabasePathFlags),
		Description: `
The import command imports blocks from an RLP-encoded form. The form can be one file
with several RLP-encoded blocks, or several files can be used.

If only one file is used, import error will result in failure. If several files are used,
processing will proceed even if an individual RLP-file import failure occurs.`,
	}
	exportCommand = &cli.Command{
		Action:    exportChain,
		Name:      "export",
		Usage:     "Export blockchain into file",
		ArgsUsage: "<filename> [<blockNumFirst> <blockNumLast>]",
		Flags: flags.Merge([]cli.Flag{
			utils.CacheFlag,
			utils.SyncModeFlag,
		}, utils.DatabasePathFlags),
		Description: `
Requires a first argument of the file to write to.
Optional second and third arguments control the first and
last block to write. In this mode, the file will be appended
if already existing. If the file ends with .gz, the output will
be gzipped.`,
	}
	importPreimagesCommand = &cli.Command{
		Action:    importPreimages,
		Name:      "import-preimages",
		Usage:     "Import the preimage database from an RLP stream",
		ArgsUsage: "<datafile>",
		Flags: flags.Merge([]cli.Flag{
			utils.CacheFlag,
			utils.SyncModeFlag,
		}, utils.DatabasePathFlags),
		Description: `
The import-preimages command imports hash preimages from an RLP encoded stream.
It's deprecated, please use "geth db import" instead.
`,
	}
	exportPreimagesCommand = &cli.Command{
		Action:    exportPreimages,
		Name:      "export-preimages",
		Usage:     "Export the preimage database into an RLP stream",
		ArgsUsage: "<dumpfile>",
		Flags: flags.Merge([]cli.Flag{
			utils.CacheFlag,
			utils.SyncModeFlag,
		}, utils.DatabasePathFlags),
		Description: `
The export-preimages command exports hash preimages to an RLP encoded stream.
It's deprecated, please use "geth db export" instead.
`,
	}
	dumpCommand = &cli.Command{
		Action:    dump,
		Name:      "dump",
		Usage:     "Dump a specific block from storage",
		ArgsUsage: "[? <blockHash> | <blockNum>]",
		Flags: flags.Merge([]cli.Flag{
			utils.CacheFlag,
			utils.IterativeOutputFlag,
			utils.ExcludeCodeFlag,
			utils.ExcludeStorageFlag,
			utils.IncludeIncompletesFlag,
			utils.StartKeyFlag,
			utils.DumpLimitFlag,
		}, utils.DatabasePathFlags),
		Description: `
This command dumps out the state for a given block (or latest, if none provided).
`,
	}
)

// initGenesis will initialise the given JSON format genesis file and writes it as
// the zero'd block (i.e. genesis) or will fail hard if it can't succeed.
func initGenesis(ctx *cli.Context) error {
	if ctx.Args().Len() != 1 {
		utils.Fatalf("need genesis.json file as the only argument")
	}
	genesisPath := ctx.Args().First()
	if len(genesisPath) == 0 {
		utils.Fatalf("invalid path to genesis file")
	}
	file, err := os.Open(genesisPath)
	if err != nil {
		utils.Fatalf("Failed to read genesis file: %v", err)
	}
	defer file.Close()

	genesis := new(core.Genesis)
	if err := json.NewDecoder(file).Decode(genesis); err != nil {
		utils.Fatalf("invalid genesis file: %v", err)
	}
	// Open and initialise both full and light databases
	stack, _ := makeConfigNode(ctx)
	defer stack.Close()

	for _, name := range []string{"chaindata", "lightchaindata"} {
		chaindb, err := stack.OpenDatabaseWithFreezer(name, 0, 0, ctx.String(utils.AncientFlag.Name), "", false)
		if err != nil {
			utils.Fatalf("Failed to open database: %v", err)
		}
		triedb := trie.NewDatabaseWithConfig(chaindb, &trie.Config{
			Preimages: ctx.Bool(utils.CachePreimagesFlag.Name),
		})
		_, hash, err := core.SetupGenesisBlock(chaindb, triedb, genesis)
		if err != nil {
			utils.Fatalf("Failed to write genesis block: %v", err)
		}
		chaindb.Close()
		log.Info("Successfully wrote genesis state", "database", name, "hash", hash)
	}
	return nil
}

func dumpGenesis(ctx *cli.Context) error {
	// if there is a testnet preset enabled, dump that
	if utils.IsNetworkPreset(ctx) {
		genesis := utils.MakeGenesis(ctx)
		if err := json.NewEncoder(os.Stdout).Encode(genesis); err != nil {
			utils.Fatalf("could not encode genesis: %s", err)
		}
		return nil
	}
	// dump whatever already exists in the datadir
	stack, _ := makeConfigNode(ctx)
	for _, name := range []string{"chaindata", "lightchaindata"} {
		db, err := stack.OpenDatabase(name, 0, 0, "", true)
		if err != nil {
			if !os.IsNotExist(err) {
				return err
			}
			continue
		}
		genesis, err := core.ReadGenesis(db)
		if err != nil {
			utils.Fatalf("failed to read genesis: %s", err)
		}
		db.Close()

		if err := json.NewEncoder(os.Stdout).Encode(*genesis); err != nil {
			utils.Fatalf("could not encode stored genesis: %s", err)
		}
		return nil
	}
	if ctx.IsSet(utils.DataDirFlag.Name) {
		utils.Fatalf("no existing datadir at %s", stack.Config().DataDir)
	}
	utils.Fatalf("no network preset provided.  no exisiting genesis in the default datadir")
	return nil
}

func importChain(ctx *cli.Context) error {
	if ctx.Args().Len() < 1 {
		utils.Fatalf("This command requires an argument.")
	}
	// Start metrics export if enabled
	utils.SetupMetrics(ctx)
	// Start system runtime metrics collection
	go metrics.CollectProcessMetrics(3 * time.Second)

	stack, _ := makeConfigNode(ctx)
	defer stack.Close()

	chain, db := utils.MakeChain(ctx, stack, false)
	defer db.Close()

	// Start periodically gathering memory profiles
	var peakMemAlloc, peakMemSys uint64
	go func() {
		stats := new(runtime.MemStats)
		for {
			runtime.ReadMemStats(stats)
			if atomic.LoadUint64(&peakMemAlloc) < stats.Alloc {
				atomic.StoreUint64(&peakMemAlloc, stats.Alloc)
			}
			if atomic.LoadUint64(&peakMemSys) < stats.Sys {
				atomic.StoreUint64(&peakMemSys, stats.Sys)
			}
			time.Sleep(5 * time.Second)
		}
	}()
	// Import the chain
	start := time.Now()

	var importErr error

	if ctx.Args().Len() == 1 {
		if err := utils.ImportChain(chain, ctx.Args().First()); err != nil {
			importErr = err
			log.Error("Import error", "err", err)
		}
	} else {
		for _, arg := range ctx.Args().Slice() {
			if err := utils.ImportChain(chain, arg); err != nil {
				importErr = err
				log.Error("Import error", "file", arg, "err", err)
			}
		}
	}
	chain.Stop()
	fmt.Printf("Import done in %v.\n\n", time.Since(start))

	// Output pre-compaction stats mostly to see the import trashing
	showLeveldbStats(db)

	// Print the memory statistics used by the importing
	mem := new(runtime.MemStats)
	runtime.ReadMemStats(mem)

	fmt.Printf("Object memory: %.3f MB current, %.3f MB peak\n", float64(mem.Alloc)/1024/1024, float64(atomic.LoadUint64(&peakMemAlloc))/1024/1024)
	fmt.Printf("System memory: %.3f MB current, %.3f MB peak\n", float64(mem.Sys)/1024/1024, float64(atomic.LoadUint64(&peakMemSys))/1024/1024)
	fmt.Printf("Allocations:   %.3f million\n", float64(mem.Mallocs)/1000000)
	fmt.Printf("GC pause:      %v\n\n", time.Duration(mem.PauseTotalNs))

	if ctx.Bool(utils.NoCompactionFlag.Name) {
		return nil
	}

	// Compact the entire database to more accurately measure disk io and print the stats
	start = time.Now()
	fmt.Println("Compacting entire database...")
	if err := db.Compact(nil, nil); err != nil {
		utils.Fatalf("Compaction failed: %v", err)
	}
	fmt.Printf("Compaction done in %v.\n\n", time.Since(start))

	showLeveldbStats(db)
	return importErr
}

func exportChain(ctx *cli.Context) error {
	if ctx.Args().Len() < 1 {
		utils.Fatalf("This command requires an argument.")
	}

	stack, _ := makeConfigNode(ctx)
	defer stack.Close()

	chain, _ := utils.MakeChain(ctx, stack, true)
	start := time.Now()

	var err error
	fp := ctx.Args().First()
	if ctx.Args().Len() < 3 {
		err = utils.ExportChain(chain, fp)
	} else {
		// This can be improved to allow for numbers larger than 9223372036854775807
		first, ferr := strconv.ParseInt(ctx.Args().Get(1), 10, 64)
		last, lerr := strconv.ParseInt(ctx.Args().Get(2), 10, 64)
		if ferr != nil || lerr != nil {
			utils.Fatalf("Export error in parsing parameters: block number not an integer\n")
		}
		if first < 0 || last < 0 {
			utils.Fatalf("Export error: block number must be greater than 0\n")
		}
<<<<<<< HEAD
		if head := chain.CurrentFastBlock(); uint64(last) > head.NumberU64() {
			utils.Fatalf("Export error: block number %d larger than head block %d\n", uint64(last), head.NumberU64())
=======
		if head := chain.CurrentSnapBlock(); uint64(last) > head.Number.Uint64() {
			utils.Fatalf("Export error: block number %d larger than head block %d\n", uint64(last), head.Number.Uint64())
>>>>>>> db683328
		}
		err = utils.ExportAppendChain(chain, fp, uint64(first), uint64(last))
	}

	if err != nil {
		utils.Fatalf("Export error: %v\n", err)
	}
	fmt.Printf("Export done in %v\n", time.Since(start))
	return nil
}

// importPreimages imports preimage data from the specified file.
func importPreimages(ctx *cli.Context) error {
	if ctx.Args().Len() < 1 {
		utils.Fatalf("This command requires an argument.")
	}

	stack, _ := makeConfigNode(ctx)
	defer stack.Close()

	db := utils.MakeChainDatabase(ctx, stack, false)
	start := time.Now()

	if err := utils.ImportPreimages(db, ctx.Args().First()); err != nil {
		utils.Fatalf("Import error: %v\n", err)
	}
	fmt.Printf("Import done in %v\n", time.Since(start))
	return nil
}

// exportPreimages dumps the preimage data to specified json file in streaming way.
func exportPreimages(ctx *cli.Context) error {
	if ctx.Args().Len() < 1 {
		utils.Fatalf("This command requires an argument.")
	}
	stack, _ := makeConfigNode(ctx)
	defer stack.Close()

	db := utils.MakeChainDatabase(ctx, stack, true)
	start := time.Now()

	if err := utils.ExportPreimages(db, ctx.Args().First()); err != nil {
		utils.Fatalf("Export error: %v\n", err)
	}
	fmt.Printf("Export done in %v\n", time.Since(start))
	return nil
}

func parseDumpConfig(ctx *cli.Context, stack *node.Node) (*state.DumpConfig, ethdb.Database, common.Hash, error) {
	db := utils.MakeChainDatabase(ctx, stack, true)
	var header *types.Header
	if ctx.NArg() > 1 {
		return nil, nil, common.Hash{}, fmt.Errorf("expected 1 argument (number or hash), got %d", ctx.NArg())
	}
	if ctx.NArg() == 1 {
		arg := ctx.Args().First()
		if hashish(arg) {
			hash := common.HexToHash(arg)
			if number := rawdb.ReadHeaderNumber(db, hash); number != nil {
				header = rawdb.ReadHeader(db, hash, *number)
			} else {
				return nil, nil, common.Hash{}, fmt.Errorf("block %x not found", hash)
			}
		} else {
			number, err := strconv.ParseUint(arg, 10, 64)
			if err != nil {
				return nil, nil, common.Hash{}, err
			}
			if hash := rawdb.ReadCanonicalHash(db, number); hash != (common.Hash{}) {
				header = rawdb.ReadHeader(db, hash, number)
			} else {
				return nil, nil, common.Hash{}, fmt.Errorf("header for block %d not found", number)
			}
		}
	} else {
		// Use latest
		header = rawdb.ReadHeadHeader(db)
	}
	if header == nil {
		return nil, nil, common.Hash{}, errors.New("no head block found")
	}
	startArg := common.FromHex(ctx.String(utils.StartKeyFlag.Name))
	var start common.Hash
	switch len(startArg) {
	case 0: // common.Hash
	case 32:
		start = common.BytesToHash(startArg)
	case 20:
		start = crypto.Keccak256Hash(startArg)
		log.Info("Converting start-address to hash", "address", common.BytesToAddress(startArg), "hash", start.Hex())
	default:
		return nil, nil, common.Hash{}, fmt.Errorf("invalid start argument: %x. 20 or 32 hex-encoded bytes required", startArg)
	}
	var conf = &state.DumpConfig{
		SkipCode:          ctx.Bool(utils.ExcludeCodeFlag.Name),
		SkipStorage:       ctx.Bool(utils.ExcludeStorageFlag.Name),
		OnlyWithAddresses: !ctx.Bool(utils.IncludeIncompletesFlag.Name),
		Start:             start.Bytes(),
		Max:               ctx.Uint64(utils.DumpLimitFlag.Name),
	}
	log.Info("State dump configured", "block", header.Number, "hash", header.Hash().Hex(),
		"skipcode", conf.SkipCode, "skipstorage", conf.SkipStorage,
		"start", hexutil.Encode(conf.Start), "limit", conf.Max)
	return conf, db, header.Root, nil
}

func dump(ctx *cli.Context) error {
	stack, _ := makeConfigNode(ctx)
	defer stack.Close()

	conf, db, root, err := parseDumpConfig(ctx, stack)
	if err != nil {
		return err
	}
	config := &trie.Config{
		Preimages: true, // always enable preimage lookup
	}
	state, err := state.New(root, state.NewDatabaseWithConfig(db, config), nil)
	if err != nil {
		return err
	}
	if ctx.Bool(utils.IterativeOutputFlag.Name) {
		state.IterativeDump(conf, json.NewEncoder(os.Stdout))
	} else {
		if conf.OnlyWithAddresses {
			fmt.Fprintf(os.Stderr, "If you want to include accounts with missing preimages, you need iterative output, since"+
				" otherwise the accounts will overwrite each other in the resulting mapping.")
			return fmt.Errorf("incompatible options")
		}
		fmt.Println(string(state.Dump(conf)))
	}
	return nil
}

// hashish returns true for strings that look like hashes.
func hashish(x string) bool {
	_, err := strconv.Atoi(x)
	return err != nil
}<|MERGE_RESOLUTION|>--- conflicted
+++ resolved
@@ -349,13 +349,8 @@
 		if first < 0 || last < 0 {
 			utils.Fatalf("Export error: block number must be greater than 0\n")
 		}
-<<<<<<< HEAD
-		if head := chain.CurrentFastBlock(); uint64(last) > head.NumberU64() {
-			utils.Fatalf("Export error: block number %d larger than head block %d\n", uint64(last), head.NumberU64())
-=======
 		if head := chain.CurrentSnapBlock(); uint64(last) > head.Number.Uint64() {
 			utils.Fatalf("Export error: block number %d larger than head block %d\n", uint64(last), head.Number.Uint64())
->>>>>>> db683328
 		}
 		err = utils.ExportAppendChain(chain, fp, uint64(first), uint64(last))
 	}
