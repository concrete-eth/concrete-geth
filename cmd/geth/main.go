--- conflicted
+++ resolved
@@ -156,10 +156,7 @@
 		utils.RollupHistoricalRPCFlag,
 		utils.RollupHistoricalRPCTimeoutFlag,
 		utils.RollupDisableTxPoolGossipFlag,
-<<<<<<< HEAD
-=======
 		utils.RollupComputePendingBlock,
->>>>>>> db683328
 		configFileFlag,
 	}, utils.NetworkFlags, utils.DatabasePathFlags)
 
@@ -212,18 +209,11 @@
 )
 
 var app = flags.NewApp("the go-ethereum command line interface")
-<<<<<<< HEAD
 var App = app
-=======
->>>>>>> db683328
 
 func init() {
 	// Initialize the CLI app and start Geth
 	app.Action = geth
-<<<<<<< HEAD
-	app.HideVersion = true // we have a command to print the version
-=======
->>>>>>> db683328
 	app.Copyright = "Copyright 2013-2023 The go-ethereum Authors"
 	app.Commands = []*cli.Command{
 		// See chaincmd.go:
@@ -394,7 +384,6 @@
 			if err := wallet.Open(""); err != nil {
 				log.Warn("Failed to open wallet", "url", wallet.URL(), "err", err)
 			}
-<<<<<<< HEAD
 		}
 		// Listen for wallet event till termination
 		for event := range events {
@@ -420,33 +409,6 @@
 				event.Wallet.Close()
 			}
 		}
-=======
-		}
-		// Listen for wallet event till termination
-		for event := range events {
-			switch event.Kind {
-			case accounts.WalletArrived:
-				if err := event.Wallet.Open(""); err != nil {
-					log.Warn("New wallet appeared, failed to open", "url", event.Wallet.URL(), "err", err)
-				}
-			case accounts.WalletOpened:
-				status, _ := event.Wallet.Status()
-				log.Info("New wallet appeared", "url", event.Wallet.URL(), "status", status)
-
-				var derivationPaths []accounts.DerivationPath
-				if event.Wallet.URL().Scheme == "ledger" {
-					derivationPaths = append(derivationPaths, accounts.LegacyLedgerBaseDerivationPath)
-				}
-				derivationPaths = append(derivationPaths, accounts.DefaultBaseDerivationPath)
-
-				event.Wallet.SelfDerive(derivationPaths, ethClient)
-
-			case accounts.WalletDropped:
-				log.Info("Old wallet dropped", "url", event.Wallet.URL())
-				event.Wallet.Close()
-			}
-		}
->>>>>>> db683328
 	}()
 
 	// Spawn a standalone goroutine for status synchronization monitoring,
@@ -478,19 +440,11 @@
 		// Mining only makes sense if a full Ethereum node is running
 		if ctx.String(utils.SyncModeFlag.Name) == "light" {
 			utils.Fatalf("Light clients do not support mining")
-<<<<<<< HEAD
 		}
 		ethBackend, ok := backend.(*eth.EthAPIBackend)
 		if !ok {
 			utils.Fatalf("Ethereum service not running")
 		}
-=======
-		}
-		ethBackend, ok := backend.(*eth.EthAPIBackend)
-		if !ok {
-			utils.Fatalf("Ethereum service not running")
-		}
->>>>>>> db683328
 		// Set the gas price to the limits from the CLI and start mining
 		gasprice := flags.GlobalBig(ctx, utils.MinerGasPriceFlag.Name)
 		ethBackend.TxPool().SetGasPrice(gasprice)
