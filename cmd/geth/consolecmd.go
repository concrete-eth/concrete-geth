--- conflicted
+++ resolved
@@ -37,11 +37,7 @@
 		Description: `
 The Geth console is an interactive shell for the JavaScript runtime environment
 which exposes a node admin interface as well as the Ðapp JavaScript API.
-<<<<<<< HEAD
-See https://geth.ethereum.org/docs/interface/javascript-console.`,
-=======
 See https://geth.ethereum.org/docs/interacting-with-geth/javascript-console.`,
->>>>>>> db683328
 	}
 
 	attachCommand = &cli.Command{
@@ -53,11 +49,7 @@
 		Description: `
 The Geth console is an interactive shell for the JavaScript runtime environment
 which exposes a node admin interface as well as the Ðapp JavaScript API.
-<<<<<<< HEAD
-See https://geth.ethereum.org/docs/interface/javascript-console.
-=======
 See https://geth.ethereum.org/docs/interacting-with-geth/javascript-console.
->>>>>>> db683328
 This command allows to open a console on a running geth node.`,
 	}
 
@@ -69,11 +61,7 @@
 		Flags:     flags.Merge(nodeFlags, consoleFlags),
 		Description: `
 The JavaScript VM exposes a node admin interface as well as the Ðapp
-<<<<<<< HEAD
-JavaScript API. See https://geth.ethereum.org/docs/interface/javascript-console`,
-=======
 JavaScript API. See https://geth.ethereum.org/docs/interacting-with-geth/javascript-console`,
->>>>>>> db683328
 	}
 )
 
