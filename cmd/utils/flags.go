package utils

import (
	"crypto/ecdsa"
	"fmt"
	"net"
	"net/http"
	"os"
	"path"
	"runtime"

	"github.com/codegangsta/cli"
	"github.com/ethereum/go-ethereum/accounts"
	"github.com/ethereum/go-ethereum/core"
	"github.com/ethereum/go-ethereum/crypto"
	"github.com/ethereum/go-ethereum/eth"
	"github.com/ethereum/go-ethereum/ethdb"
	"github.com/ethereum/go-ethereum/ethutil"
	"github.com/ethereum/go-ethereum/event"
	"github.com/ethereum/go-ethereum/logger"
	"github.com/ethereum/go-ethereum/p2p"
	"github.com/ethereum/go-ethereum/p2p/nat"
	"github.com/ethereum/go-ethereum/rpc"
	"github.com/ethereum/go-ethereum/xeth"
)

func init() {
	cli.AppHelpTemplate = `{{.Name}} {{if .Flags}}[global options] {{end}}command{{if .Flags}} [command options]{{end}} [arguments...]

VERSION:
   {{.Version}}

COMMANDS:
   {{range .Commands}}{{.Name}}{{with .ShortName}}, {{.}}{{end}}{{ "\t" }}{{.Usage}}
   {{end}}{{if .Flags}}
GLOBAL OPTIONS:
   {{range .Flags}}{{.}}
   {{end}}{{end}}
`

	cli.CommandHelpTemplate = `{{.Name}}{{if .Subcommands}} command{{end}}{{if .Flags}} [command options]{{end}} [arguments...]
{{if .Description}}{{.Description}}
{{end}}{{if .Subcommands}}
SUBCOMMANDS:
	{{range .Subcommands}}{{.Name}}{{with .ShortName}}, {{.}}{{end}}{{ "\t" }}{{.Usage}}
	{{end}}{{end}}{{if .Flags}}
OPTIONS:
	{{range .Flags}}{{.}}
	{{end}}{{end}}
`
}

// NewApp creates an app with sane defaults.
func NewApp(version, usage string) *cli.App {
	app := cli.NewApp()
	app.Name = path.Base(os.Args[0])
	app.Author = ""
	app.Authors = nil
	app.Email = ""
	app.Version = version
	app.Usage = usage
	return app
}

// These are all the command line flags we support.
// If you add to this list, please remember to include the
// flag in the appropriate command definition.
//
// The flags are defined here so their names and help texts
// are the same for all commands.

var (
	// General settings
	/*
		VMTypeFlag = cli.IntFlag{
			Name:  "vm",
			Usage: "Virtual Machine type: 0 is standard VM, 1 is debug VM",
		}
	*/
	UnlockedAccountFlag = cli.StringFlag{
		Name:  "unlock",
		Usage: "Unlock a given account untill this programs exits (address:password)",
	}
	VMDebugFlag = cli.BoolFlag{
		Name:  "vmdebug",
		Usage: "Virtual Machine debug output",
	}
	DataDirFlag = cli.StringFlag{
		Name:  "datadir",
		Usage: "Data directory to be used",
		Value: ethutil.DefaultDataDir(),
	}
	MinerThreadsFlag = cli.IntFlag{
		Name:  "minerthreads",
		Usage: "Number of miner threads",
		Value: runtime.NumCPU(),
	}
	MiningEnabledFlag = cli.BoolFlag{
		Name:  "mine",
		Usage: "Enable mining",
	}
	UnencryptedKeysFlag = cli.BoolFlag{
		Name:  "unencrypted-keys",
		Usage: "disable private key disk encryption (for testing)",
	}

	LogFileFlag = cli.StringFlag{
		Name:  "logfile",
		Usage: "Send log output to a file",
	}
	LogLevelFlag = cli.IntFlag{
		Name:  "loglevel",
		Usage: "0-5 (silent, error, warn, info, debug, debug detail)",
		Value: int(logger.InfoLevel),
	}
	LogFormatFlag = cli.StringFlag{
		Name:  "logformat",
		Usage: `"std" or "raw"`,
		Value: "std",
	}

	// RPC settings
	RPCEnabledFlag = cli.BoolFlag{
		Name:  "rpc",
		Usage: "Whether RPC server is enabled",
	}
	RPCListenAddrFlag = cli.StringFlag{
		Name:  "rpcaddr",
		Usage: "Listening address for the JSON-RPC server",
		Value: "127.0.0.1",
	}
	RPCPortFlag = cli.IntFlag{
		Name:  "rpcport",
		Usage: "Port on which the JSON-RPC server should listen",
		Value: 8545,
	}

	// Network Settings
	MaxPeersFlag = cli.IntFlag{
		Name:  "maxpeers",
		Usage: "Maximum number of network peers",
		Value: 16,
	}
	ListenPortFlag = cli.IntFlag{
		Name:  "port",
		Usage: "Network listening port",
		Value: 30303,
	}
	BootnodesFlag = cli.StringFlag{
		Name:  "bootnodes",
		Usage: "Space-separated enode URLs for discovery bootstrap",
		Value: "",
	}
	NodeKeyFileFlag = cli.StringFlag{
		Name:  "nodekey",
		Usage: "P2P node key file",
	}
	NodeKeyHexFlag = cli.StringFlag{
		Name:  "nodekeyhex",
		Usage: "P2P node key as hex (for testing)",
	}
	NATFlag = cli.StringFlag{
		Name:  "nat",
		Usage: "Port mapping mechanism (any|none|upnp|pmp|extip:<IP>)",
		Value: "any",
	}
)

func GetNAT(ctx *cli.Context) nat.Interface {
	natif, err := nat.Parse(ctx.GlobalString(NATFlag.Name))
	if err != nil {
		Fatalf("Option %s: %v", NATFlag.Name, err)
	}
	return natif
}

func GetNodeKey(ctx *cli.Context) (key *ecdsa.PrivateKey) {
	hex, file := ctx.GlobalString(NodeKeyHexFlag.Name), ctx.GlobalString(NodeKeyFileFlag.Name)
	var err error
	switch {
	case file != "" && hex != "":
		Fatalf("Options %q and %q are mutually exclusive", NodeKeyFileFlag.Name, NodeKeyHexFlag.Name)
	case file != "":
		if key, err = crypto.LoadECDSA(file); err != nil {
			Fatalf("Option %q: %v", NodeKeyFileFlag.Name, err)
		}
	case hex != "":
		if key, err = crypto.HexToECDSA(hex); err != nil {
			Fatalf("Option %q: %v", NodeKeyHexFlag.Name, err)
		}
	}
	return key
}

func GetEthereum(clientID, version string, ctx *cli.Context) (*eth.Ethereum, error) {
	return eth.New(&eth.Config{
		Name:           p2p.MakeName(clientID, version),
		DataDir:        ctx.GlobalString(DataDirFlag.Name),
		LogFile:        ctx.GlobalString(LogFileFlag.Name),
		LogLevel:       ctx.GlobalInt(LogLevelFlag.Name),
		LogFormat:      ctx.GlobalString(LogFormatFlag.Name),
		MinerThreads:   ctx.GlobalInt(MinerThreadsFlag.Name),
		AccountManager: GetAccountManager(ctx),
		VmDebug:        ctx.GlobalBool(VMDebugFlag.Name),
		MaxPeers:       ctx.GlobalInt(MaxPeersFlag.Name),
		Port:           ctx.GlobalString(ListenPortFlag.Name),
		NAT:            GetNAT(ctx),
		NodeKey:        GetNodeKey(ctx),
		Shh:            true,
		Dial:           true,
		BootNodes:      ctx.GlobalString(BootnodesFlag.Name),
	})
}

func GetChain(ctx *cli.Context) (*core.ChainManager, ethutil.Database, ethutil.Database) {
	dataDir := ctx.GlobalString(DataDirFlag.Name)
	blockDb, err := ethdb.NewLDBDatabase(path.Join(dataDir, "blockchain"))
	if err != nil {
		Fatalf("Could not open database: %v", err)
	}

	stateDb, err := ethdb.NewLDBDatabase(path.Join(dataDir, "state"))
	if err != nil {
		Fatalf("Could not open database: %v", err)
	}
	return core.NewChainManager(blockDb, stateDb, new(event.TypeMux)), blockDb, stateDb
}

func GetAccountManager(ctx *cli.Context) *accounts.Manager {
	dataDir := ctx.GlobalString(DataDirFlag.Name)
<<<<<<< HEAD
	ks := crypto.NewKeyStorePassphrase(path.Join(dataDir, "keys"))
	km := accounts.NewManager(ks)
	return km
=======
	var ks crypto.KeyStore2
	if ctx.GlobalBool(UnencryptedKeysFlag.Name) {
		ks = crypto.NewKeyStorePlain(path.Join(dataDir, "plainkeys"))
	} else {
		ks = crypto.NewKeyStorePassphrase(path.Join(dataDir, "keys"))
	}
	return accounts.NewManager(ks)
>>>>>>> 99bc44cf
}

func StartRPC(eth *eth.Ethereum, ctx *cli.Context) {
	addr := ctx.GlobalString(RPCListenAddrFlag.Name)
	port := ctx.GlobalInt(RPCPortFlag.Name)
	dataDir := ctx.GlobalString(DataDirFlag.Name)

	l, err := net.Listen("tcp", fmt.Sprintf("%s:%d", addr, port))
	if err != nil {
		Fatalf("Can't listen on %s:%d: %v", addr, port, err)
	}
	go http.Serve(l, rpc.JSONRPC(xeth.New(eth, nil), dataDir))
}<|MERGE_RESOLUTION|>--- conflicted
+++ resolved
@@ -228,11 +228,6 @@
 
 func GetAccountManager(ctx *cli.Context) *accounts.Manager {
 	dataDir := ctx.GlobalString(DataDirFlag.Name)
-<<<<<<< HEAD
-	ks := crypto.NewKeyStorePassphrase(path.Join(dataDir, "keys"))
-	km := accounts.NewManager(ks)
-	return km
-=======
 	var ks crypto.KeyStore2
 	if ctx.GlobalBool(UnencryptedKeysFlag.Name) {
 		ks = crypto.NewKeyStorePlain(path.Join(dataDir, "plainkeys"))
@@ -240,7 +235,6 @@
 		ks = crypto.NewKeyStorePassphrase(path.Join(dataDir, "keys"))
 	}
 	return accounts.NewManager(ks)
->>>>>>> 99bc44cf
 }
 
 func StartRPC(eth *eth.Ethereum, ctx *cli.Context) {
