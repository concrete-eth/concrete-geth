// Copyright 2015 The go-ethereum Authors
// This file is part of go-ethereum.
//
// go-ethereum is free software: you can redistribute it and/or modify
// it under the terms of the GNU General Public License as published by
// the Free Software Foundation, either version 3 of the License, or
// (at your option) any later version.
//
// go-ethereum is distributed in the hope that it will be useful,
// but WITHOUT ANY WARRANTY; without even the implied warranty of
// MERCHANTABILITY or FITNESS FOR A PARTICULAR PURPOSE. See the
// GNU General Public License for more details.
//
// You should have received a copy of the GNU General Public License
// along with go-ethereum. If not, see <http://www.gnu.org/licenses/>.

// Package utils contains internal helper functions for go-ethereum commands.
package utils

import (
	"bytes"
	"context"
	"crypto/ecdsa"
	"encoding/hex"
	"errors"
	"fmt"
	"math"
	"math/big"
	"net/http"
	"os"
	"path/filepath"
	godebug "runtime/debug"
	"strconv"
	"strings"
	"time"

	pcsclite "github.com/gballet/go-libpcsclite"
	gopsutil "github.com/shirou/gopsutil/mem"
	"github.com/urfave/cli/v2"

	"github.com/ethereum/go-ethereum/accounts"
	"github.com/ethereum/go-ethereum/accounts/keystore"
	"github.com/ethereum/go-ethereum/common"
	"github.com/ethereum/go-ethereum/common/fdlimit"
	"github.com/ethereum/go-ethereum/common/hexutil"
	"github.com/ethereum/go-ethereum/consensus/ethash"
	"github.com/ethereum/go-ethereum/core"
	"github.com/ethereum/go-ethereum/core/rawdb"
	"github.com/ethereum/go-ethereum/core/txpool"
	"github.com/ethereum/go-ethereum/core/types"
	"github.com/ethereum/go-ethereum/core/vm"
	"github.com/ethereum/go-ethereum/crypto"
	"github.com/ethereum/go-ethereum/eth"
	ethcatalyst "github.com/ethereum/go-ethereum/eth/catalyst"
	"github.com/ethereum/go-ethereum/eth/downloader"
	"github.com/ethereum/go-ethereum/eth/ethconfig"
	"github.com/ethereum/go-ethereum/eth/filters"
	"github.com/ethereum/go-ethereum/eth/gasprice"
	"github.com/ethereum/go-ethereum/eth/tracers"
	"github.com/ethereum/go-ethereum/ethdb"
	"github.com/ethereum/go-ethereum/ethdb/remotedb"
	"github.com/ethereum/go-ethereum/ethstats"
	"github.com/ethereum/go-ethereum/graphql"
	"github.com/ethereum/go-ethereum/internal/ethapi"
	"github.com/ethereum/go-ethereum/internal/flags"
	"github.com/ethereum/go-ethereum/les"
	lescatalyst "github.com/ethereum/go-ethereum/les/catalyst"
	"github.com/ethereum/go-ethereum/log"
	"github.com/ethereum/go-ethereum/metrics"
	"github.com/ethereum/go-ethereum/metrics/exp"
	"github.com/ethereum/go-ethereum/metrics/influxdb"
	"github.com/ethereum/go-ethereum/miner"
	"github.com/ethereum/go-ethereum/node"
	"github.com/ethereum/go-ethereum/p2p"
	"github.com/ethereum/go-ethereum/p2p/enode"
	"github.com/ethereum/go-ethereum/p2p/nat"
	"github.com/ethereum/go-ethereum/p2p/netutil"
	"github.com/ethereum/go-ethereum/params"
	"github.com/ethereum/go-ethereum/rlp"
	"github.com/ethereum/go-ethereum/rpc"
)

// These are all the command line flags we support.
// If you add to this list, please remember to include the
// flag in the appropriate command definition.
//
// The flags are defined here so their names and help texts
// are the same for all commands.

var (
	// General settings
	DataDirFlag = &flags.DirectoryFlag{
		Name:     "datadir",
		Usage:    "Data directory for the databases and keystore",
		Value:    flags.DirectoryString(node.DefaultDataDir()),
		Category: flags.EthCategory,
	}
	RemoteDBFlag = &cli.StringFlag{
		Name:     "remotedb",
		Usage:    "URL for remote database",
		Category: flags.LoggingCategory,
	}
	DBEngineFlag = &cli.StringFlag{
		Name:     "db.engine",
		Usage:    "Backing database implementation to use ('leveldb' or 'pebble')",
		Value:    "leveldb",
		Category: flags.EthCategory,
	}
	AncientFlag = &flags.DirectoryFlag{
		Name:     "datadir.ancient",
		Usage:    "Root directory for ancient data (default = inside chaindata)",
		Category: flags.EthCategory,
	}
	MinFreeDiskSpaceFlag = &flags.DirectoryFlag{
		Name:     "datadir.minfreedisk",
		Usage:    "Minimum free disk space in MB, once reached triggers auto shut down (default = --cache.gc converted to MB, 0 = disabled)",
		Category: flags.EthCategory,
	}
	KeyStoreDirFlag = &flags.DirectoryFlag{
		Name:     "keystore",
		Usage:    "Directory for the keystore (default = inside the datadir)",
		Category: flags.AccountCategory,
	}
	USBFlag = &cli.BoolFlag{
		Name:     "usb",
		Usage:    "Enable monitoring and management of USB hardware wallets",
		Category: flags.AccountCategory,
	}
	SmartCardDaemonPathFlag = &cli.StringFlag{
		Name:     "pcscdpath",
		Usage:    "Path to the smartcard daemon (pcscd) socket file",
		Value:    pcsclite.PCSCDSockName,
		Category: flags.AccountCategory,
	}
	NetworkIdFlag = &cli.Uint64Flag{
		Name:     "networkid",
		Usage:    "Explicitly set network id (integer)(For testnets: use --rinkeby, --goerli, --sepolia instead)",
		Value:    ethconfig.Defaults.NetworkId,
		Category: flags.EthCategory,
	}
	MainnetFlag = &cli.BoolFlag{
		Name:     "mainnet",
		Usage:    "Ethereum mainnet",
		Category: flags.EthCategory,
	}
	RinkebyFlag = &cli.BoolFlag{
		Name:     "rinkeby",
		Usage:    "Rinkeby network: pre-configured proof-of-authority test network",
		Category: flags.EthCategory,
	}
	GoerliFlag = &cli.BoolFlag{
		Name:     "goerli",
		Usage:    "Görli network: pre-configured proof-of-authority test network",
		Category: flags.EthCategory,
	}
	SepoliaFlag = &cli.BoolFlag{
		Name:     "sepolia",
		Usage:    "Sepolia network: pre-configured proof-of-work test network",
		Category: flags.EthCategory,
	}

	// Dev mode
	DeveloperFlag = &cli.BoolFlag{
		Name:     "dev",
		Usage:    "Ephemeral proof-of-authority network with a pre-funded developer account, mining enabled",
		Category: flags.DevCategory,
	}
	DeveloperPeriodFlag = &cli.IntFlag{
		Name:     "dev.period",
		Usage:    "Block period to use in developer mode (0 = mine only if transaction pending)",
		Category: flags.DevCategory,
	}
	DeveloperGasLimitFlag = &cli.Uint64Flag{
		Name:     "dev.gaslimit",
		Usage:    "Initial block gas limit",
		Value:    11500000,
		Category: flags.DevCategory,
	}

	IdentityFlag = &cli.StringFlag{
		Name:     "identity",
		Usage:    "Custom node name",
		Category: flags.NetworkingCategory,
	}
	DocRootFlag = &flags.DirectoryFlag{
		Name:     "docroot",
		Usage:    "Document Root for HTTPClient file scheme",
		Value:    flags.DirectoryString(flags.HomeDir()),
		Category: flags.APICategory,
	}
	ExitWhenSyncedFlag = &cli.BoolFlag{
		Name:     "exitwhensynced",
		Usage:    "Exits after block synchronisation completes",
		Category: flags.EthCategory,
	}

	// Dump command options.
	IterativeOutputFlag = &cli.BoolFlag{
		Name:  "iterative",
		Usage: "Print streaming JSON iteratively, delimited by newlines",
		Value: true,
	}
	ExcludeStorageFlag = &cli.BoolFlag{
		Name:  "nostorage",
		Usage: "Exclude storage entries (save db lookups)",
	}
	IncludeIncompletesFlag = &cli.BoolFlag{
		Name:  "incompletes",
		Usage: "Include accounts for which we don't have the address (missing preimage)",
	}
	ExcludeCodeFlag = &cli.BoolFlag{
		Name:  "nocode",
		Usage: "Exclude contract code (save db lookups)",
	}
	StartKeyFlag = &cli.StringFlag{
		Name:  "start",
		Usage: "Start position. Either a hash or address",
		Value: "0x0000000000000000000000000000000000000000000000000000000000000000",
	}
	DumpLimitFlag = &cli.Uint64Flag{
		Name:  "limit",
		Usage: "Max number of elements (0 = no limit)",
		Value: 0,
<<<<<<< HEAD
	}

	defaultSyncMode = ethconfig.Defaults.SyncMode
	SyncModeFlag    = &flags.TextMarshalerFlag{
		Name:     "syncmode",
		Usage:    `Blockchain sync mode ("snap", "full" or "light")`,
		Value:    &defaultSyncMode,
		Category: flags.EthCategory,
	}
	GCModeFlag = &cli.StringFlag{
		Name:     "gcmode",
		Usage:    `Blockchain garbage collection mode ("full", "archive")`,
		Value:    "full",
		Category: flags.EthCategory,
	}
	SnapshotFlag = &cli.BoolFlag{
		Name:     "snapshot",
		Usage:    `Enables snapshot-database mode (default = enable)`,
		Value:    true,
		Category: flags.EthCategory,
	}
	TxLookupLimitFlag = &cli.Uint64Flag{
		Name:     "txlookuplimit",
		Usage:    "Number of recent blocks to maintain transactions index for (default = about one year, 0 = entire chain)",
		Value:    ethconfig.Defaults.TxLookupLimit,
		Category: flags.EthCategory,
	}
	LightKDFFlag = &cli.BoolFlag{
		Name:     "lightkdf",
		Usage:    "Reduce key-derivation RAM & CPU usage at some expense of KDF strength",
		Category: flags.AccountCategory,
	}
	EthRequiredBlocksFlag = &cli.StringFlag{
		Name:     "eth.requiredblocks",
		Usage:    "Comma separated block number-to-hash mappings to require for peering (<number>=<hash>)",
		Category: flags.EthCategory,
	}
	LegacyWhitelistFlag = &cli.StringFlag{
		Name:     "whitelist",
		Usage:    "Comma separated block number-to-hash mappings to enforce (<number>=<hash>) (deprecated in favor of --eth.requiredblocks)",
		Category: flags.DeprecatedCategory,
	}
	BloomFilterSizeFlag = &cli.Uint64Flag{
		Name:     "bloomfilter.size",
		Usage:    "Megabytes of memory allocated to bloom-filter for pruning",
		Value:    2048,
		Category: flags.EthCategory,
	}
	OverrideShanghai = &cli.Uint64Flag{
		Name:     "override.shanghai",
		Usage:    "Manually specify the Shanghai fork timestamp, overriding the bundled setting",
		Category: flags.EthCategory,
	}
	OverrideOptimismBedrock = &flags.BigFlag{
		Name:     "override.bedrock",
		Usage:    "Manually specify OptimsimBedrock, overriding the bundled setting",
		Category: flags.EthCategory,
	}
	OverrideOptimismRegolith = &flags.BigFlag{
		Name:     "override.regolith",
		Usage:    "Manually specify the OptimsimRegolith fork timestamp, overriding the bundled setting",
		Category: flags.EthCategory,
	}
	OverrideOptimism = &cli.BoolFlag{
		Name:     "override.optimism",
		Usage:    "Manually specify optimism",
		Category: flags.EthCategory,
	}
	// Light server and client settings
	LightServeFlag = &cli.IntFlag{
		Name:     "light.serve",
		Usage:    "Maximum percentage of time allowed for serving LES requests (multi-threaded processing allows values over 100)",
		Value:    ethconfig.Defaults.LightServ,
		Category: flags.LightCategory,
	}
	LightIngressFlag = &cli.IntFlag{
		Name:     "light.ingress",
		Usage:    "Incoming bandwidth limit for serving light clients (kilobytes/sec, 0 = unlimited)",
		Value:    ethconfig.Defaults.LightIngress,
		Category: flags.LightCategory,
	}
	LightEgressFlag = &cli.IntFlag{
		Name:     "light.egress",
		Usage:    "Outgoing bandwidth limit for serving light clients (kilobytes/sec, 0 = unlimited)",
		Value:    ethconfig.Defaults.LightEgress,
		Category: flags.LightCategory,
	}
	LightMaxPeersFlag = &cli.IntFlag{
		Name:     "light.maxpeers",
		Usage:    "Maximum number of light clients to serve, or light servers to attach to",
		Value:    ethconfig.Defaults.LightPeers,
		Category: flags.LightCategory,
	}
	UltraLightServersFlag = &cli.StringFlag{
		Name:     "ulc.servers",
		Usage:    "List of trusted ultra-light servers",
		Value:    strings.Join(ethconfig.Defaults.UltraLightServers, ","),
		Category: flags.LightCategory,
	}
	UltraLightFractionFlag = &cli.IntFlag{
		Name:     "ulc.fraction",
		Usage:    "Minimum % of trusted ultra-light servers required to announce a new head",
		Value:    ethconfig.Defaults.UltraLightFraction,
		Category: flags.LightCategory,
	}
	UltraLightOnlyAnnounceFlag = &cli.BoolFlag{
		Name:     "ulc.onlyannounce",
		Usage:    "Ultra light server sends announcements only",
		Category: flags.LightCategory,
	}
	LightNoPruneFlag = &cli.BoolFlag{
		Name:     "light.nopruning",
		Usage:    "Disable ancient light chain data pruning",
		Category: flags.LightCategory,
	}
	LightNoSyncServeFlag = &cli.BoolFlag{
		Name:     "light.nosyncserve",
		Usage:    "Enables serving light clients before syncing",
		Category: flags.LightCategory,
	}

	// Ethash settings
	EthashCacheDirFlag = &flags.DirectoryFlag{
		Name:     "ethash.cachedir",
		Usage:    "Directory to store the ethash verification caches (default = inside the datadir)",
		Category: flags.EthashCategory,
	}
	EthashCachesInMemoryFlag = &cli.IntFlag{
		Name:     "ethash.cachesinmem",
		Usage:    "Number of recent ethash caches to keep in memory (16MB each)",
		Value:    ethconfig.Defaults.Ethash.CachesInMem,
		Category: flags.EthashCategory,
	}
	EthashCachesOnDiskFlag = &cli.IntFlag{
		Name:     "ethash.cachesondisk",
		Usage:    "Number of recent ethash caches to keep on disk (16MB each)",
		Value:    ethconfig.Defaults.Ethash.CachesOnDisk,
		Category: flags.EthashCategory,
	}
	EthashCachesLockMmapFlag = &cli.BoolFlag{
		Name:     "ethash.cacheslockmmap",
		Usage:    "Lock memory maps of recent ethash caches",
		Category: flags.EthashCategory,
	}
	EthashDatasetDirFlag = &flags.DirectoryFlag{
		Name:     "ethash.dagdir",
		Usage:    "Directory to store the ethash mining DAGs",
		Value:    flags.DirectoryString(ethconfig.Defaults.Ethash.DatasetDir),
		Category: flags.EthashCategory,
	}
	EthashDatasetsInMemoryFlag = &cli.IntFlag{
		Name:     "ethash.dagsinmem",
		Usage:    "Number of recent ethash mining DAGs to keep in memory (1+GB each)",
		Value:    ethconfig.Defaults.Ethash.DatasetsInMem,
		Category: flags.EthashCategory,
	}
	EthashDatasetsOnDiskFlag = &cli.IntFlag{
		Name:     "ethash.dagsondisk",
		Usage:    "Number of recent ethash mining DAGs to keep on disk (1+GB each)",
		Value:    ethconfig.Defaults.Ethash.DatasetsOnDisk,
		Category: flags.EthashCategory,
	}
	EthashDatasetsLockMmapFlag = &cli.BoolFlag{
		Name:     "ethash.dagslockmmap",
		Usage:    "Lock memory maps for recent ethash mining DAGs",
		Category: flags.EthashCategory,
	}

	// Transaction pool settings
	TxPoolLocalsFlag = &cli.StringFlag{
		Name:     "txpool.locals",
		Usage:    "Comma separated accounts to treat as locals (no flush, priority inclusion)",
		Category: flags.TxPoolCategory,
	}
	TxPoolNoLocalsFlag = &cli.BoolFlag{
		Name:     "txpool.nolocals",
		Usage:    "Disables price exemptions for locally submitted transactions",
		Category: flags.TxPoolCategory,
	}
	TxPoolJournalFlag = &cli.StringFlag{
		Name:     "txpool.journal",
		Usage:    "Disk journal for local transaction to survive node restarts",
		Value:    txpool.DefaultConfig.Journal,
		Category: flags.TxPoolCategory,
	}
	TxPoolRejournalFlag = &cli.DurationFlag{
		Name:     "txpool.rejournal",
		Usage:    "Time interval to regenerate the local transaction journal",
		Value:    txpool.DefaultConfig.Rejournal,
		Category: flags.TxPoolCategory,
	}
	TxPoolPriceLimitFlag = &cli.Uint64Flag{
		Name:     "txpool.pricelimit",
		Usage:    "Minimum gas price limit to enforce for acceptance into the pool",
		Value:    ethconfig.Defaults.TxPool.PriceLimit,
		Category: flags.TxPoolCategory,
	}
	TxPoolPriceBumpFlag = &cli.Uint64Flag{
		Name:     "txpool.pricebump",
		Usage:    "Price bump percentage to replace an already existing transaction",
		Value:    ethconfig.Defaults.TxPool.PriceBump,
		Category: flags.TxPoolCategory,
	}
	TxPoolAccountSlotsFlag = &cli.Uint64Flag{
		Name:     "txpool.accountslots",
		Usage:    "Minimum number of executable transaction slots guaranteed per account",
		Value:    ethconfig.Defaults.TxPool.AccountSlots,
		Category: flags.TxPoolCategory,
	}
	TxPoolGlobalSlotsFlag = &cli.Uint64Flag{
		Name:     "txpool.globalslots",
		Usage:    "Maximum number of executable transaction slots for all accounts",
		Value:    ethconfig.Defaults.TxPool.GlobalSlots,
		Category: flags.TxPoolCategory,
	}
	TxPoolAccountQueueFlag = &cli.Uint64Flag{
		Name:     "txpool.accountqueue",
		Usage:    "Maximum number of non-executable transaction slots permitted per account",
		Value:    ethconfig.Defaults.TxPool.AccountQueue,
		Category: flags.TxPoolCategory,
	}
	TxPoolGlobalQueueFlag = &cli.Uint64Flag{
		Name:     "txpool.globalqueue",
		Usage:    "Maximum number of non-executable transaction slots for all accounts",
		Value:    ethconfig.Defaults.TxPool.GlobalQueue,
		Category: flags.TxPoolCategory,
	}
	TxPoolLifetimeFlag = &cli.DurationFlag{
		Name:     "txpool.lifetime",
		Usage:    "Maximum amount of time non-executable transaction are queued",
		Value:    ethconfig.Defaults.TxPool.Lifetime,
		Category: flags.TxPoolCategory,
	}

	// Performance tuning settings
	CacheFlag = &cli.IntFlag{
		Name:     "cache",
		Usage:    "Megabytes of memory allocated to internal caching (default = 4096 mainnet full node, 128 light mode)",
		Value:    1024,
		Category: flags.PerfCategory,
	}
	CacheDatabaseFlag = &cli.IntFlag{
		Name:     "cache.database",
		Usage:    "Percentage of cache memory allowance to use for database io",
		Value:    50,
		Category: flags.PerfCategory,
	}
	CacheTrieFlag = &cli.IntFlag{
		Name:     "cache.trie",
		Usage:    "Percentage of cache memory allowance to use for trie caching (default = 15% full mode, 30% archive mode)",
		Value:    15,
		Category: flags.PerfCategory,
	}
	CacheTrieJournalFlag = &cli.StringFlag{
		Name:     "cache.trie.journal",
		Usage:    "Disk journal directory for trie cache to survive node restarts",
		Value:    ethconfig.Defaults.TrieCleanCacheJournal,
		Category: flags.PerfCategory,
	}
	CacheTrieRejournalFlag = &cli.DurationFlag{
		Name:     "cache.trie.rejournal",
		Usage:    "Time interval to regenerate the trie cache journal",
		Value:    ethconfig.Defaults.TrieCleanCacheRejournal,
		Category: flags.PerfCategory,
	}
	CacheGCFlag = &cli.IntFlag{
		Name:     "cache.gc",
		Usage:    "Percentage of cache memory allowance to use for trie pruning (default = 25% full mode, 0% archive mode)",
		Value:    25,
		Category: flags.PerfCategory,
	}
	CacheSnapshotFlag = &cli.IntFlag{
		Name:     "cache.snapshot",
		Usage:    "Percentage of cache memory allowance to use for snapshot caching (default = 10% full mode, 20% archive mode)",
		Value:    10,
		Category: flags.PerfCategory,
	}
	CacheNoPrefetchFlag = &cli.BoolFlag{
		Name:     "cache.noprefetch",
		Usage:    "Disable heuristic state prefetch during block import (less CPU and disk IO, more time waiting for data)",
		Category: flags.PerfCategory,
	}
	CachePreimagesFlag = &cli.BoolFlag{
		Name:     "cache.preimages",
		Usage:    "Enable recording the SHA3/keccak preimages of trie keys",
		Category: flags.PerfCategory,
	}
	CacheLogSizeFlag = &cli.IntFlag{
		Name:     "cache.blocklogs",
		Usage:    "Size (in number of blocks) of the log cache for filtering",
		Category: flags.PerfCategory,
		Value:    ethconfig.Defaults.FilterLogCacheSize,
	}
	FDLimitFlag = &cli.IntFlag{
		Name:     "fdlimit",
		Usage:    "Raise the open file descriptor resource limit (default = system fd limit)",
		Category: flags.PerfCategory,
	}

	// Miner settings
	MiningEnabledFlag = &cli.BoolFlag{
		Name:     "mine",
		Usage:    "Enable mining",
		Category: flags.MinerCategory,
	}
	MinerThreadsFlag = &cli.IntFlag{
		Name:     "miner.threads",
		Usage:    "Number of CPU threads to use for mining",
		Value:    0,
		Category: flags.MinerCategory,
	}
	MinerNotifyFlag = &cli.StringFlag{
		Name:     "miner.notify",
		Usage:    "Comma separated HTTP URL list to notify of new work packages",
		Category: flags.MinerCategory,
	}
	MinerNotifyFullFlag = &cli.BoolFlag{
		Name:     "miner.notify.full",
		Usage:    "Notify with pending block headers instead of work packages",
		Category: flags.MinerCategory,
	}
	MinerGasLimitFlag = &cli.Uint64Flag{
		Name:     "miner.gaslimit",
		Usage:    "Target gas ceiling for mined blocks",
		Value:    ethconfig.Defaults.Miner.GasCeil,
		Category: flags.MinerCategory,
	}
	MinerGasPriceFlag = &flags.BigFlag{
		Name:     "miner.gasprice",
		Usage:    "Minimum gas price for mining a transaction",
		Value:    ethconfig.Defaults.Miner.GasPrice,
		Category: flags.MinerCategory,
	}
	MinerEtherbaseFlag = &cli.StringFlag{
		Name:     "miner.etherbase",
		Usage:    "0x prefixed public address for block mining rewards",
		Category: flags.MinerCategory,
	}
	MinerExtraDataFlag = &cli.StringFlag{
		Name:     "miner.extradata",
		Usage:    "Block extra data set by the miner (default = client version)",
		Category: flags.MinerCategory,
	}
	MinerRecommitIntervalFlag = &cli.DurationFlag{
		Name:     "miner.recommit",
		Usage:    "Time interval to recreate the block being mined",
		Value:    ethconfig.Defaults.Miner.Recommit,
		Category: flags.MinerCategory,
	}
	MinerNoVerifyFlag = &cli.BoolFlag{
		Name:     "miner.noverify",
		Usage:    "Disable remote sealing verification",
		Category: flags.MinerCategory,
	}
	MinerNewPayloadTimeout = &cli.DurationFlag{
		Name:     "miner.newpayload-timeout",
		Usage:    "Specify the maximum time allowance for creating a new payload",
		Value:    ethconfig.Defaults.Miner.NewPayloadTimeout,
		Category: flags.MinerCategory,
	}

=======
	}

	defaultSyncMode = ethconfig.Defaults.SyncMode
	SyncModeFlag    = &flags.TextMarshalerFlag{
		Name:     "syncmode",
		Usage:    `Blockchain sync mode ("snap", "full" or "light")`,
		Value:    &defaultSyncMode,
		Category: flags.EthCategory,
	}
	GCModeFlag = &cli.StringFlag{
		Name:     "gcmode",
		Usage:    `Blockchain garbage collection mode ("full", "archive")`,
		Value:    "full",
		Category: flags.EthCategory,
	}
	SnapshotFlag = &cli.BoolFlag{
		Name:     "snapshot",
		Usage:    `Enables snapshot-database mode (default = enable)`,
		Value:    true,
		Category: flags.EthCategory,
	}
	TxLookupLimitFlag = &cli.Uint64Flag{
		Name:     "txlookuplimit",
		Usage:    "Number of recent blocks to maintain transactions index for (default = about one year, 0 = entire chain)",
		Value:    ethconfig.Defaults.TxLookupLimit,
		Category: flags.EthCategory,
	}
	LightKDFFlag = &cli.BoolFlag{
		Name:     "lightkdf",
		Usage:    "Reduce key-derivation RAM & CPU usage at some expense of KDF strength",
		Category: flags.AccountCategory,
	}
	EthRequiredBlocksFlag = &cli.StringFlag{
		Name:     "eth.requiredblocks",
		Usage:    "Comma separated block number-to-hash mappings to require for peering (<number>=<hash>)",
		Category: flags.EthCategory,
	}
	LegacyWhitelistFlag = &cli.StringFlag{
		Name:     "whitelist",
		Usage:    "Comma separated block number-to-hash mappings to enforce (<number>=<hash>) (deprecated in favor of --eth.requiredblocks)",
		Category: flags.DeprecatedCategory,
	}
	BloomFilterSizeFlag = &cli.Uint64Flag{
		Name:     "bloomfilter.size",
		Usage:    "Megabytes of memory allocated to bloom-filter for pruning",
		Value:    2048,
		Category: flags.EthCategory,
	}
	OverrideShanghai = &cli.Uint64Flag{
		Name:     "override.shanghai",
		Usage:    "Manually specify the Shanghai fork timestamp, overriding the bundled setting",
		Category: flags.EthCategory,
	}
	OverrideOptimismBedrock = &flags.BigFlag{
		Name:     "override.bedrock",
		Usage:    "Manually specify OptimsimBedrock, overriding the bundled setting",
		Category: flags.EthCategory,
	}
	OverrideOptimismRegolith = &flags.BigFlag{
		Name:     "override.regolith",
		Usage:    "Manually specify the OptimsimRegolith fork timestamp, overriding the bundled setting",
		Category: flags.EthCategory,
	}
	OverrideOptimism = &cli.BoolFlag{
		Name:     "override.optimism",
		Usage:    "Manually specify optimism",
		Category: flags.EthCategory,
	}
	// Light server and client settings
	LightServeFlag = &cli.IntFlag{
		Name:     "light.serve",
		Usage:    "Maximum percentage of time allowed for serving LES requests (multi-threaded processing allows values over 100)",
		Value:    ethconfig.Defaults.LightServ,
		Category: flags.LightCategory,
	}
	LightIngressFlag = &cli.IntFlag{
		Name:     "light.ingress",
		Usage:    "Incoming bandwidth limit for serving light clients (kilobytes/sec, 0 = unlimited)",
		Value:    ethconfig.Defaults.LightIngress,
		Category: flags.LightCategory,
	}
	LightEgressFlag = &cli.IntFlag{
		Name:     "light.egress",
		Usage:    "Outgoing bandwidth limit for serving light clients (kilobytes/sec, 0 = unlimited)",
		Value:    ethconfig.Defaults.LightEgress,
		Category: flags.LightCategory,
	}
	LightMaxPeersFlag = &cli.IntFlag{
		Name:     "light.maxpeers",
		Usage:    "Maximum number of light clients to serve, or light servers to attach to",
		Value:    ethconfig.Defaults.LightPeers,
		Category: flags.LightCategory,
	}
	UltraLightServersFlag = &cli.StringFlag{
		Name:     "ulc.servers",
		Usage:    "List of trusted ultra-light servers",
		Value:    strings.Join(ethconfig.Defaults.UltraLightServers, ","),
		Category: flags.LightCategory,
	}
	UltraLightFractionFlag = &cli.IntFlag{
		Name:     "ulc.fraction",
		Usage:    "Minimum % of trusted ultra-light servers required to announce a new head",
		Value:    ethconfig.Defaults.UltraLightFraction,
		Category: flags.LightCategory,
	}
	UltraLightOnlyAnnounceFlag = &cli.BoolFlag{
		Name:     "ulc.onlyannounce",
		Usage:    "Ultra light server sends announcements only",
		Category: flags.LightCategory,
	}
	LightNoPruneFlag = &cli.BoolFlag{
		Name:     "light.nopruning",
		Usage:    "Disable ancient light chain data pruning",
		Category: flags.LightCategory,
	}
	LightNoSyncServeFlag = &cli.BoolFlag{
		Name:     "light.nosyncserve",
		Usage:    "Enables serving light clients before syncing",
		Category: flags.LightCategory,
	}

	// Ethash settings
	EthashCacheDirFlag = &flags.DirectoryFlag{
		Name:     "ethash.cachedir",
		Usage:    "Directory to store the ethash verification caches (default = inside the datadir)",
		Category: flags.EthashCategory,
	}
	EthashCachesInMemoryFlag = &cli.IntFlag{
		Name:     "ethash.cachesinmem",
		Usage:    "Number of recent ethash caches to keep in memory (16MB each)",
		Value:    ethconfig.Defaults.Ethash.CachesInMem,
		Category: flags.EthashCategory,
	}
	EthashCachesOnDiskFlag = &cli.IntFlag{
		Name:     "ethash.cachesondisk",
		Usage:    "Number of recent ethash caches to keep on disk (16MB each)",
		Value:    ethconfig.Defaults.Ethash.CachesOnDisk,
		Category: flags.EthashCategory,
	}
	EthashCachesLockMmapFlag = &cli.BoolFlag{
		Name:     "ethash.cacheslockmmap",
		Usage:    "Lock memory maps of recent ethash caches",
		Category: flags.EthashCategory,
	}
	EthashDatasetDirFlag = &flags.DirectoryFlag{
		Name:     "ethash.dagdir",
		Usage:    "Directory to store the ethash mining DAGs",
		Value:    flags.DirectoryString(ethconfig.Defaults.Ethash.DatasetDir),
		Category: flags.EthashCategory,
	}
	EthashDatasetsInMemoryFlag = &cli.IntFlag{
		Name:     "ethash.dagsinmem",
		Usage:    "Number of recent ethash mining DAGs to keep in memory (1+GB each)",
		Value:    ethconfig.Defaults.Ethash.DatasetsInMem,
		Category: flags.EthashCategory,
	}
	EthashDatasetsOnDiskFlag = &cli.IntFlag{
		Name:     "ethash.dagsondisk",
		Usage:    "Number of recent ethash mining DAGs to keep on disk (1+GB each)",
		Value:    ethconfig.Defaults.Ethash.DatasetsOnDisk,
		Category: flags.EthashCategory,
	}
	EthashDatasetsLockMmapFlag = &cli.BoolFlag{
		Name:     "ethash.dagslockmmap",
		Usage:    "Lock memory maps for recent ethash mining DAGs",
		Category: flags.EthashCategory,
	}

	// Transaction pool settings
	TxPoolLocalsFlag = &cli.StringFlag{
		Name:     "txpool.locals",
		Usage:    "Comma separated accounts to treat as locals (no flush, priority inclusion)",
		Category: flags.TxPoolCategory,
	}
	TxPoolNoLocalsFlag = &cli.BoolFlag{
		Name:     "txpool.nolocals",
		Usage:    "Disables price exemptions for locally submitted transactions",
		Category: flags.TxPoolCategory,
	}
	TxPoolJournalFlag = &cli.StringFlag{
		Name:     "txpool.journal",
		Usage:    "Disk journal for local transaction to survive node restarts",
		Value:    txpool.DefaultConfig.Journal,
		Category: flags.TxPoolCategory,
	}
	TxPoolRejournalFlag = &cli.DurationFlag{
		Name:     "txpool.rejournal",
		Usage:    "Time interval to regenerate the local transaction journal",
		Value:    txpool.DefaultConfig.Rejournal,
		Category: flags.TxPoolCategory,
	}
	TxPoolPriceLimitFlag = &cli.Uint64Flag{
		Name:     "txpool.pricelimit",
		Usage:    "Minimum gas price limit to enforce for acceptance into the pool",
		Value:    ethconfig.Defaults.TxPool.PriceLimit,
		Category: flags.TxPoolCategory,
	}
	TxPoolPriceBumpFlag = &cli.Uint64Flag{
		Name:     "txpool.pricebump",
		Usage:    "Price bump percentage to replace an already existing transaction",
		Value:    ethconfig.Defaults.TxPool.PriceBump,
		Category: flags.TxPoolCategory,
	}
	TxPoolAccountSlotsFlag = &cli.Uint64Flag{
		Name:     "txpool.accountslots",
		Usage:    "Minimum number of executable transaction slots guaranteed per account",
		Value:    ethconfig.Defaults.TxPool.AccountSlots,
		Category: flags.TxPoolCategory,
	}
	TxPoolGlobalSlotsFlag = &cli.Uint64Flag{
		Name:     "txpool.globalslots",
		Usage:    "Maximum number of executable transaction slots for all accounts",
		Value:    ethconfig.Defaults.TxPool.GlobalSlots,
		Category: flags.TxPoolCategory,
	}
	TxPoolAccountQueueFlag = &cli.Uint64Flag{
		Name:     "txpool.accountqueue",
		Usage:    "Maximum number of non-executable transaction slots permitted per account",
		Value:    ethconfig.Defaults.TxPool.AccountQueue,
		Category: flags.TxPoolCategory,
	}
	TxPoolGlobalQueueFlag = &cli.Uint64Flag{
		Name:     "txpool.globalqueue",
		Usage:    "Maximum number of non-executable transaction slots for all accounts",
		Value:    ethconfig.Defaults.TxPool.GlobalQueue,
		Category: flags.TxPoolCategory,
	}
	TxPoolLifetimeFlag = &cli.DurationFlag{
		Name:     "txpool.lifetime",
		Usage:    "Maximum amount of time non-executable transaction are queued",
		Value:    ethconfig.Defaults.TxPool.Lifetime,
		Category: flags.TxPoolCategory,
	}

	// Performance tuning settings
	CacheFlag = &cli.IntFlag{
		Name:     "cache",
		Usage:    "Megabytes of memory allocated to internal caching (default = 4096 mainnet full node, 128 light mode)",
		Value:    1024,
		Category: flags.PerfCategory,
	}
	CacheDatabaseFlag = &cli.IntFlag{
		Name:     "cache.database",
		Usage:    "Percentage of cache memory allowance to use for database io",
		Value:    50,
		Category: flags.PerfCategory,
	}
	CacheTrieFlag = &cli.IntFlag{
		Name:     "cache.trie",
		Usage:    "Percentage of cache memory allowance to use for trie caching (default = 15% full mode, 30% archive mode)",
		Value:    15,
		Category: flags.PerfCategory,
	}
	CacheTrieJournalFlag = &cli.StringFlag{
		Name:     "cache.trie.journal",
		Usage:    "Disk journal directory for trie cache to survive node restarts",
		Value:    ethconfig.Defaults.TrieCleanCacheJournal,
		Category: flags.PerfCategory,
	}
	CacheTrieRejournalFlag = &cli.DurationFlag{
		Name:     "cache.trie.rejournal",
		Usage:    "Time interval to regenerate the trie cache journal",
		Value:    ethconfig.Defaults.TrieCleanCacheRejournal,
		Category: flags.PerfCategory,
	}
	CacheGCFlag = &cli.IntFlag{
		Name:     "cache.gc",
		Usage:    "Percentage of cache memory allowance to use for trie pruning (default = 25% full mode, 0% archive mode)",
		Value:    25,
		Category: flags.PerfCategory,
	}
	CacheSnapshotFlag = &cli.IntFlag{
		Name:     "cache.snapshot",
		Usage:    "Percentage of cache memory allowance to use for snapshot caching (default = 10% full mode, 20% archive mode)",
		Value:    10,
		Category: flags.PerfCategory,
	}
	CacheNoPrefetchFlag = &cli.BoolFlag{
		Name:     "cache.noprefetch",
		Usage:    "Disable heuristic state prefetch during block import (less CPU and disk IO, more time waiting for data)",
		Category: flags.PerfCategory,
	}
	CachePreimagesFlag = &cli.BoolFlag{
		Name:     "cache.preimages",
		Usage:    "Enable recording the SHA3/keccak preimages of trie keys",
		Category: flags.PerfCategory,
	}
	CacheLogSizeFlag = &cli.IntFlag{
		Name:     "cache.blocklogs",
		Usage:    "Size (in number of blocks) of the log cache for filtering",
		Category: flags.PerfCategory,
		Value:    ethconfig.Defaults.FilterLogCacheSize,
	}
	FDLimitFlag = &cli.IntFlag{
		Name:     "fdlimit",
		Usage:    "Raise the open file descriptor resource limit (default = system fd limit)",
		Category: flags.PerfCategory,
	}

	// Miner settings
	MiningEnabledFlag = &cli.BoolFlag{
		Name:     "mine",
		Usage:    "Enable mining",
		Category: flags.MinerCategory,
	}
	MinerThreadsFlag = &cli.IntFlag{
		Name:     "miner.threads",
		Usage:    "Number of CPU threads to use for mining",
		Value:    0,
		Category: flags.MinerCategory,
	}
	MinerNotifyFlag = &cli.StringFlag{
		Name:     "miner.notify",
		Usage:    "Comma separated HTTP URL list to notify of new work packages",
		Category: flags.MinerCategory,
	}
	MinerNotifyFullFlag = &cli.BoolFlag{
		Name:     "miner.notify.full",
		Usage:    "Notify with pending block headers instead of work packages",
		Category: flags.MinerCategory,
	}
	MinerGasLimitFlag = &cli.Uint64Flag{
		Name:     "miner.gaslimit",
		Usage:    "Target gas ceiling for mined blocks",
		Value:    ethconfig.Defaults.Miner.GasCeil,
		Category: flags.MinerCategory,
	}
	MinerGasPriceFlag = &flags.BigFlag{
		Name:     "miner.gasprice",
		Usage:    "Minimum gas price for mining a transaction",
		Value:    ethconfig.Defaults.Miner.GasPrice,
		Category: flags.MinerCategory,
	}
	MinerEtherbaseFlag = &cli.StringFlag{
		Name:     "miner.etherbase",
		Usage:    "0x prefixed public address for block mining rewards",
		Category: flags.MinerCategory,
	}
	MinerExtraDataFlag = &cli.StringFlag{
		Name:     "miner.extradata",
		Usage:    "Block extra data set by the miner (default = client version)",
		Category: flags.MinerCategory,
	}
	MinerRecommitIntervalFlag = &cli.DurationFlag{
		Name:     "miner.recommit",
		Usage:    "Time interval to recreate the block being mined",
		Value:    ethconfig.Defaults.Miner.Recommit,
		Category: flags.MinerCategory,
	}
	MinerNoVerifyFlag = &cli.BoolFlag{
		Name:     "miner.noverify",
		Usage:    "Disable remote sealing verification",
		Category: flags.MinerCategory,
	}
	MinerNewPayloadTimeout = &cli.DurationFlag{
		Name:     "miner.newpayload-timeout",
		Usage:    "Specify the maximum time allowance for creating a new payload",
		Value:    ethconfig.Defaults.Miner.NewPayloadTimeout,
		Category: flags.MinerCategory,
	}

>>>>>>> db683328
	// Account settings
	UnlockedAccountFlag = &cli.StringFlag{
		Name:     "unlock",
		Usage:    "Comma separated list of accounts to unlock",
		Value:    "",
		Category: flags.AccountCategory,
	}
	PasswordFileFlag = &cli.PathFlag{
		Name:      "password",
		Usage:     "Password file to use for non-interactive password input",
		TakesFile: true,
		Category:  flags.AccountCategory,
	}
	ExternalSignerFlag = &cli.StringFlag{
		Name:     "signer",
		Usage:    "External signer (url or path to ipc file)",
		Value:    "",
		Category: flags.AccountCategory,
	}
	InsecureUnlockAllowedFlag = &cli.BoolFlag{
		Name:     "allow-insecure-unlock",
		Usage:    "Allow insecure account unlocking when account-related RPCs are exposed by http",
		Category: flags.AccountCategory,
<<<<<<< HEAD
	}

	// EVM settings
	VMEnableDebugFlag = &cli.BoolFlag{
		Name:     "vmdebug",
		Usage:    "Record information useful for VM and contract debugging",
		Category: flags.VMCategory,
	}

	// API options.
	RPCGlobalGasCapFlag = &cli.Uint64Flag{
		Name:     "rpc.gascap",
		Usage:    "Sets a cap on gas that can be used in eth_call/estimateGas (0=infinite)",
		Value:    ethconfig.Defaults.RPCGasCap,
		Category: flags.APICategory,
	}
	RPCGlobalEVMTimeoutFlag = &cli.DurationFlag{
		Name:     "rpc.evmtimeout",
		Usage:    "Sets a timeout used for eth_call (0=infinite)",
		Value:    ethconfig.Defaults.RPCEVMTimeout,
		Category: flags.APICategory,
	}
	RPCGlobalTxFeeCapFlag = &cli.Float64Flag{
		Name:     "rpc.txfeecap",
		Usage:    "Sets a cap on transaction fee (in ether) that can be sent via the RPC APIs (0 = no cap)",
		Value:    ethconfig.Defaults.RPCTxFeeCap,
		Category: flags.APICategory,
	}
	// Authenticated RPC HTTP settings
	AuthListenFlag = &cli.StringFlag{
		Name:     "authrpc.addr",
		Usage:    "Listening address for authenticated APIs",
		Value:    node.DefaultConfig.AuthAddr,
		Category: flags.APICategory,
	}
	AuthPortFlag = &cli.IntFlag{
		Name:     "authrpc.port",
		Usage:    "Listening port for authenticated APIs",
		Value:    node.DefaultConfig.AuthPort,
		Category: flags.APICategory,
	}
	AuthVirtualHostsFlag = &cli.StringFlag{
		Name:     "authrpc.vhosts",
		Usage:    "Comma separated list of virtual hostnames from which to accept requests (server enforced). Accepts '*' wildcard.",
		Value:    strings.Join(node.DefaultConfig.AuthVirtualHosts, ","),
		Category: flags.APICategory,
	}
	JWTSecretFlag = &flags.DirectoryFlag{
		Name:     "authrpc.jwtsecret",
		Usage:    "Path to a JWT secret to use for authenticated RPC endpoints",
		Category: flags.APICategory,
	}

	// Logging and debug settings
	EthStatsURLFlag = &cli.StringFlag{
		Name:     "ethstats",
		Usage:    "Reporting URL of a ethstats service (nodename:secret@host:port)",
		Category: flags.MetricsCategory,
	}
	FakePoWFlag = &cli.BoolFlag{
		Name:     "fakepow",
		Usage:    "Disables proof-of-work verification",
		Category: flags.LoggingCategory,
	}
	NoCompactionFlag = &cli.BoolFlag{
		Name:     "nocompaction",
		Usage:    "Disables db compaction after import",
		Category: flags.LoggingCategory,
	}

=======
	}

	// EVM settings
	VMEnableDebugFlag = &cli.BoolFlag{
		Name:     "vmdebug",
		Usage:    "Record information useful for VM and contract debugging",
		Category: flags.VMCategory,
	}

	// API options.
	RPCGlobalGasCapFlag = &cli.Uint64Flag{
		Name:     "rpc.gascap",
		Usage:    "Sets a cap on gas that can be used in eth_call/estimateGas (0=infinite)",
		Value:    ethconfig.Defaults.RPCGasCap,
		Category: flags.APICategory,
	}
	RPCGlobalEVMTimeoutFlag = &cli.DurationFlag{
		Name:     "rpc.evmtimeout",
		Usage:    "Sets a timeout used for eth_call (0=infinite)",
		Value:    ethconfig.Defaults.RPCEVMTimeout,
		Category: flags.APICategory,
	}
	RPCGlobalTxFeeCapFlag = &cli.Float64Flag{
		Name:     "rpc.txfeecap",
		Usage:    "Sets a cap on transaction fee (in ether) that can be sent via the RPC APIs (0 = no cap)",
		Value:    ethconfig.Defaults.RPCTxFeeCap,
		Category: flags.APICategory,
	}
	// Authenticated RPC HTTP settings
	AuthListenFlag = &cli.StringFlag{
		Name:     "authrpc.addr",
		Usage:    "Listening address for authenticated APIs",
		Value:    node.DefaultConfig.AuthAddr,
		Category: flags.APICategory,
	}
	AuthPortFlag = &cli.IntFlag{
		Name:     "authrpc.port",
		Usage:    "Listening port for authenticated APIs",
		Value:    node.DefaultConfig.AuthPort,
		Category: flags.APICategory,
	}
	AuthVirtualHostsFlag = &cli.StringFlag{
		Name:     "authrpc.vhosts",
		Usage:    "Comma separated list of virtual hostnames from which to accept requests (server enforced). Accepts '*' wildcard.",
		Value:    strings.Join(node.DefaultConfig.AuthVirtualHosts, ","),
		Category: flags.APICategory,
	}
	JWTSecretFlag = &flags.DirectoryFlag{
		Name:     "authrpc.jwtsecret",
		Usage:    "Path to a JWT secret to use for authenticated RPC endpoints",
		Category: flags.APICategory,
	}

	// Logging and debug settings
	EthStatsURLFlag = &cli.StringFlag{
		Name:     "ethstats",
		Usage:    "Reporting URL of a ethstats service (nodename:secret@host:port)",
		Category: flags.MetricsCategory,
	}
	FakePoWFlag = &cli.BoolFlag{
		Name:     "fakepow",
		Usage:    "Disables proof-of-work verification",
		Category: flags.LoggingCategory,
	}
	NoCompactionFlag = &cli.BoolFlag{
		Name:     "nocompaction",
		Usage:    "Disables db compaction after import",
		Category: flags.LoggingCategory,
	}

>>>>>>> db683328
	// MISC settings
	SyncTargetFlag = &cli.PathFlag{
		Name:      "synctarget",
		Usage:     `File for containing the hex-encoded block-rlp as sync target(dev feature)`,
		TakesFile: true,
		Category:  flags.MiscCategory,
	}

	// RPC settings
	IPCDisabledFlag = &cli.BoolFlag{
		Name:     "ipcdisable",
		Usage:    "Disable the IPC-RPC server",
		Category: flags.APICategory,
	}
	IPCPathFlag = &flags.DirectoryFlag{
		Name:     "ipcpath",
		Usage:    "Filename for IPC socket/pipe within the datadir (explicit paths escape it)",
		Category: flags.APICategory,
	}
	HTTPEnabledFlag = &cli.BoolFlag{
		Name:     "http",
		Usage:    "Enable the HTTP-RPC server",
		Category: flags.APICategory,
	}
	HTTPListenAddrFlag = &cli.StringFlag{
		Name:     "http.addr",
		Usage:    "HTTP-RPC server listening interface",
		Value:    node.DefaultHTTPHost,
		Category: flags.APICategory,
	}
	HTTPPortFlag = &cli.IntFlag{
		Name:     "http.port",
		Usage:    "HTTP-RPC server listening port",
		Value:    node.DefaultHTTPPort,
		Category: flags.APICategory,
	}
	HTTPCORSDomainFlag = &cli.StringFlag{
		Name:     "http.corsdomain",
		Usage:    "Comma separated list of domains from which to accept cross origin requests (browser enforced)",
		Value:    "",
		Category: flags.APICategory,
	}
	HTTPVirtualHostsFlag = &cli.StringFlag{
		Name:     "http.vhosts",
		Usage:    "Comma separated list of virtual hostnames from which to accept requests (server enforced). Accepts '*' wildcard.",
		Value:    strings.Join(node.DefaultConfig.HTTPVirtualHosts, ","),
		Category: flags.APICategory,
	}
	HTTPApiFlag = &cli.StringFlag{
		Name:     "http.api",
		Usage:    "API's offered over the HTTP-RPC interface",
		Value:    "",
		Category: flags.APICategory,
	}
	HTTPPathPrefixFlag = &cli.StringFlag{
		Name:     "http.rpcprefix",
		Usage:    "HTTP path path prefix on which JSON-RPC is served. Use '/' to serve on all paths.",
		Value:    "",
		Category: flags.APICategory,
	}
	GraphQLEnabledFlag = &cli.BoolFlag{
		Name:     "graphql",
		Usage:    "Enable GraphQL on the HTTP-RPC server. Note that GraphQL can only be started if an HTTP server is started as well.",
		Category: flags.APICategory,
	}
	GraphQLCORSDomainFlag = &cli.StringFlag{
		Name:     "graphql.corsdomain",
		Usage:    "Comma separated list of domains from which to accept cross origin requests (browser enforced)",
		Value:    "",
		Category: flags.APICategory,
	}
	GraphQLVirtualHostsFlag = &cli.StringFlag{
		Name:     "graphql.vhosts",
		Usage:    "Comma separated list of virtual hostnames from which to accept requests (server enforced). Accepts '*' wildcard.",
		Value:    strings.Join(node.DefaultConfig.GraphQLVirtualHosts, ","),
		Category: flags.APICategory,
	}
	WSEnabledFlag = &cli.BoolFlag{
		Name:     "ws",
		Usage:    "Enable the WS-RPC server",
		Category: flags.APICategory,
	}
	WSListenAddrFlag = &cli.StringFlag{
		Name:     "ws.addr",
		Usage:    "WS-RPC server listening interface",
		Value:    node.DefaultWSHost,
		Category: flags.APICategory,
	}
	WSPortFlag = &cli.IntFlag{
		Name:     "ws.port",
		Usage:    "WS-RPC server listening port",
		Value:    node.DefaultWSPort,
		Category: flags.APICategory,
	}
	WSApiFlag = &cli.StringFlag{
		Name:     "ws.api",
		Usage:    "API's offered over the WS-RPC interface",
		Value:    "",
		Category: flags.APICategory,
	}
	WSAllowedOriginsFlag = &cli.StringFlag{
		Name:     "ws.origins",
		Usage:    "Origins from which to accept websockets requests",
		Value:    "",
		Category: flags.APICategory,
	}
	WSPathPrefixFlag = &cli.StringFlag{
		Name:     "ws.rpcprefix",
		Usage:    "HTTP path prefix on which JSON-RPC is served. Use '/' to serve on all paths.",
		Value:    "",
		Category: flags.APICategory,
	}
	ExecFlag = &cli.StringFlag{
		Name:     "exec",
		Usage:    "Execute JavaScript statement",
		Category: flags.APICategory,
	}
	PreloadJSFlag = &cli.StringFlag{
		Name:     "preload",
		Usage:    "Comma separated list of JavaScript files to preload into the console",
		Category: flags.APICategory,
	}
	AllowUnprotectedTxs = &cli.BoolFlag{
		Name:     "rpc.allow-unprotected-txs",
		Usage:    "Allow for unprotected (non EIP155 signed) transactions to be submitted via RPC",
		Category: flags.APICategory,
	}
	EnablePersonal = &cli.BoolFlag{
		Name:     "rpc.enabledeprecatedpersonal",
		Usage:    "Enables the (deprecated) personal namespace",
		Category: flags.APICategory,
	}

	// Network Settings
	MaxPeersFlag = &cli.IntFlag{
		Name:     "maxpeers",
		Usage:    "Maximum number of network peers (network disabled if set to 0)",
		Value:    node.DefaultConfig.P2P.MaxPeers,
		Category: flags.NetworkingCategory,
	}
	MaxPendingPeersFlag = &cli.IntFlag{
		Name:     "maxpendpeers",
		Usage:    "Maximum number of pending connection attempts (defaults used if set to 0)",
		Value:    node.DefaultConfig.P2P.MaxPendingPeers,
		Category: flags.NetworkingCategory,
	}
	ListenPortFlag = &cli.IntFlag{
		Name:     "port",
		Usage:    "Network listening port",
		Value:    30303,
		Category: flags.NetworkingCategory,
	}
	BootnodesFlag = &cli.StringFlag{
		Name:     "bootnodes",
		Usage:    "Comma separated enode URLs for P2P discovery bootstrap",
		Value:    "",
		Category: flags.NetworkingCategory,
	}
	NodeKeyFileFlag = &cli.StringFlag{
		Name:     "nodekey",
		Usage:    "P2P node key file",
		Category: flags.NetworkingCategory,
	}
	NodeKeyHexFlag = &cli.StringFlag{
		Name:     "nodekeyhex",
		Usage:    "P2P node key as hex (for testing)",
		Category: flags.NetworkingCategory,
	}
	NATFlag = &cli.StringFlag{
		Name:     "nat",
		Usage:    "NAT port mapping mechanism (any|none|upnp|pmp|pmp:<IP>|extip:<IP>)",
		Value:    "any",
		Category: flags.NetworkingCategory,
	}
	NoDiscoverFlag = &cli.BoolFlag{
		Name:     "nodiscover",
		Usage:    "Disables the peer discovery mechanism (manual peer addition)",
		Category: flags.NetworkingCategory,
	}
	DiscoveryV5Flag = &cli.BoolFlag{
		Name:     "v5disc",
		Usage:    "Enables the experimental RLPx V5 (Topic Discovery) mechanism",
		Category: flags.NetworkingCategory,
	}
	NetrestrictFlag = &cli.StringFlag{
		Name:     "netrestrict",
		Usage:    "Restricts network communication to the given IP networks (CIDR masks)",
		Category: flags.NetworkingCategory,
	}
	DNSDiscoveryFlag = &cli.StringFlag{
		Name:     "discovery.dns",
		Usage:    "Sets DNS discovery entry points (use \"\" to disable DNS)",
		Category: flags.NetworkingCategory,
	}
	DiscoveryPortFlag = &cli.IntFlag{
		Name:     "discovery.port",
		Usage:    "Use a custom UDP port for P2P discovery",
		Value:    30303,
		Category: flags.NetworkingCategory,
	}

	// Console
	JSpathFlag = &flags.DirectoryFlag{
		Name:     "jspath",
		Usage:    "JavaScript root path for `loadScript`",
		Value:    flags.DirectoryString("."),
		Category: flags.APICategory,
	}
	HttpHeaderFlag = &cli.StringSliceFlag{
		Name:     "header",
		Aliases:  []string{"H"},
		Usage:    "Pass custom headers to the RPC server when using --" + RemoteDBFlag.Name + " or the geth attach console. This flag can be given multiple times.",
		Category: flags.APICategory,
	}

	// Gas price oracle settings
	GpoBlocksFlag = &cli.IntFlag{
		Name:     "gpo.blocks",
		Usage:    "Number of recent blocks to check for gas prices",
		Value:    ethconfig.Defaults.GPO.Blocks,
		Category: flags.GasPriceCategory,
	}
	GpoPercentileFlag = &cli.IntFlag{
		Name:     "gpo.percentile",
		Usage:    "Suggested gas price is the given percentile of a set of recent transaction gas prices",
		Value:    ethconfig.Defaults.GPO.Percentile,
		Category: flags.GasPriceCategory,
	}
	GpoMaxGasPriceFlag = &cli.Int64Flag{
		Name:     "gpo.maxprice",
		Usage:    "Maximum transaction priority fee (or gasprice before London fork) to be recommended by gpo",
		Value:    ethconfig.Defaults.GPO.MaxPrice.Int64(),
		Category: flags.GasPriceCategory,
	}
	GpoIgnoreGasPriceFlag = &cli.Int64Flag{
		Name:     "gpo.ignoreprice",
		Usage:    "Gas price below which gpo will ignore transactions",
		Value:    ethconfig.Defaults.GPO.IgnorePrice.Int64(),
		Category: flags.GasPriceCategory,
	}

	// Rollup Flags
	RollupSequencerHTTPFlag = &cli.StringFlag{
		Name:     "rollup.sequencerhttp",
		Usage:    "HTTP endpoint for the sequencer mempool",
		Category: flags.RollupCategory,
	}

	RollupHistoricalRPCFlag = &cli.StringFlag{
		Name:     "rollup.historicalrpc",
		Usage:    "RPC endpoint for historical data.",
		Category: flags.RollupCategory,
	}

	RollupHistoricalRPCTimeoutFlag = &cli.StringFlag{
		Name:     "rollup.historicalrpctimeout",
		Usage:    "Timeout for historical RPC requests.",
		Value:    "5s",
		Category: flags.RollupCategory,
	}

	RollupDisableTxPoolGossipFlag = &cli.BoolFlag{
		Name:     "rollup.disabletxpoolgossip",
		Usage:    "Disable transaction pool gossip.",
		Category: flags.RollupCategory,
	}
<<<<<<< HEAD

	// Metrics flags
	MetricsEnabledFlag = &cli.BoolFlag{
		Name:     "metrics",
		Usage:    "Enable metrics collection and reporting",
		Category: flags.MetricsCategory,
	}
	MetricsEnabledExpensiveFlag = &cli.BoolFlag{
		Name:     "metrics.expensive",
		Usage:    "Enable expensive metrics collection and reporting",
		Category: flags.MetricsCategory,
	}

	// MetricsHTTPFlag defines the endpoint for a stand-alone metrics HTTP endpoint.
	// Since the pprof service enables sensitive/vulnerable behavior, this allows a user
	// to enable a public-OK metrics endpoint without having to worry about ALSO exposing
	// other profiling behavior or information.
	MetricsHTTPFlag = &cli.StringFlag{
		Name:     "metrics.addr",
		Usage:    `Enable stand-alone metrics HTTP server listening interface.`,
		Category: flags.MetricsCategory,
	}
	MetricsPortFlag = &cli.IntFlag{
		Name: "metrics.port",
		Usage: `Metrics HTTP server listening port.
Please note that --` + MetricsHTTPFlag.Name + ` must be set to start the server.`,
		Value:    metrics.DefaultConfig.Port,
		Category: flags.MetricsCategory,
	}
	MetricsEnableInfluxDBFlag = &cli.BoolFlag{
		Name:     "metrics.influxdb",
		Usage:    "Enable metrics export/push to an external InfluxDB database",
		Category: flags.MetricsCategory,
	}
	MetricsInfluxDBEndpointFlag = &cli.StringFlag{
		Name:     "metrics.influxdb.endpoint",
		Usage:    "InfluxDB API endpoint to report metrics to",
		Value:    metrics.DefaultConfig.InfluxDBEndpoint,
		Category: flags.MetricsCategory,
	}
	MetricsInfluxDBDatabaseFlag = &cli.StringFlag{
		Name:     "metrics.influxdb.database",
		Usage:    "InfluxDB database name to push reported metrics to",
		Value:    metrics.DefaultConfig.InfluxDBDatabase,
		Category: flags.MetricsCategory,
	}
	MetricsInfluxDBUsernameFlag = &cli.StringFlag{
		Name:     "metrics.influxdb.username",
		Usage:    "Username to authorize access to the database",
		Value:    metrics.DefaultConfig.InfluxDBUsername,
		Category: flags.MetricsCategory,
	}
	MetricsInfluxDBPasswordFlag = &cli.StringFlag{
		Name:     "metrics.influxdb.password",
		Usage:    "Password to authorize access to the database",
		Value:    metrics.DefaultConfig.InfluxDBPassword,
		Category: flags.MetricsCategory,
	}
	// Tags are part of every measurement sent to InfluxDB. Queries on tags are faster in InfluxDB.
	// For example `host` tag could be used so that we can group all nodes and average a measurement
	// across all of them, but also so that we can select a specific node and inspect its measurements.
	// https://docs.influxdata.com/influxdb/v1.4/concepts/key_concepts/#tag-key
	MetricsInfluxDBTagsFlag = &cli.StringFlag{
		Name:     "metrics.influxdb.tags",
		Usage:    "Comma-separated InfluxDB tags (key/values) attached to all measurements",
		Value:    metrics.DefaultConfig.InfluxDBTags,
		Category: flags.MetricsCategory,
	}

=======
	RollupComputePendingBlock = &cli.BoolFlag{
		Name:     "rollup.computependingblock",
		Usage:    "By default the pending block equals the latest block to save resources and not leak txs from the tx-pool, this flag enables computing of the pending block from the tx-pool instead.",
		Category: flags.RollupCategory,
	}

	// Metrics flags
	MetricsEnabledFlag = &cli.BoolFlag{
		Name:     "metrics",
		Usage:    "Enable metrics collection and reporting",
		Category: flags.MetricsCategory,
	}
	MetricsEnabledExpensiveFlag = &cli.BoolFlag{
		Name:     "metrics.expensive",
		Usage:    "Enable expensive metrics collection and reporting",
		Category: flags.MetricsCategory,
	}

	// MetricsHTTPFlag defines the endpoint for a stand-alone metrics HTTP endpoint.
	// Since the pprof service enables sensitive/vulnerable behavior, this allows a user
	// to enable a public-OK metrics endpoint without having to worry about ALSO exposing
	// other profiling behavior or information.
	MetricsHTTPFlag = &cli.StringFlag{
		Name:     "metrics.addr",
		Usage:    `Enable stand-alone metrics HTTP server listening interface.`,
		Category: flags.MetricsCategory,
	}
	MetricsPortFlag = &cli.IntFlag{
		Name: "metrics.port",
		Usage: `Metrics HTTP server listening port.
Please note that --` + MetricsHTTPFlag.Name + ` must be set to start the server.`,
		Value:    metrics.DefaultConfig.Port,
		Category: flags.MetricsCategory,
	}
	MetricsEnableInfluxDBFlag = &cli.BoolFlag{
		Name:     "metrics.influxdb",
		Usage:    "Enable metrics export/push to an external InfluxDB database",
		Category: flags.MetricsCategory,
	}
	MetricsInfluxDBEndpointFlag = &cli.StringFlag{
		Name:     "metrics.influxdb.endpoint",
		Usage:    "InfluxDB API endpoint to report metrics to",
		Value:    metrics.DefaultConfig.InfluxDBEndpoint,
		Category: flags.MetricsCategory,
	}
	MetricsInfluxDBDatabaseFlag = &cli.StringFlag{
		Name:     "metrics.influxdb.database",
		Usage:    "InfluxDB database name to push reported metrics to",
		Value:    metrics.DefaultConfig.InfluxDBDatabase,
		Category: flags.MetricsCategory,
	}
	MetricsInfluxDBUsernameFlag = &cli.StringFlag{
		Name:     "metrics.influxdb.username",
		Usage:    "Username to authorize access to the database",
		Value:    metrics.DefaultConfig.InfluxDBUsername,
		Category: flags.MetricsCategory,
	}
	MetricsInfluxDBPasswordFlag = &cli.StringFlag{
		Name:     "metrics.influxdb.password",
		Usage:    "Password to authorize access to the database",
		Value:    metrics.DefaultConfig.InfluxDBPassword,
		Category: flags.MetricsCategory,
	}
	// Tags are part of every measurement sent to InfluxDB. Queries on tags are faster in InfluxDB.
	// For example `host` tag could be used so that we can group all nodes and average a measurement
	// across all of them, but also so that we can select a specific node and inspect its measurements.
	// https://docs.influxdata.com/influxdb/v1.4/concepts/key_concepts/#tag-key
	MetricsInfluxDBTagsFlag = &cli.StringFlag{
		Name:     "metrics.influxdb.tags",
		Usage:    "Comma-separated InfluxDB tags (key/values) attached to all measurements",
		Value:    metrics.DefaultConfig.InfluxDBTags,
		Category: flags.MetricsCategory,
	}

>>>>>>> db683328
	MetricsEnableInfluxDBV2Flag = &cli.BoolFlag{
		Name:     "metrics.influxdbv2",
		Usage:    "Enable metrics export/push to an external InfluxDB v2 database",
		Category: flags.MetricsCategory,
	}

	MetricsInfluxDBTokenFlag = &cli.StringFlag{
		Name:     "metrics.influxdb.token",
		Usage:    "Token to authorize access to the database (v2 only)",
		Value:    metrics.DefaultConfig.InfluxDBToken,
		Category: flags.MetricsCategory,
	}

	MetricsInfluxDBBucketFlag = &cli.StringFlag{
		Name:     "metrics.influxdb.bucket",
		Usage:    "InfluxDB bucket name to push reported metrics to (v2 only)",
		Value:    metrics.DefaultConfig.InfluxDBBucket,
		Category: flags.MetricsCategory,
	}

	MetricsInfluxDBOrganizationFlag = &cli.StringFlag{
		Name:     "metrics.influxdb.organization",
		Usage:    "InfluxDB organization name (v2 only)",
		Value:    metrics.DefaultConfig.InfluxDBOrganization,
		Category: flags.MetricsCategory,
<<<<<<< HEAD
	}
)

var (
	// TestnetFlags is the flag group of all built-in supported testnets.
	TestnetFlags = []cli.Flag{
		RinkebyFlag,
		GoerliFlag,
		SepoliaFlag,
	}
	// NetworkFlags is the flag group of all built-in supported networks.
	NetworkFlags = append([]cli.Flag{MainnetFlag}, TestnetFlags...)

	// DatabasePathFlags is the flag group of all database path flags.
	DatabasePathFlags = []cli.Flag{
		DataDirFlag,
		AncientFlag,
		RemoteDBFlag,
		HttpHeaderFlag,
	}
)

=======
	}
)

var (
	// TestnetFlags is the flag group of all built-in supported testnets.
	TestnetFlags = []cli.Flag{
		RinkebyFlag,
		GoerliFlag,
		SepoliaFlag,
	}
	// NetworkFlags is the flag group of all built-in supported networks.
	NetworkFlags = append([]cli.Flag{MainnetFlag}, TestnetFlags...)

	// DatabasePathFlags is the flag group of all database path flags.
	DatabasePathFlags = []cli.Flag{
		DataDirFlag,
		AncientFlag,
		RemoteDBFlag,
		HttpHeaderFlag,
	}
)

>>>>>>> db683328
func init() {
	if rawdb.PebbleEnabled {
		DatabasePathFlags = append(DatabasePathFlags, DBEngineFlag)
	}
}

// MakeDataDir retrieves the currently requested data directory, terminating
// if none (or the empty string) is specified. If the node is starting a testnet,
// then a subdirectory of the specified datadir will be used.
func MakeDataDir(ctx *cli.Context) string {
	if path := ctx.String(DataDirFlag.Name); path != "" {
		if ctx.Bool(RinkebyFlag.Name) {
			return filepath.Join(path, "rinkeby")
		}
		if ctx.Bool(GoerliFlag.Name) {
			return filepath.Join(path, "goerli")
		}
		if ctx.Bool(SepoliaFlag.Name) {
			return filepath.Join(path, "sepolia")
		}
		return path
	}
	Fatalf("Cannot determine default data directory, please set manually (--datadir)")
	return ""
}

// setNodeKey creates a node key from set command line flags, either loading it
// from a file or as a specified hex value. If neither flags were provided, this
// method returns nil and an emphemeral key is to be generated.
func setNodeKey(ctx *cli.Context, cfg *p2p.Config) {
	var (
		hex  = ctx.String(NodeKeyHexFlag.Name)
		file = ctx.String(NodeKeyFileFlag.Name)
		key  *ecdsa.PrivateKey
		err  error
	)
	switch {
	case file != "" && hex != "":
		Fatalf("Options %q and %q are mutually exclusive", NodeKeyFileFlag.Name, NodeKeyHexFlag.Name)
	case file != "":
		if key, err = crypto.LoadECDSA(file); err != nil {
			Fatalf("Option %q: %v", NodeKeyFileFlag.Name, err)
		}
		cfg.PrivateKey = key
	case hex != "":
		if key, err = crypto.HexToECDSA(hex); err != nil {
			Fatalf("Option %q: %v", NodeKeyHexFlag.Name, err)
		}
		cfg.PrivateKey = key
	}
}

// setNodeUserIdent creates the user identifier from CLI flags.
func setNodeUserIdent(ctx *cli.Context, cfg *node.Config) {
	if identity := ctx.String(IdentityFlag.Name); len(identity) > 0 {
		cfg.UserIdent = identity
	}
}

// setBootstrapNodes creates a list of bootstrap nodes from the command line
// flags, reverting to pre-configured ones if none have been specified.
func setBootstrapNodes(ctx *cli.Context, cfg *p2p.Config) {
	urls := params.MainnetBootnodes
	switch {
	case ctx.IsSet(BootnodesFlag.Name):
		urls = SplitAndTrim(ctx.String(BootnodesFlag.Name))
	case ctx.Bool(SepoliaFlag.Name):
		urls = params.SepoliaBootnodes
	case ctx.Bool(RinkebyFlag.Name):
		urls = params.RinkebyBootnodes
	case ctx.Bool(GoerliFlag.Name):
		urls = params.GoerliBootnodes
	}

	// don't apply defaults if BootstrapNodes is already set
	if cfg.BootstrapNodes != nil {
		return
	}

	cfg.BootstrapNodes = make([]*enode.Node, 0, len(urls))
	for _, url := range urls {
		if url != "" {
			node, err := enode.Parse(enode.ValidSchemes, url)
			if err != nil {
				log.Crit("Bootstrap URL invalid", "enode", url, "err", err)
				continue
			}
			cfg.BootstrapNodes = append(cfg.BootstrapNodes, node)
		}
	}
}

// setBootstrapNodesV5 creates a list of bootstrap nodes from the command line
// flags, reverting to pre-configured ones if none have been specified.
func setBootstrapNodesV5(ctx *cli.Context, cfg *p2p.Config) {
	urls := params.V5Bootnodes
	switch {
	case ctx.IsSet(BootnodesFlag.Name):
		urls = SplitAndTrim(ctx.String(BootnodesFlag.Name))
	case cfg.BootstrapNodesV5 != nil:
		return // already set, don't apply defaults.
	}

	cfg.BootstrapNodesV5 = make([]*enode.Node, 0, len(urls))
	for _, url := range urls {
		if url != "" {
			node, err := enode.Parse(enode.ValidSchemes, url)
			if err != nil {
				log.Error("Bootstrap URL invalid", "enode", url, "err", err)
				continue
			}
			cfg.BootstrapNodesV5 = append(cfg.BootstrapNodesV5, node)
		}
	}
}

// setListenAddress creates TCP/UDP listening address strings from set command
// line flags
func setListenAddress(ctx *cli.Context, cfg *p2p.Config) {
	if ctx.IsSet(ListenPortFlag.Name) {
		cfg.ListenAddr = fmt.Sprintf(":%d", ctx.Int(ListenPortFlag.Name))
	}
	if ctx.IsSet(DiscoveryPortFlag.Name) {
		cfg.DiscAddr = fmt.Sprintf(":%d", ctx.Int(DiscoveryPortFlag.Name))
	}
}

// setNAT creates a port mapper from command line flags.
func setNAT(ctx *cli.Context, cfg *p2p.Config) {
	if ctx.IsSet(NATFlag.Name) {
		natif, err := nat.Parse(ctx.String(NATFlag.Name))
		if err != nil {
			Fatalf("Option %s: %v", NATFlag.Name, err)
		}
		cfg.NAT = natif
	}
}

// SplitAndTrim splits input separated by a comma
// and trims excessive white space from the substrings.
func SplitAndTrim(input string) (ret []string) {
	l := strings.Split(input, ",")
	for _, r := range l {
		if r = strings.TrimSpace(r); r != "" {
			ret = append(ret, r)
		}
	}
	return ret
}

// setHTTP creates the HTTP RPC listener interface string from the set
// command line flags, returning empty if the HTTP endpoint is disabled.
func setHTTP(ctx *cli.Context, cfg *node.Config) {
	if ctx.Bool(HTTPEnabledFlag.Name) && cfg.HTTPHost == "" {
		cfg.HTTPHost = "127.0.0.1"
		if ctx.IsSet(HTTPListenAddrFlag.Name) {
			cfg.HTTPHost = ctx.String(HTTPListenAddrFlag.Name)
		}
	}

	if ctx.IsSet(HTTPPortFlag.Name) {
		cfg.HTTPPort = ctx.Int(HTTPPortFlag.Name)
	}

	if ctx.IsSet(AuthListenFlag.Name) {
		cfg.AuthAddr = ctx.String(AuthListenFlag.Name)
	}

	if ctx.IsSet(AuthPortFlag.Name) {
		cfg.AuthPort = ctx.Int(AuthPortFlag.Name)
	}

	if ctx.IsSet(AuthVirtualHostsFlag.Name) {
		cfg.AuthVirtualHosts = SplitAndTrim(ctx.String(AuthVirtualHostsFlag.Name))
	}

	if ctx.IsSet(HTTPCORSDomainFlag.Name) {
		cfg.HTTPCors = SplitAndTrim(ctx.String(HTTPCORSDomainFlag.Name))
	}

	if ctx.IsSet(HTTPApiFlag.Name) {
		cfg.HTTPModules = SplitAndTrim(ctx.String(HTTPApiFlag.Name))
	}

	if ctx.IsSet(HTTPVirtualHostsFlag.Name) {
		cfg.HTTPVirtualHosts = SplitAndTrim(ctx.String(HTTPVirtualHostsFlag.Name))
	}

	if ctx.IsSet(HTTPPathPrefixFlag.Name) {
		cfg.HTTPPathPrefix = ctx.String(HTTPPathPrefixFlag.Name)
	}
	if ctx.IsSet(AllowUnprotectedTxs.Name) {
		cfg.AllowUnprotectedTxs = ctx.Bool(AllowUnprotectedTxs.Name)
	}
}

// setGraphQL creates the GraphQL listener interface string from the set
// command line flags, returning empty if the GraphQL endpoint is disabled.
func setGraphQL(ctx *cli.Context, cfg *node.Config) {
	if ctx.IsSet(GraphQLCORSDomainFlag.Name) {
		cfg.GraphQLCors = SplitAndTrim(ctx.String(GraphQLCORSDomainFlag.Name))
	}
	if ctx.IsSet(GraphQLVirtualHostsFlag.Name) {
		cfg.GraphQLVirtualHosts = SplitAndTrim(ctx.String(GraphQLVirtualHostsFlag.Name))
	}
}

// setWS creates the WebSocket RPC listener interface string from the set
// command line flags, returning empty if the HTTP endpoint is disabled.
func setWS(ctx *cli.Context, cfg *node.Config) {
	if ctx.Bool(WSEnabledFlag.Name) && cfg.WSHost == "" {
		cfg.WSHost = "127.0.0.1"
		if ctx.IsSet(WSListenAddrFlag.Name) {
			cfg.WSHost = ctx.String(WSListenAddrFlag.Name)
		}
	}
	if ctx.IsSet(WSPortFlag.Name) {
		cfg.WSPort = ctx.Int(WSPortFlag.Name)
	}

	if ctx.IsSet(WSAllowedOriginsFlag.Name) {
		cfg.WSOrigins = SplitAndTrim(ctx.String(WSAllowedOriginsFlag.Name))
	}

	if ctx.IsSet(WSApiFlag.Name) {
		cfg.WSModules = SplitAndTrim(ctx.String(WSApiFlag.Name))
	}

	if ctx.IsSet(WSPathPrefixFlag.Name) {
		cfg.WSPathPrefix = ctx.String(WSPathPrefixFlag.Name)
	}
}

// setIPC creates an IPC path configuration from the set command line flags,
// returning an empty string if IPC was explicitly disabled, or the set path.
func setIPC(ctx *cli.Context, cfg *node.Config) {
	CheckExclusive(ctx, IPCDisabledFlag, IPCPathFlag)
	switch {
	case ctx.Bool(IPCDisabledFlag.Name):
		cfg.IPCPath = ""
	case ctx.IsSet(IPCPathFlag.Name):
		cfg.IPCPath = ctx.String(IPCPathFlag.Name)
	}
}

// setLes configures the les server and ultra light client settings from the command line flags.
func setLes(ctx *cli.Context, cfg *ethconfig.Config) {
	if ctx.IsSet(LightServeFlag.Name) {
		cfg.LightServ = ctx.Int(LightServeFlag.Name)
	}
	if ctx.IsSet(LightIngressFlag.Name) {
		cfg.LightIngress = ctx.Int(LightIngressFlag.Name)
	}
	if ctx.IsSet(LightEgressFlag.Name) {
		cfg.LightEgress = ctx.Int(LightEgressFlag.Name)
	}
	if ctx.IsSet(LightMaxPeersFlag.Name) {
		cfg.LightPeers = ctx.Int(LightMaxPeersFlag.Name)
	}
	if ctx.IsSet(UltraLightServersFlag.Name) {
		cfg.UltraLightServers = strings.Split(ctx.String(UltraLightServersFlag.Name), ",")
	}
	if ctx.IsSet(UltraLightFractionFlag.Name) {
		cfg.UltraLightFraction = ctx.Int(UltraLightFractionFlag.Name)
	}
	if cfg.UltraLightFraction <= 0 && cfg.UltraLightFraction > 100 {
		log.Error("Ultra light fraction is invalid", "had", cfg.UltraLightFraction, "updated", ethconfig.Defaults.UltraLightFraction)
		cfg.UltraLightFraction = ethconfig.Defaults.UltraLightFraction
	}
	if ctx.IsSet(UltraLightOnlyAnnounceFlag.Name) {
		cfg.UltraLightOnlyAnnounce = ctx.Bool(UltraLightOnlyAnnounceFlag.Name)
	}
	if ctx.IsSet(LightNoPruneFlag.Name) {
		cfg.LightNoPrune = ctx.Bool(LightNoPruneFlag.Name)
	}
	if ctx.IsSet(LightNoSyncServeFlag.Name) {
		cfg.LightNoSyncServe = ctx.Bool(LightNoSyncServeFlag.Name)
	}
}

// MakeDatabaseHandles raises out the number of allowed file handles per process
// for Geth and returns half of the allowance to assign to the database.
func MakeDatabaseHandles(max int) int {
	limit, err := fdlimit.Maximum()
	if err != nil {
		Fatalf("Failed to retrieve file descriptor allowance: %v", err)
	}
	switch {
	case max == 0:
		// User didn't specify a meaningful value, use system limits
	case max < 128:
		// User specified something unhealthy, just use system defaults
		log.Error("File descriptor limit invalid (<128)", "had", max, "updated", limit)
	case max > limit:
		// User requested more than the OS allows, notify that we can't allocate it
		log.Warn("Requested file descriptors denied by OS", "req", max, "limit", limit)
	default:
		// User limit is meaningful and within allowed range, use that
		limit = max
	}
	raised, err := fdlimit.Raise(uint64(limit))
	if err != nil {
		Fatalf("Failed to raise file descriptor allowance: %v", err)
	}
	return int(raised / 2) // Leave half for networking and other stuff
}

// MakeAddress converts an account specified directly as a hex encoded string or
// a key index in the key store to an internal account representation.
func MakeAddress(ks *keystore.KeyStore, account string) (accounts.Account, error) {
	// If the specified account is a valid address, return it
	if common.IsHexAddress(account) {
		return accounts.Account{Address: common.HexToAddress(account)}, nil
	}
	// Otherwise try to interpret the account as a keystore index
	index, err := strconv.Atoi(account)
	if err != nil || index < 0 {
		return accounts.Account{}, fmt.Errorf("invalid account address or index %q", account)
	}
	log.Warn("-------------------------------------------------------------------")
	log.Warn("Referring to accounts by order in the keystore folder is dangerous!")
	log.Warn("This functionality is deprecated and will be removed in the future!")
	log.Warn("Please use explicit addresses! (can search via `geth account list`)")
	log.Warn("-------------------------------------------------------------------")

	accs := ks.Accounts()
	if len(accs) <= index {
		return accounts.Account{}, fmt.Errorf("index %d higher than number of accounts %d", index, len(accs))
	}
	return accs[index], nil
}

// setEtherbase retrieves the etherbase from the directly specified command line flags.
func setEtherbase(ctx *cli.Context, cfg *ethconfig.Config) {
	if !ctx.IsSet(MinerEtherbaseFlag.Name) {
		return
	}
	addr := ctx.String(MinerEtherbaseFlag.Name)
	if strings.HasPrefix(addr, "0x") || strings.HasPrefix(addr, "0X") {
		addr = addr[2:]
	}
	b, err := hex.DecodeString(addr)
	if err != nil || len(b) != common.AddressLength {
		Fatalf("-%s: invalid etherbase address %q", MinerEtherbaseFlag.Name, addr)
		return
	}
	cfg.Miner.Etherbase = common.BytesToAddress(b)
}

// MakePasswordList reads password lines from the file specified by the global --password flag.
func MakePasswordList(ctx *cli.Context) []string {
	path := ctx.Path(PasswordFileFlag.Name)
	if path == "" {
		return nil
	}
	text, err := os.ReadFile(path)
	if err != nil {
		Fatalf("Failed to read password file: %v", err)
	}
	lines := strings.Split(string(text), "\n")
	// Sanitise DOS line endings.
	for i := range lines {
		lines[i] = strings.TrimRight(lines[i], "\r")
	}
	return lines
}

func SetP2PConfig(ctx *cli.Context, cfg *p2p.Config) {
	setNodeKey(ctx, cfg)
	setNAT(ctx, cfg)
	setListenAddress(ctx, cfg)
	setBootstrapNodes(ctx, cfg)
	setBootstrapNodesV5(ctx, cfg)

	lightClient := ctx.String(SyncModeFlag.Name) == "light"
	lightServer := (ctx.Int(LightServeFlag.Name) != 0)

	lightPeers := ctx.Int(LightMaxPeersFlag.Name)
	if lightClient && !ctx.IsSet(LightMaxPeersFlag.Name) {
		// dynamic default - for clients we use 1/10th of the default for servers
		lightPeers /= 10
	}

	if ctx.IsSet(MaxPeersFlag.Name) {
		cfg.MaxPeers = ctx.Int(MaxPeersFlag.Name)
		if lightServer && !ctx.IsSet(LightMaxPeersFlag.Name) {
			cfg.MaxPeers += lightPeers
		}
	} else {
		if lightServer {
			cfg.MaxPeers += lightPeers
		}
		if lightClient && ctx.IsSet(LightMaxPeersFlag.Name) && cfg.MaxPeers < lightPeers {
			cfg.MaxPeers = lightPeers
		}
	}
	if !(lightClient || lightServer) {
		lightPeers = 0
	}
	ethPeers := cfg.MaxPeers - lightPeers
	if lightClient {
		ethPeers = 0
	}
	log.Info("Maximum peer count", "ETH", ethPeers, "LES", lightPeers, "total", cfg.MaxPeers)

	if ctx.IsSet(MaxPendingPeersFlag.Name) {
		cfg.MaxPendingPeers = ctx.Int(MaxPendingPeersFlag.Name)
	}
	if ctx.IsSet(NoDiscoverFlag.Name) || lightClient {
		cfg.NoDiscovery = true
	}

	// if we're running a light client or server, force enable the v5 peer discovery
	// unless it is explicitly disabled with --nodiscover note that explicitly specifying
	// --v5disc overrides --nodiscover, in which case the later only disables v4 discovery
	forceV5Discovery := (lightClient || lightServer) && !ctx.Bool(NoDiscoverFlag.Name)
	if ctx.IsSet(DiscoveryV5Flag.Name) {
		cfg.DiscoveryV5 = ctx.Bool(DiscoveryV5Flag.Name)
	} else if forceV5Discovery {
		cfg.DiscoveryV5 = true
	}

	if netrestrict := ctx.String(NetrestrictFlag.Name); netrestrict != "" {
		list, err := netutil.ParseNetlist(netrestrict)
		if err != nil {
			Fatalf("Option %q: %v", NetrestrictFlag.Name, err)
		}
		cfg.NetRestrict = list
	}

	if ctx.Bool(DeveloperFlag.Name) {
		// --dev mode can't use p2p networking.
		cfg.MaxPeers = 0
		cfg.ListenAddr = ""
		cfg.NoDial = true
		cfg.NoDiscovery = true
		cfg.DiscoveryV5 = false
	}
}

// SetNodeConfig applies node-related command line flags to the config.
func SetNodeConfig(ctx *cli.Context, cfg *node.Config) {
	SetP2PConfig(ctx, &cfg.P2P)
	setIPC(ctx, cfg)
	setHTTP(ctx, cfg)
	setGraphQL(ctx, cfg)
	setWS(ctx, cfg)
	setNodeUserIdent(ctx, cfg)
	SetDataDir(ctx, cfg)
	setSmartCard(ctx, cfg)

	if ctx.IsSet(JWTSecretFlag.Name) {
		cfg.JWTSecret = ctx.String(JWTSecretFlag.Name)
	}

	if ctx.IsSet(EnablePersonal.Name) {
		cfg.EnablePersonal = true
	}

	if ctx.IsSet(ExternalSignerFlag.Name) {
		cfg.ExternalSigner = ctx.String(ExternalSignerFlag.Name)
	}

	if ctx.IsSet(KeyStoreDirFlag.Name) {
		cfg.KeyStoreDir = ctx.String(KeyStoreDirFlag.Name)
	}
	if ctx.IsSet(DeveloperFlag.Name) {
		cfg.UseLightweightKDF = true
	}
	if ctx.IsSet(LightKDFFlag.Name) {
		cfg.UseLightweightKDF = ctx.Bool(LightKDFFlag.Name)
	}
	if ctx.IsSet(NoUSBFlag.Name) || cfg.NoUSB {
		log.Warn("Option nousb is deprecated and USB is deactivated by default. Use --usb to enable")
	}
	if ctx.IsSet(USBFlag.Name) {
		cfg.USB = ctx.Bool(USBFlag.Name)
	}
	if ctx.IsSet(InsecureUnlockAllowedFlag.Name) {
		cfg.InsecureUnlockAllowed = ctx.Bool(InsecureUnlockAllowedFlag.Name)
	}
	if ctx.IsSet(DBEngineFlag.Name) {
		dbEngine := ctx.String(DBEngineFlag.Name)
		if dbEngine != "leveldb" && dbEngine != "pebble" {
			Fatalf("Invalid choice for db.engine '%s', allowed 'leveldb' or 'pebble'", dbEngine)
		}
		log.Info(fmt.Sprintf("Using %s as db engine", dbEngine))
		cfg.DBEngine = dbEngine
	}
}

func setSmartCard(ctx *cli.Context, cfg *node.Config) {
	// Skip enabling smartcards if no path is set
	path := ctx.String(SmartCardDaemonPathFlag.Name)
	if path == "" {
		return
	}
	// Sanity check that the smartcard path is valid
	fi, err := os.Stat(path)
	if err != nil {
		log.Info("Smartcard socket not found, disabling", "err", err)
		return
	}
	if fi.Mode()&os.ModeType != os.ModeSocket {
		log.Error("Invalid smartcard daemon path", "path", path, "type", fi.Mode().String())
		return
	}
	// Smartcard daemon path exists and is a socket, enable it
	cfg.SmartCardDaemonPath = path
}

func SetDataDir(ctx *cli.Context, cfg *node.Config) {
	switch {
	case ctx.IsSet(DataDirFlag.Name):
		cfg.DataDir = ctx.String(DataDirFlag.Name)
	case ctx.Bool(DeveloperFlag.Name):
		cfg.DataDir = "" // unless explicitly requested, use memory databases
	case ctx.Bool(RinkebyFlag.Name) && cfg.DataDir == node.DefaultDataDir():
		cfg.DataDir = filepath.Join(node.DefaultDataDir(), "rinkeby")
	case ctx.Bool(GoerliFlag.Name) && cfg.DataDir == node.DefaultDataDir():
		cfg.DataDir = filepath.Join(node.DefaultDataDir(), "goerli")
	case ctx.Bool(SepoliaFlag.Name) && cfg.DataDir == node.DefaultDataDir():
		cfg.DataDir = filepath.Join(node.DefaultDataDir(), "sepolia")
	}
}

func setGPO(ctx *cli.Context, cfg *gasprice.Config, light bool) {
	// If we are running the light client, apply another group
	// settings for gas oracle.
	if light {
		*cfg = ethconfig.LightClientGPO
	}
	if ctx.IsSet(GpoBlocksFlag.Name) {
		cfg.Blocks = ctx.Int(GpoBlocksFlag.Name)
	}
	if ctx.IsSet(GpoPercentileFlag.Name) {
		cfg.Percentile = ctx.Int(GpoPercentileFlag.Name)
	}
	if ctx.IsSet(GpoMaxGasPriceFlag.Name) {
		cfg.MaxPrice = big.NewInt(ctx.Int64(GpoMaxGasPriceFlag.Name))
	}
	if ctx.IsSet(GpoIgnoreGasPriceFlag.Name) {
		cfg.IgnorePrice = big.NewInt(ctx.Int64(GpoIgnoreGasPriceFlag.Name))
	}
}

func setTxPool(ctx *cli.Context, cfg *txpool.Config) {
	if ctx.IsSet(TxPoolLocalsFlag.Name) {
		locals := strings.Split(ctx.String(TxPoolLocalsFlag.Name), ",")
		for _, account := range locals {
			if trimmed := strings.TrimSpace(account); !common.IsHexAddress(trimmed) {
				Fatalf("Invalid account in --txpool.locals: %s", trimmed)
			} else {
				cfg.Locals = append(cfg.Locals, common.HexToAddress(account))
			}
		}
	}
	if ctx.IsSet(TxPoolNoLocalsFlag.Name) {
		cfg.NoLocals = ctx.Bool(TxPoolNoLocalsFlag.Name)
	}
	if ctx.IsSet(TxPoolJournalFlag.Name) {
		cfg.Journal = ctx.String(TxPoolJournalFlag.Name)
	}
	if ctx.IsSet(TxPoolRejournalFlag.Name) {
		cfg.Rejournal = ctx.Duration(TxPoolRejournalFlag.Name)
	}
	if ctx.IsSet(TxPoolPriceLimitFlag.Name) {
		cfg.PriceLimit = ctx.Uint64(TxPoolPriceLimitFlag.Name)
	}
	if ctx.IsSet(TxPoolPriceBumpFlag.Name) {
		cfg.PriceBump = ctx.Uint64(TxPoolPriceBumpFlag.Name)
	}
	if ctx.IsSet(TxPoolAccountSlotsFlag.Name) {
		cfg.AccountSlots = ctx.Uint64(TxPoolAccountSlotsFlag.Name)
	}
	if ctx.IsSet(TxPoolGlobalSlotsFlag.Name) {
		cfg.GlobalSlots = ctx.Uint64(TxPoolGlobalSlotsFlag.Name)
	}
	if ctx.IsSet(TxPoolAccountQueueFlag.Name) {
		cfg.AccountQueue = ctx.Uint64(TxPoolAccountQueueFlag.Name)
	}
	if ctx.IsSet(TxPoolGlobalQueueFlag.Name) {
		cfg.GlobalQueue = ctx.Uint64(TxPoolGlobalQueueFlag.Name)
	}
	if ctx.IsSet(TxPoolLifetimeFlag.Name) {
		cfg.Lifetime = ctx.Duration(TxPoolLifetimeFlag.Name)
	}
}

func setEthash(ctx *cli.Context, cfg *ethconfig.Config) {
	if ctx.IsSet(EthashCacheDirFlag.Name) {
		cfg.Ethash.CacheDir = ctx.String(EthashCacheDirFlag.Name)
	}
	if ctx.IsSet(EthashDatasetDirFlag.Name) {
		cfg.Ethash.DatasetDir = ctx.String(EthashDatasetDirFlag.Name)
	}
	if ctx.IsSet(EthashCachesInMemoryFlag.Name) {
		cfg.Ethash.CachesInMem = ctx.Int(EthashCachesInMemoryFlag.Name)
	}
	if ctx.IsSet(EthashCachesOnDiskFlag.Name) {
		cfg.Ethash.CachesOnDisk = ctx.Int(EthashCachesOnDiskFlag.Name)
	}
	if ctx.IsSet(EthashCachesLockMmapFlag.Name) {
		cfg.Ethash.CachesLockMmap = ctx.Bool(EthashCachesLockMmapFlag.Name)
	}
	if ctx.IsSet(EthashDatasetsInMemoryFlag.Name) {
		cfg.Ethash.DatasetsInMem = ctx.Int(EthashDatasetsInMemoryFlag.Name)
	}
	if ctx.IsSet(EthashDatasetsOnDiskFlag.Name) {
		cfg.Ethash.DatasetsOnDisk = ctx.Int(EthashDatasetsOnDiskFlag.Name)
	}
	if ctx.IsSet(EthashDatasetsLockMmapFlag.Name) {
		cfg.Ethash.DatasetsLockMmap = ctx.Bool(EthashDatasetsLockMmapFlag.Name)
	}
}

func setMiner(ctx *cli.Context, cfg *miner.Config) {
	if ctx.IsSet(MinerNotifyFlag.Name) {
		cfg.Notify = strings.Split(ctx.String(MinerNotifyFlag.Name), ",")
	}
	cfg.NotifyFull = ctx.Bool(MinerNotifyFullFlag.Name)
	if ctx.IsSet(MinerExtraDataFlag.Name) {
		cfg.ExtraData = []byte(ctx.String(MinerExtraDataFlag.Name))
	}
	if ctx.IsSet(MinerGasLimitFlag.Name) {
		cfg.GasCeil = ctx.Uint64(MinerGasLimitFlag.Name)
	}
	if ctx.IsSet(MinerGasPriceFlag.Name) {
		cfg.GasPrice = flags.GlobalBig(ctx, MinerGasPriceFlag.Name)
	}
	if ctx.IsSet(MinerRecommitIntervalFlag.Name) {
		cfg.Recommit = ctx.Duration(MinerRecommitIntervalFlag.Name)
	}
	if ctx.IsSet(MinerNoVerifyFlag.Name) {
		cfg.Noverify = ctx.Bool(MinerNoVerifyFlag.Name)
	}
	if ctx.IsSet(MinerNewPayloadTimeout.Name) {
		cfg.NewPayloadTimeout = ctx.Duration(MinerNewPayloadTimeout.Name)
<<<<<<< HEAD
=======
	}
	if ctx.IsSet(RollupComputePendingBlock.Name) {
		cfg.RollupComputePendingBlock = ctx.Bool(RollupComputePendingBlock.Name)
>>>>>>> db683328
	}
}

func setRequiredBlocks(ctx *cli.Context, cfg *ethconfig.Config) {
	requiredBlocks := ctx.String(EthRequiredBlocksFlag.Name)
	if requiredBlocks == "" {
		if ctx.IsSet(LegacyWhitelistFlag.Name) {
			log.Warn("The flag --whitelist is deprecated and will be removed, please use --eth.requiredblocks")
			requiredBlocks = ctx.String(LegacyWhitelistFlag.Name)
		} else {
			return
<<<<<<< HEAD
		}
	}
	cfg.RequiredBlocks = make(map[uint64]common.Hash)
	for _, entry := range strings.Split(requiredBlocks, ",") {
		parts := strings.Split(entry, "=")
		if len(parts) != 2 {
			Fatalf("Invalid required block entry: %s", entry)
		}
		number, err := strconv.ParseUint(parts[0], 0, 64)
		if err != nil {
			Fatalf("Invalid required block number %s: %v", parts[0], err)
		}
		var hash common.Hash
		if err = hash.UnmarshalText([]byte(parts[1])); err != nil {
			Fatalf("Invalid required block hash %s: %v", parts[1], err)
		}
		cfg.RequiredBlocks[number] = hash
	}
}

// CheckExclusive verifies that only a single instance of the provided flags was
// set by the user. Each flag might optionally be followed by a string type to
// specialize it further.
func CheckExclusive(ctx *cli.Context, args ...interface{}) {
	set := make([]string, 0, 1)
	for i := 0; i < len(args); i++ {
		// Make sure the next argument is a flag and skip if not set
		flag, ok := args[i].(cli.Flag)
		if !ok {
			panic(fmt.Sprintf("invalid argument, not cli.Flag type: %T", args[i]))
		}
		// Check if next arg extends current and expand its name if so
		name := flag.Names()[0]

		if i+1 < len(args) {
			switch option := args[i+1].(type) {
			case string:
				// Extended flag check, make sure value set doesn't conflict with passed in option
				if ctx.String(flag.Names()[0]) == option {
					name += "=" + option
					set = append(set, "--"+name)
				}
				// shift arguments and continue
				i++
				continue

			case cli.Flag:
			default:
				panic(fmt.Sprintf("invalid argument, not cli.Flag or string extension: %T", args[i+1]))
			}
		}
		// Mark the flag if it's set
		if ctx.IsSet(flag.Names()[0]) {
			set = append(set, "--"+name)
		}
	}
	if len(set) > 1 {
		Fatalf("Flags %v can't be used at the same time", strings.Join(set, ", "))
	}
}

// SetEthConfig applies eth-related command line flags to the config.
func SetEthConfig(ctx *cli.Context, stack *node.Node, cfg *ethconfig.Config) {
	// Avoid conflicting network flags
	CheckExclusive(ctx, MainnetFlag, DeveloperFlag, RinkebyFlag, GoerliFlag, SepoliaFlag)
	CheckExclusive(ctx, LightServeFlag, SyncModeFlag, "light")
	CheckExclusive(ctx, DeveloperFlag, ExternalSignerFlag) // Can't use both ephemeral unlocked and external signer
	if ctx.String(GCModeFlag.Name) == "archive" && ctx.Uint64(TxLookupLimitFlag.Name) != 0 {
		ctx.Set(TxLookupLimitFlag.Name, "0")
		log.Warn("Disable transaction unindexing for archive node")
	}
	if ctx.IsSet(LightServeFlag.Name) && ctx.Uint64(TxLookupLimitFlag.Name) != 0 {
		log.Warn("LES server cannot serve old transaction status and cannot connect below les/4 protocol version if transaction lookup index is limited")
	}
	setEtherbase(ctx, cfg)
	setGPO(ctx, &cfg.GPO, ctx.String(SyncModeFlag.Name) == "light")
	setTxPool(ctx, &cfg.TxPool)
	setEthash(ctx, cfg)
	setMiner(ctx, &cfg.Miner)
	setRequiredBlocks(ctx, cfg)
	setLes(ctx, cfg)

	// Cap the cache allowance and tune the garbage collector
	mem, err := gopsutil.VirtualMemory()
	if err == nil {
		if 32<<(^uintptr(0)>>63) == 32 && mem.Total > 2*1024*1024*1024 {
			log.Warn("Lowering memory allowance on 32bit arch", "available", mem.Total/1024/1024, "addressable", 2*1024)
			mem.Total = 2 * 1024 * 1024 * 1024
		}
		allowance := int(mem.Total / 1024 / 1024 / 3)
		if cache := ctx.Int(CacheFlag.Name); cache > allowance {
			log.Warn("Sanitizing cache to Go's GC limits", "provided", cache, "updated", allowance)
			ctx.Set(CacheFlag.Name, strconv.Itoa(allowance))
		}
	}
=======
		}
	}
	cfg.RequiredBlocks = make(map[uint64]common.Hash)
	for _, entry := range strings.Split(requiredBlocks, ",") {
		parts := strings.Split(entry, "=")
		if len(parts) != 2 {
			Fatalf("Invalid required block entry: %s", entry)
		}
		number, err := strconv.ParseUint(parts[0], 0, 64)
		if err != nil {
			Fatalf("Invalid required block number %s: %v", parts[0], err)
		}
		var hash common.Hash
		if err = hash.UnmarshalText([]byte(parts[1])); err != nil {
			Fatalf("Invalid required block hash %s: %v", parts[1], err)
		}
		cfg.RequiredBlocks[number] = hash
	}
}

// CheckExclusive verifies that only a single instance of the provided flags was
// set by the user. Each flag might optionally be followed by a string type to
// specialize it further.
func CheckExclusive(ctx *cli.Context, args ...interface{}) {
	set := make([]string, 0, 1)
	for i := 0; i < len(args); i++ {
		// Make sure the next argument is a flag and skip if not set
		flag, ok := args[i].(cli.Flag)
		if !ok {
			panic(fmt.Sprintf("invalid argument, not cli.Flag type: %T", args[i]))
		}
		// Check if next arg extends current and expand its name if so
		name := flag.Names()[0]

		if i+1 < len(args) {
			switch option := args[i+1].(type) {
			case string:
				// Extended flag check, make sure value set doesn't conflict with passed in option
				if ctx.String(flag.Names()[0]) == option {
					name += "=" + option
					set = append(set, "--"+name)
				}
				// shift arguments and continue
				i++
				continue

			case cli.Flag:
			default:
				panic(fmt.Sprintf("invalid argument, not cli.Flag or string extension: %T", args[i+1]))
			}
		}
		// Mark the flag if it's set
		if ctx.IsSet(flag.Names()[0]) {
			set = append(set, "--"+name)
		}
	}
	if len(set) > 1 {
		Fatalf("Flags %v can't be used at the same time", strings.Join(set, ", "))
	}
}

// SetEthConfig applies eth-related command line flags to the config.
func SetEthConfig(ctx *cli.Context, stack *node.Node, cfg *ethconfig.Config) {
	// Avoid conflicting network flags
	CheckExclusive(ctx, MainnetFlag, DeveloperFlag, RinkebyFlag, GoerliFlag, SepoliaFlag)
	CheckExclusive(ctx, LightServeFlag, SyncModeFlag, "light")
	CheckExclusive(ctx, DeveloperFlag, ExternalSignerFlag) // Can't use both ephemeral unlocked and external signer
	if ctx.String(GCModeFlag.Name) == "archive" && ctx.Uint64(TxLookupLimitFlag.Name) != 0 {
		ctx.Set(TxLookupLimitFlag.Name, "0")
		log.Warn("Disable transaction unindexing for archive node")
	}
	if ctx.IsSet(LightServeFlag.Name) && ctx.Uint64(TxLookupLimitFlag.Name) != 0 {
		log.Warn("LES server cannot serve old transaction status and cannot connect below les/4 protocol version if transaction lookup index is limited")
	}
	setEtherbase(ctx, cfg)
	setGPO(ctx, &cfg.GPO, ctx.String(SyncModeFlag.Name) == "light")
	setTxPool(ctx, &cfg.TxPool)
	setEthash(ctx, cfg)
	setMiner(ctx, &cfg.Miner)
	setRequiredBlocks(ctx, cfg)
	setLes(ctx, cfg)

	// Cap the cache allowance and tune the garbage collector
	mem, err := gopsutil.VirtualMemory()
	if err == nil {
		if 32<<(^uintptr(0)>>63) == 32 && mem.Total > 2*1024*1024*1024 {
			log.Warn("Lowering memory allowance on 32bit arch", "available", mem.Total/1024/1024, "addressable", 2*1024)
			mem.Total = 2 * 1024 * 1024 * 1024
		}
		allowance := int(mem.Total / 1024 / 1024 / 3)
		if cache := ctx.Int(CacheFlag.Name); cache > allowance {
			log.Warn("Sanitizing cache to Go's GC limits", "provided", cache, "updated", allowance)
			ctx.Set(CacheFlag.Name, strconv.Itoa(allowance))
		}
	}
>>>>>>> db683328
	// Ensure Go's GC ignores the database cache for trigger percentage
	cache := ctx.Int(CacheFlag.Name)
	gogc := math.Max(20, math.Min(100, 100/(float64(cache)/1024)))

	log.Debug("Sanitizing Go's GC trigger", "percent", int(gogc))
	godebug.SetGCPercent(int(gogc))

	if ctx.IsSet(SyncModeFlag.Name) {
		cfg.SyncMode = *flags.GlobalTextMarshaler(ctx, SyncModeFlag.Name).(*downloader.SyncMode)
	}
	if ctx.IsSet(NetworkIdFlag.Name) {
		cfg.NetworkId = ctx.Uint64(NetworkIdFlag.Name)
	}
	if ctx.IsSet(CacheFlag.Name) || ctx.IsSet(CacheDatabaseFlag.Name) {
		cfg.DatabaseCache = ctx.Int(CacheFlag.Name) * ctx.Int(CacheDatabaseFlag.Name) / 100
	}
	cfg.DatabaseHandles = MakeDatabaseHandles(ctx.Int(FDLimitFlag.Name))
	if ctx.IsSet(AncientFlag.Name) {
		cfg.DatabaseFreezer = ctx.String(AncientFlag.Name)
	}

	if gcmode := ctx.String(GCModeFlag.Name); gcmode != "full" && gcmode != "archive" {
		Fatalf("--%s must be either 'full' or 'archive'", GCModeFlag.Name)
	}
	if ctx.IsSet(GCModeFlag.Name) {
		cfg.NoPruning = ctx.String(GCModeFlag.Name) == "archive"
	}
	if ctx.IsSet(CacheNoPrefetchFlag.Name) {
		cfg.NoPrefetch = ctx.Bool(CacheNoPrefetchFlag.Name)
	}
	// Read the value from the flag no matter if it's set or not.
	cfg.Preimages = ctx.Bool(CachePreimagesFlag.Name)
	if cfg.NoPruning && !cfg.Preimages {
		cfg.Preimages = true
		log.Info("Enabling recording of key preimages since archive mode is used")
	}
	if ctx.IsSet(TxLookupLimitFlag.Name) {
		cfg.TxLookupLimit = ctx.Uint64(TxLookupLimitFlag.Name)
	}
	if ctx.IsSet(CacheFlag.Name) || ctx.IsSet(CacheTrieFlag.Name) {
		cfg.TrieCleanCache = ctx.Int(CacheFlag.Name) * ctx.Int(CacheTrieFlag.Name) / 100
	}
	if ctx.IsSet(CacheTrieJournalFlag.Name) {
		cfg.TrieCleanCacheJournal = ctx.String(CacheTrieJournalFlag.Name)
	}
	if ctx.IsSet(CacheTrieRejournalFlag.Name) {
		cfg.TrieCleanCacheRejournal = ctx.Duration(CacheTrieRejournalFlag.Name)
	}
	if ctx.IsSet(CacheFlag.Name) || ctx.IsSet(CacheGCFlag.Name) {
		cfg.TrieDirtyCache = ctx.Int(CacheFlag.Name) * ctx.Int(CacheGCFlag.Name) / 100
	}
	if ctx.IsSet(CacheFlag.Name) || ctx.IsSet(CacheSnapshotFlag.Name) {
		cfg.SnapshotCache = ctx.Int(CacheFlag.Name) * ctx.Int(CacheSnapshotFlag.Name) / 100
	}
	if ctx.IsSet(CacheLogSizeFlag.Name) {
		cfg.FilterLogCacheSize = ctx.Int(CacheLogSizeFlag.Name)
	}
	if !ctx.Bool(SnapshotFlag.Name) {
		// If snap-sync is requested, this flag is also required
		if cfg.SyncMode == downloader.SnapSync {
			log.Info("Snap sync requested, enabling --snapshot")
		} else {
			cfg.TrieCleanCache += cfg.SnapshotCache
			cfg.SnapshotCache = 0 // Disabled
		}
	}
	if ctx.IsSet(DocRootFlag.Name) {
		cfg.DocRoot = ctx.String(DocRootFlag.Name)
	}
	if ctx.IsSet(VMEnableDebugFlag.Name) {
		// TODO(fjl): force-enable this in --dev mode
		cfg.EnablePreimageRecording = ctx.Bool(VMEnableDebugFlag.Name)
	}

	if ctx.IsSet(RPCGlobalGasCapFlag.Name) {
		cfg.RPCGasCap = ctx.Uint64(RPCGlobalGasCapFlag.Name)
	}
	if cfg.RPCGasCap != 0 {
		log.Info("Set global gas cap", "cap", cfg.RPCGasCap)
	} else {
		log.Info("Global gas cap disabled")
	}
	if ctx.IsSet(RPCGlobalEVMTimeoutFlag.Name) {
		cfg.RPCEVMTimeout = ctx.Duration(RPCGlobalEVMTimeoutFlag.Name)
	}
	if ctx.IsSet(RPCGlobalTxFeeCapFlag.Name) {
		cfg.RPCTxFeeCap = ctx.Float64(RPCGlobalTxFeeCapFlag.Name)
	}
	if ctx.IsSet(NoDiscoverFlag.Name) {
		cfg.EthDiscoveryURLs, cfg.SnapDiscoveryURLs = []string{}, []string{}
	} else if ctx.IsSet(DNSDiscoveryFlag.Name) {
		urls := ctx.String(DNSDiscoveryFlag.Name)
		if urls == "" {
			cfg.EthDiscoveryURLs = []string{}
		} else {
			cfg.EthDiscoveryURLs = SplitAndTrim(urls)
		}
	}
	// Only configure sequencer http flag if we're running in verifier mode i.e. --mine is disabled.
	if ctx.IsSet(RollupSequencerHTTPFlag.Name) && !ctx.IsSet(MiningEnabledFlag.Name) {
		cfg.RollupSequencerHTTP = ctx.String(RollupSequencerHTTPFlag.Name)
	}
	if ctx.IsSet(RollupHistoricalRPCFlag.Name) {
		cfg.RollupHistoricalRPC = ctx.String(RollupHistoricalRPCFlag.Name)
	}
	if ctx.IsSet(RollupHistoricalRPCTimeoutFlag.Name) {
		cfg.RollupHistoricalRPCTimeout = ctx.Duration(RollupHistoricalRPCTimeoutFlag.Name)
	}
	cfg.RollupDisableTxPoolGossip = ctx.Bool(RollupDisableTxPoolGossipFlag.Name)
	// Override any default configs for hard coded networks.
	switch {
	case ctx.Bool(MainnetFlag.Name):
		if !ctx.IsSet(NetworkIdFlag.Name) {
			cfg.NetworkId = 1
		}
		cfg.Genesis = core.DefaultGenesisBlock()
		SetDNSDiscoveryDefaults(cfg, params.MainnetGenesisHash)
	case ctx.Bool(SepoliaFlag.Name):
		if !ctx.IsSet(NetworkIdFlag.Name) {
			cfg.NetworkId = 11155111
		}
		cfg.Genesis = core.DefaultSepoliaGenesisBlock()
		SetDNSDiscoveryDefaults(cfg, params.SepoliaGenesisHash)
	case ctx.Bool(RinkebyFlag.Name):
		log.Warn("")
		log.Warn("--------------------------------------------------------------------------------")
		log.Warn("Please note, Rinkeby has been deprecated. It will still work for the time being,")
		log.Warn("but there will be no further hard-forks shipped for it.")
		log.Warn("The network will be permanently halted in Q2/Q3 of 2023.")
		log.Warn("For the most future proof testnet, choose Sepolia as")
		log.Warn("your replacement environment (--sepolia instead of --rinkeby).")
		log.Warn("--------------------------------------------------------------------------------")
		log.Warn("")

		if !ctx.IsSet(NetworkIdFlag.Name) {
			cfg.NetworkId = 4
		}
		cfg.Genesis = core.DefaultRinkebyGenesisBlock()
		SetDNSDiscoveryDefaults(cfg, params.RinkebyGenesisHash)
	case ctx.Bool(GoerliFlag.Name):
		if !ctx.IsSet(NetworkIdFlag.Name) {
			cfg.NetworkId = 5
		}
		cfg.Genesis = core.DefaultGoerliGenesisBlock()
		SetDNSDiscoveryDefaults(cfg, params.GoerliGenesisHash)
	case ctx.Bool(DeveloperFlag.Name):
		if !ctx.IsSet(NetworkIdFlag.Name) {
			cfg.NetworkId = 1337
		}
		cfg.SyncMode = downloader.FullSync
		// Create new developer account or reuse existing one
		var (
			developer  accounts.Account
			passphrase string
			err        error
		)
		if list := MakePasswordList(ctx); len(list) > 0 {
			// Just take the first value. Although the function returns a possible multiple values and
			// some usages iterate through them as attempts, that doesn't make sense in this setting,
			// when we're definitely concerned with only one account.
			passphrase = list[0]
		}

		// Unlock the developer account by local keystore.
		var ks *keystore.KeyStore
		if keystores := stack.AccountManager().Backends(keystore.KeyStoreType); len(keystores) > 0 {
			ks = keystores[0].(*keystore.KeyStore)
		}
		if ks == nil {
			Fatalf("Keystore is not available")
		}

		// Figure out the dev account address.
		// setEtherbase has been called above, configuring the miner address from command line flags.
		if cfg.Miner.Etherbase != (common.Address{}) {
			developer = accounts.Account{Address: cfg.Miner.Etherbase}
		} else if accs := ks.Accounts(); len(accs) > 0 {
			developer = ks.Accounts()[0]
		} else {
			developer, err = ks.NewAccount(passphrase)
			if err != nil {
				Fatalf("Failed to create developer account: %v", err)
			}
		}
		// Make sure the address is configured as fee recipient, otherwise
		// the miner will fail to start.
		cfg.Miner.Etherbase = developer.Address

		if err := ks.Unlock(developer, passphrase); err != nil {
			Fatalf("Failed to unlock developer account: %v", err)
		}
		log.Info("Using developer account", "address", developer.Address)

		// Create a new developer genesis block or reuse existing one
		cfg.Genesis = core.DeveloperGenesisBlock(uint64(ctx.Int(DeveloperPeriodFlag.Name)), ctx.Uint64(DeveloperGasLimitFlag.Name), developer.Address)
		if ctx.IsSet(DataDirFlag.Name) {
			// If datadir doesn't exist we need to open db in write-mode
			// so leveldb can create files.
			readonly := true
			if !common.FileExist(stack.ResolvePath("chaindata")) {
				readonly = false
			}
			// Check if we have an already initialized chain and fall back to
			// that if so. Otherwise we need to generate a new genesis spec.
			chaindb := MakeChainDatabase(ctx, stack, readonly)
			if rawdb.ReadCanonicalHash(chaindb, 0) != (common.Hash{}) {
				cfg.Genesis = nil // fallback to db content
			}
			chaindb.Close()
		}
		if !ctx.IsSet(MinerGasPriceFlag.Name) {
			cfg.Miner.GasPrice = big.NewInt(1)
		}
	default:
		if cfg.NetworkId == 1 {
			SetDNSDiscoveryDefaults(cfg, params.MainnetGenesisHash)
		}
	}
}

// SetDNSDiscoveryDefaults configures DNS discovery with the given URL if
// no URLs are set.
func SetDNSDiscoveryDefaults(cfg *ethconfig.Config, genesis common.Hash) {
	if cfg.EthDiscoveryURLs != nil {
		return // already set through flags/config
	}
	protocol := "all"
	if cfg.SyncMode == downloader.LightSync {
		protocol = "les"
	}
	if url := params.KnownDNSNetwork(genesis, protocol); url != "" {
		cfg.EthDiscoveryURLs = []string{url}
		cfg.SnapDiscoveryURLs = cfg.EthDiscoveryURLs
	}
}

// RegisterEthService adds an Ethereum client to the stack.
// The second return value is the full node instance, which may be nil if the
// node is running as a light client.
func RegisterEthService(stack *node.Node, cfg *ethconfig.Config) (ethapi.Backend, *eth.Ethereum) {
	if cfg.SyncMode == downloader.LightSync {
		backend, err := les.New(stack, cfg)
		if err != nil {
			Fatalf("Failed to register the Ethereum service: %v", err)
		}
		stack.RegisterAPIs(tracers.APIs(backend.ApiBackend))
		if err := lescatalyst.Register(stack, backend); err != nil {
			Fatalf("Failed to register the Engine API service: %v", err)
		}
		return backend.ApiBackend, nil
	}
	backend, err := eth.New(stack, cfg)
	if err != nil {
		Fatalf("Failed to register the Ethereum service: %v", err)
	}
	if cfg.LightServ > 0 {
		_, err := les.NewLesServer(stack, backend, cfg)
		if err != nil {
			Fatalf("Failed to create the LES server: %v", err)
		}
	}
	if err := ethcatalyst.Register(stack, backend); err != nil {
		Fatalf("Failed to register the Engine API service: %v", err)
	}
	stack.RegisterAPIs(tracers.APIs(backend.APIBackend))
	return backend.APIBackend, backend
}

// RegisterEthStatsService configures the Ethereum Stats daemon and adds it to the node.
func RegisterEthStatsService(stack *node.Node, backend ethapi.Backend, url string) {
	if err := ethstats.New(stack, backend, backend.Engine(), url); err != nil {
		Fatalf("Failed to register the Ethereum Stats service: %v", err)
	}
}

// RegisterGraphQLService adds the GraphQL API to the node.
func RegisterGraphQLService(stack *node.Node, backend ethapi.Backend, filterSystem *filters.FilterSystem, cfg *node.Config) {
	err := graphql.New(stack, backend, filterSystem, cfg.GraphQLCors, cfg.GraphQLVirtualHosts)
	if err != nil {
		Fatalf("Failed to register the GraphQL service: %v", err)
	}
}

// RegisterFilterAPI adds the eth log filtering RPC API to the node.
func RegisterFilterAPI(stack *node.Node, backend ethapi.Backend, ethcfg *ethconfig.Config) *filters.FilterSystem {
	isLightClient := ethcfg.SyncMode == downloader.LightSync
	filterSystem := filters.NewFilterSystem(backend, filters.Config{
		LogCacheSize: ethcfg.FilterLogCacheSize,
	})
	stack.RegisterAPIs([]rpc.API{{
		Namespace: "eth",
		Service:   filters.NewFilterAPI(filterSystem, isLightClient),
	}})
	return filterSystem
}

// RegisterFullSyncTester adds the full-sync tester service into node.
func RegisterFullSyncTester(stack *node.Node, eth *eth.Ethereum, path string) {
	blob, err := os.ReadFile(path)
	if err != nil {
		Fatalf("Failed to read block file: %v", err)
	}
	rlpBlob, err := hexutil.Decode(string(bytes.TrimRight(blob, "\r\n")))
	if err != nil {
		Fatalf("Failed to decode block blob: %v", err)
	}
	var block types.Block
	if err := rlp.DecodeBytes(rlpBlob, &block); err != nil {
		Fatalf("Failed to decode block: %v", err)
	}
	ethcatalyst.RegisterFullSyncTester(stack, eth, &block)
	log.Info("Registered full-sync tester", "number", block.NumberU64(), "hash", block.Hash())
}

func SetupMetrics(ctx *cli.Context) {
	if metrics.Enabled {
		log.Info("Enabling metrics collection")

		var (
			enableExport   = ctx.Bool(MetricsEnableInfluxDBFlag.Name)
			enableExportV2 = ctx.Bool(MetricsEnableInfluxDBV2Flag.Name)
		)

		if enableExport || enableExportV2 {
			CheckExclusive(ctx, MetricsEnableInfluxDBFlag, MetricsEnableInfluxDBV2Flag)

			v1FlagIsSet := ctx.IsSet(MetricsInfluxDBUsernameFlag.Name) ||
				ctx.IsSet(MetricsInfluxDBPasswordFlag.Name)

			v2FlagIsSet := ctx.IsSet(MetricsInfluxDBTokenFlag.Name) ||
				ctx.IsSet(MetricsInfluxDBOrganizationFlag.Name) ||
				ctx.IsSet(MetricsInfluxDBBucketFlag.Name)

			if enableExport && v2FlagIsSet {
				Fatalf("Flags --influxdb.metrics.organization, --influxdb.metrics.token, --influxdb.metrics.bucket are only available for influxdb-v2")
			} else if enableExportV2 && v1FlagIsSet {
				Fatalf("Flags --influxdb.metrics.username, --influxdb.metrics.password are only available for influxdb-v1")
			}
		}

		var (
			endpoint = ctx.String(MetricsInfluxDBEndpointFlag.Name)
			database = ctx.String(MetricsInfluxDBDatabaseFlag.Name)
			username = ctx.String(MetricsInfluxDBUsernameFlag.Name)
			password = ctx.String(MetricsInfluxDBPasswordFlag.Name)

			token        = ctx.String(MetricsInfluxDBTokenFlag.Name)
			bucket       = ctx.String(MetricsInfluxDBBucketFlag.Name)
			organization = ctx.String(MetricsInfluxDBOrganizationFlag.Name)
		)

		if enableExport {
			tagsMap := SplitTagsFlag(ctx.String(MetricsInfluxDBTagsFlag.Name))

			log.Info("Enabling metrics export to InfluxDB")

			go influxdb.InfluxDBWithTags(metrics.DefaultRegistry, 10*time.Second, endpoint, database, username, password, "geth.", tagsMap)
		} else if enableExportV2 {
			tagsMap := SplitTagsFlag(ctx.String(MetricsInfluxDBTagsFlag.Name))

			log.Info("Enabling metrics export to InfluxDB (v2)")

			go influxdb.InfluxDBV2WithTags(metrics.DefaultRegistry, 10*time.Second, endpoint, token, bucket, organization, "geth.", tagsMap)
		}

		if ctx.IsSet(MetricsHTTPFlag.Name) {
			address := fmt.Sprintf("%s:%d", ctx.String(MetricsHTTPFlag.Name), ctx.Int(MetricsPortFlag.Name))
			log.Info("Enabling stand-alone metrics HTTP endpoint", "address", address)
			exp.Setup(address)
		} else if ctx.IsSet(MetricsPortFlag.Name) {
			log.Warn(fmt.Sprintf("--%s specified without --%s, metrics server will not start.", MetricsPortFlag.Name, MetricsHTTPFlag.Name))
		}
	}
}

func SplitTagsFlag(tagsFlag string) map[string]string {
	tags := strings.Split(tagsFlag, ",")
	tagsMap := map[string]string{}

	for _, t := range tags {
		if t != "" {
			kv := strings.Split(t, "=")

			if len(kv) == 2 {
				tagsMap[kv[0]] = kv[1]
			}
		}
	}

	return tagsMap
}

// MakeChainDatabase open an LevelDB using the flags passed to the client and will hard crash if it fails.
func MakeChainDatabase(ctx *cli.Context, stack *node.Node, readonly bool) ethdb.Database {
	var (
		cache   = ctx.Int(CacheFlag.Name) * ctx.Int(CacheDatabaseFlag.Name) / 100
		handles = MakeDatabaseHandles(ctx.Int(FDLimitFlag.Name))

		err     error
		chainDb ethdb.Database
	)
	switch {
	case ctx.IsSet(RemoteDBFlag.Name):
		log.Info("Using remote db", "url", ctx.String(RemoteDBFlag.Name), "headers", len(ctx.StringSlice(HttpHeaderFlag.Name)))
		client, err := DialRPCWithHeaders(ctx.String(RemoteDBFlag.Name), ctx.StringSlice(HttpHeaderFlag.Name))
		if err != nil {
			break
		}
		chainDb = remotedb.New(client)
	case ctx.String(SyncModeFlag.Name) == "light":
		chainDb, err = stack.OpenDatabase("lightchaindata", cache, handles, "", readonly)
	default:
		chainDb, err = stack.OpenDatabaseWithFreezer("chaindata", cache, handles, ctx.String(AncientFlag.Name), "", readonly)
	}
	if err != nil {
		Fatalf("Could not open database: %v", err)
	}
	return chainDb
}

func IsNetworkPreset(ctx *cli.Context) bool {
	for _, flag := range NetworkFlags {
		bFlag, _ := flag.(*cli.BoolFlag)
		if ctx.IsSet(bFlag.Name) {
			return true
		}
	}
	return false
}

func DialRPCWithHeaders(endpoint string, headers []string) (*rpc.Client, error) {
	if endpoint == "" {
		return nil, errors.New("endpoint must be specified")
	}
	if strings.HasPrefix(endpoint, "rpc:") || strings.HasPrefix(endpoint, "ipc:") {
		// Backwards compatibility with geth < 1.5 which required
		// these prefixes.
		endpoint = endpoint[4:]
	}
	var opts []rpc.ClientOption
	if len(headers) > 0 {
		var customHeaders = make(http.Header)
		for _, h := range headers {
			kv := strings.Split(h, ":")
			if len(kv) != 2 {
				return nil, fmt.Errorf("invalid http header directive: %q", h)
			}
			customHeaders.Add(kv[0], kv[1])
		}
		opts = append(opts, rpc.WithHeaders(customHeaders))
	}
	return rpc.DialOptions(context.Background(), endpoint, opts...)
}

func MakeGenesis(ctx *cli.Context) *core.Genesis {
	var genesis *core.Genesis
	switch {
	case ctx.Bool(MainnetFlag.Name):
		genesis = core.DefaultGenesisBlock()
	case ctx.Bool(SepoliaFlag.Name):
		genesis = core.DefaultSepoliaGenesisBlock()
	case ctx.Bool(RinkebyFlag.Name):
		genesis = core.DefaultRinkebyGenesisBlock()
	case ctx.Bool(GoerliFlag.Name):
		genesis = core.DefaultGoerliGenesisBlock()
	case ctx.Bool(DeveloperFlag.Name):
		Fatalf("Developer chains are ephemeral")
	}
	return genesis
}

// MakeChain creates a chain manager from set command line flags.
func MakeChain(ctx *cli.Context, stack *node.Node, readonly bool) (*core.BlockChain, ethdb.Database) {
	var (
		gspec   = MakeGenesis(ctx)
		chainDb = MakeChainDatabase(ctx, stack, readonly)
	)
	cliqueConfig, err := core.LoadCliqueConfig(chainDb, gspec)
	if err != nil {
		Fatalf("%v", err)
	}
	ethashConfig := ethconfig.Defaults.Ethash
	if ctx.Bool(FakePoWFlag.Name) {
		ethashConfig.PowMode = ethash.ModeFake
	}
	engine := ethconfig.CreateConsensusEngine(stack, &ethashConfig, cliqueConfig, nil, false, chainDb)
	if gcmode := ctx.String(GCModeFlag.Name); gcmode != "full" && gcmode != "archive" {
		Fatalf("--%s must be either 'full' or 'archive'", GCModeFlag.Name)
	}
	cache := &core.CacheConfig{
		TrieCleanLimit:      ethconfig.Defaults.TrieCleanCache,
		TrieCleanNoPrefetch: ctx.Bool(CacheNoPrefetchFlag.Name),
		TrieDirtyLimit:      ethconfig.Defaults.TrieDirtyCache,
		TrieDirtyDisabled:   ctx.String(GCModeFlag.Name) == "archive",
		TrieTimeLimit:       ethconfig.Defaults.TrieTimeout,
		SnapshotLimit:       ethconfig.Defaults.SnapshotCache,
		Preimages:           ctx.Bool(CachePreimagesFlag.Name),
	}
	if cache.TrieDirtyDisabled && !cache.Preimages {
		cache.Preimages = true
		log.Info("Enabling recording of key preimages since archive mode is used")
	}
	if !ctx.Bool(SnapshotFlag.Name) {
		cache.SnapshotLimit = 0 // Disabled
	}
	// If we're in readonly, do not bother generating snapshot data.
	if readonly {
		cache.SnapshotNoBuild = true
	}

	if ctx.IsSet(CacheFlag.Name) || ctx.IsSet(CacheTrieFlag.Name) {
		cache.TrieCleanLimit = ctx.Int(CacheFlag.Name) * ctx.Int(CacheTrieFlag.Name) / 100
	}
	if ctx.IsSet(CacheFlag.Name) || ctx.IsSet(CacheGCFlag.Name) {
		cache.TrieDirtyLimit = ctx.Int(CacheFlag.Name) * ctx.Int(CacheGCFlag.Name) / 100
	}
	vmcfg := vm.Config{EnablePreimageRecording: ctx.Bool(VMEnableDebugFlag.Name)}

	// Disable transaction indexing/unindexing by default.
	chain, err := core.NewBlockChain(chainDb, cache, gspec, nil, engine, vmcfg, nil, nil)
	if err != nil {
		Fatalf("Can't create BlockChain: %v", err)
	}
	return chain, chainDb
}

// MakeConsolePreloads retrieves the absolute paths for the console JavaScript
// scripts to preload before starting.
func MakeConsolePreloads(ctx *cli.Context) []string {
	// Skip preloading if there's nothing to preload
	if ctx.String(PreloadJSFlag.Name) == "" {
		return nil
	}
	// Otherwise resolve absolute paths and return them
	var preloads []string

	for _, file := range strings.Split(ctx.String(PreloadJSFlag.Name), ",") {
		preloads = append(preloads, strings.TrimSpace(file))
	}
	return preloads
}<|MERGE_RESOLUTION|>--- conflicted
+++ resolved
@@ -221,7 +221,6 @@
 		Name:  "limit",
 		Usage: "Max number of elements (0 = no limit)",
 		Value: 0,
-<<<<<<< HEAD
 	}
 
 	defaultSyncMode = ethconfig.Defaults.SyncMode
@@ -583,369 +582,6 @@
 		Category: flags.MinerCategory,
 	}
 
-=======
-	}
-
-	defaultSyncMode = ethconfig.Defaults.SyncMode
-	SyncModeFlag    = &flags.TextMarshalerFlag{
-		Name:     "syncmode",
-		Usage:    `Blockchain sync mode ("snap", "full" or "light")`,
-		Value:    &defaultSyncMode,
-		Category: flags.EthCategory,
-	}
-	GCModeFlag = &cli.StringFlag{
-		Name:     "gcmode",
-		Usage:    `Blockchain garbage collection mode ("full", "archive")`,
-		Value:    "full",
-		Category: flags.EthCategory,
-	}
-	SnapshotFlag = &cli.BoolFlag{
-		Name:     "snapshot",
-		Usage:    `Enables snapshot-database mode (default = enable)`,
-		Value:    true,
-		Category: flags.EthCategory,
-	}
-	TxLookupLimitFlag = &cli.Uint64Flag{
-		Name:     "txlookuplimit",
-		Usage:    "Number of recent blocks to maintain transactions index for (default = about one year, 0 = entire chain)",
-		Value:    ethconfig.Defaults.TxLookupLimit,
-		Category: flags.EthCategory,
-	}
-	LightKDFFlag = &cli.BoolFlag{
-		Name:     "lightkdf",
-		Usage:    "Reduce key-derivation RAM & CPU usage at some expense of KDF strength",
-		Category: flags.AccountCategory,
-	}
-	EthRequiredBlocksFlag = &cli.StringFlag{
-		Name:     "eth.requiredblocks",
-		Usage:    "Comma separated block number-to-hash mappings to require for peering (<number>=<hash>)",
-		Category: flags.EthCategory,
-	}
-	LegacyWhitelistFlag = &cli.StringFlag{
-		Name:     "whitelist",
-		Usage:    "Comma separated block number-to-hash mappings to enforce (<number>=<hash>) (deprecated in favor of --eth.requiredblocks)",
-		Category: flags.DeprecatedCategory,
-	}
-	BloomFilterSizeFlag = &cli.Uint64Flag{
-		Name:     "bloomfilter.size",
-		Usage:    "Megabytes of memory allocated to bloom-filter for pruning",
-		Value:    2048,
-		Category: flags.EthCategory,
-	}
-	OverrideShanghai = &cli.Uint64Flag{
-		Name:     "override.shanghai",
-		Usage:    "Manually specify the Shanghai fork timestamp, overriding the bundled setting",
-		Category: flags.EthCategory,
-	}
-	OverrideOptimismBedrock = &flags.BigFlag{
-		Name:     "override.bedrock",
-		Usage:    "Manually specify OptimsimBedrock, overriding the bundled setting",
-		Category: flags.EthCategory,
-	}
-	OverrideOptimismRegolith = &flags.BigFlag{
-		Name:     "override.regolith",
-		Usage:    "Manually specify the OptimsimRegolith fork timestamp, overriding the bundled setting",
-		Category: flags.EthCategory,
-	}
-	OverrideOptimism = &cli.BoolFlag{
-		Name:     "override.optimism",
-		Usage:    "Manually specify optimism",
-		Category: flags.EthCategory,
-	}
-	// Light server and client settings
-	LightServeFlag = &cli.IntFlag{
-		Name:     "light.serve",
-		Usage:    "Maximum percentage of time allowed for serving LES requests (multi-threaded processing allows values over 100)",
-		Value:    ethconfig.Defaults.LightServ,
-		Category: flags.LightCategory,
-	}
-	LightIngressFlag = &cli.IntFlag{
-		Name:     "light.ingress",
-		Usage:    "Incoming bandwidth limit for serving light clients (kilobytes/sec, 0 = unlimited)",
-		Value:    ethconfig.Defaults.LightIngress,
-		Category: flags.LightCategory,
-	}
-	LightEgressFlag = &cli.IntFlag{
-		Name:     "light.egress",
-		Usage:    "Outgoing bandwidth limit for serving light clients (kilobytes/sec, 0 = unlimited)",
-		Value:    ethconfig.Defaults.LightEgress,
-		Category: flags.LightCategory,
-	}
-	LightMaxPeersFlag = &cli.IntFlag{
-		Name:     "light.maxpeers",
-		Usage:    "Maximum number of light clients to serve, or light servers to attach to",
-		Value:    ethconfig.Defaults.LightPeers,
-		Category: flags.LightCategory,
-	}
-	UltraLightServersFlag = &cli.StringFlag{
-		Name:     "ulc.servers",
-		Usage:    "List of trusted ultra-light servers",
-		Value:    strings.Join(ethconfig.Defaults.UltraLightServers, ","),
-		Category: flags.LightCategory,
-	}
-	UltraLightFractionFlag = &cli.IntFlag{
-		Name:     "ulc.fraction",
-		Usage:    "Minimum % of trusted ultra-light servers required to announce a new head",
-		Value:    ethconfig.Defaults.UltraLightFraction,
-		Category: flags.LightCategory,
-	}
-	UltraLightOnlyAnnounceFlag = &cli.BoolFlag{
-		Name:     "ulc.onlyannounce",
-		Usage:    "Ultra light server sends announcements only",
-		Category: flags.LightCategory,
-	}
-	LightNoPruneFlag = &cli.BoolFlag{
-		Name:     "light.nopruning",
-		Usage:    "Disable ancient light chain data pruning",
-		Category: flags.LightCategory,
-	}
-	LightNoSyncServeFlag = &cli.BoolFlag{
-		Name:     "light.nosyncserve",
-		Usage:    "Enables serving light clients before syncing",
-		Category: flags.LightCategory,
-	}
-
-	// Ethash settings
-	EthashCacheDirFlag = &flags.DirectoryFlag{
-		Name:     "ethash.cachedir",
-		Usage:    "Directory to store the ethash verification caches (default = inside the datadir)",
-		Category: flags.EthashCategory,
-	}
-	EthashCachesInMemoryFlag = &cli.IntFlag{
-		Name:     "ethash.cachesinmem",
-		Usage:    "Number of recent ethash caches to keep in memory (16MB each)",
-		Value:    ethconfig.Defaults.Ethash.CachesInMem,
-		Category: flags.EthashCategory,
-	}
-	EthashCachesOnDiskFlag = &cli.IntFlag{
-		Name:     "ethash.cachesondisk",
-		Usage:    "Number of recent ethash caches to keep on disk (16MB each)",
-		Value:    ethconfig.Defaults.Ethash.CachesOnDisk,
-		Category: flags.EthashCategory,
-	}
-	EthashCachesLockMmapFlag = &cli.BoolFlag{
-		Name:     "ethash.cacheslockmmap",
-		Usage:    "Lock memory maps of recent ethash caches",
-		Category: flags.EthashCategory,
-	}
-	EthashDatasetDirFlag = &flags.DirectoryFlag{
-		Name:     "ethash.dagdir",
-		Usage:    "Directory to store the ethash mining DAGs",
-		Value:    flags.DirectoryString(ethconfig.Defaults.Ethash.DatasetDir),
-		Category: flags.EthashCategory,
-	}
-	EthashDatasetsInMemoryFlag = &cli.IntFlag{
-		Name:     "ethash.dagsinmem",
-		Usage:    "Number of recent ethash mining DAGs to keep in memory (1+GB each)",
-		Value:    ethconfig.Defaults.Ethash.DatasetsInMem,
-		Category: flags.EthashCategory,
-	}
-	EthashDatasetsOnDiskFlag = &cli.IntFlag{
-		Name:     "ethash.dagsondisk",
-		Usage:    "Number of recent ethash mining DAGs to keep on disk (1+GB each)",
-		Value:    ethconfig.Defaults.Ethash.DatasetsOnDisk,
-		Category: flags.EthashCategory,
-	}
-	EthashDatasetsLockMmapFlag = &cli.BoolFlag{
-		Name:     "ethash.dagslockmmap",
-		Usage:    "Lock memory maps for recent ethash mining DAGs",
-		Category: flags.EthashCategory,
-	}
-
-	// Transaction pool settings
-	TxPoolLocalsFlag = &cli.StringFlag{
-		Name:     "txpool.locals",
-		Usage:    "Comma separated accounts to treat as locals (no flush, priority inclusion)",
-		Category: flags.TxPoolCategory,
-	}
-	TxPoolNoLocalsFlag = &cli.BoolFlag{
-		Name:     "txpool.nolocals",
-		Usage:    "Disables price exemptions for locally submitted transactions",
-		Category: flags.TxPoolCategory,
-	}
-	TxPoolJournalFlag = &cli.StringFlag{
-		Name:     "txpool.journal",
-		Usage:    "Disk journal for local transaction to survive node restarts",
-		Value:    txpool.DefaultConfig.Journal,
-		Category: flags.TxPoolCategory,
-	}
-	TxPoolRejournalFlag = &cli.DurationFlag{
-		Name:     "txpool.rejournal",
-		Usage:    "Time interval to regenerate the local transaction journal",
-		Value:    txpool.DefaultConfig.Rejournal,
-		Category: flags.TxPoolCategory,
-	}
-	TxPoolPriceLimitFlag = &cli.Uint64Flag{
-		Name:     "txpool.pricelimit",
-		Usage:    "Minimum gas price limit to enforce for acceptance into the pool",
-		Value:    ethconfig.Defaults.TxPool.PriceLimit,
-		Category: flags.TxPoolCategory,
-	}
-	TxPoolPriceBumpFlag = &cli.Uint64Flag{
-		Name:     "txpool.pricebump",
-		Usage:    "Price bump percentage to replace an already existing transaction",
-		Value:    ethconfig.Defaults.TxPool.PriceBump,
-		Category: flags.TxPoolCategory,
-	}
-	TxPoolAccountSlotsFlag = &cli.Uint64Flag{
-		Name:     "txpool.accountslots",
-		Usage:    "Minimum number of executable transaction slots guaranteed per account",
-		Value:    ethconfig.Defaults.TxPool.AccountSlots,
-		Category: flags.TxPoolCategory,
-	}
-	TxPoolGlobalSlotsFlag = &cli.Uint64Flag{
-		Name:     "txpool.globalslots",
-		Usage:    "Maximum number of executable transaction slots for all accounts",
-		Value:    ethconfig.Defaults.TxPool.GlobalSlots,
-		Category: flags.TxPoolCategory,
-	}
-	TxPoolAccountQueueFlag = &cli.Uint64Flag{
-		Name:     "txpool.accountqueue",
-		Usage:    "Maximum number of non-executable transaction slots permitted per account",
-		Value:    ethconfig.Defaults.TxPool.AccountQueue,
-		Category: flags.TxPoolCategory,
-	}
-	TxPoolGlobalQueueFlag = &cli.Uint64Flag{
-		Name:     "txpool.globalqueue",
-		Usage:    "Maximum number of non-executable transaction slots for all accounts",
-		Value:    ethconfig.Defaults.TxPool.GlobalQueue,
-		Category: flags.TxPoolCategory,
-	}
-	TxPoolLifetimeFlag = &cli.DurationFlag{
-		Name:     "txpool.lifetime",
-		Usage:    "Maximum amount of time non-executable transaction are queued",
-		Value:    ethconfig.Defaults.TxPool.Lifetime,
-		Category: flags.TxPoolCategory,
-	}
-
-	// Performance tuning settings
-	CacheFlag = &cli.IntFlag{
-		Name:     "cache",
-		Usage:    "Megabytes of memory allocated to internal caching (default = 4096 mainnet full node, 128 light mode)",
-		Value:    1024,
-		Category: flags.PerfCategory,
-	}
-	CacheDatabaseFlag = &cli.IntFlag{
-		Name:     "cache.database",
-		Usage:    "Percentage of cache memory allowance to use for database io",
-		Value:    50,
-		Category: flags.PerfCategory,
-	}
-	CacheTrieFlag = &cli.IntFlag{
-		Name:     "cache.trie",
-		Usage:    "Percentage of cache memory allowance to use for trie caching (default = 15% full mode, 30% archive mode)",
-		Value:    15,
-		Category: flags.PerfCategory,
-	}
-	CacheTrieJournalFlag = &cli.StringFlag{
-		Name:     "cache.trie.journal",
-		Usage:    "Disk journal directory for trie cache to survive node restarts",
-		Value:    ethconfig.Defaults.TrieCleanCacheJournal,
-		Category: flags.PerfCategory,
-	}
-	CacheTrieRejournalFlag = &cli.DurationFlag{
-		Name:     "cache.trie.rejournal",
-		Usage:    "Time interval to regenerate the trie cache journal",
-		Value:    ethconfig.Defaults.TrieCleanCacheRejournal,
-		Category: flags.PerfCategory,
-	}
-	CacheGCFlag = &cli.IntFlag{
-		Name:     "cache.gc",
-		Usage:    "Percentage of cache memory allowance to use for trie pruning (default = 25% full mode, 0% archive mode)",
-		Value:    25,
-		Category: flags.PerfCategory,
-	}
-	CacheSnapshotFlag = &cli.IntFlag{
-		Name:     "cache.snapshot",
-		Usage:    "Percentage of cache memory allowance to use for snapshot caching (default = 10% full mode, 20% archive mode)",
-		Value:    10,
-		Category: flags.PerfCategory,
-	}
-	CacheNoPrefetchFlag = &cli.BoolFlag{
-		Name:     "cache.noprefetch",
-		Usage:    "Disable heuristic state prefetch during block import (less CPU and disk IO, more time waiting for data)",
-		Category: flags.PerfCategory,
-	}
-	CachePreimagesFlag = &cli.BoolFlag{
-		Name:     "cache.preimages",
-		Usage:    "Enable recording the SHA3/keccak preimages of trie keys",
-		Category: flags.PerfCategory,
-	}
-	CacheLogSizeFlag = &cli.IntFlag{
-		Name:     "cache.blocklogs",
-		Usage:    "Size (in number of blocks) of the log cache for filtering",
-		Category: flags.PerfCategory,
-		Value:    ethconfig.Defaults.FilterLogCacheSize,
-	}
-	FDLimitFlag = &cli.IntFlag{
-		Name:     "fdlimit",
-		Usage:    "Raise the open file descriptor resource limit (default = system fd limit)",
-		Category: flags.PerfCategory,
-	}
-
-	// Miner settings
-	MiningEnabledFlag = &cli.BoolFlag{
-		Name:     "mine",
-		Usage:    "Enable mining",
-		Category: flags.MinerCategory,
-	}
-	MinerThreadsFlag = &cli.IntFlag{
-		Name:     "miner.threads",
-		Usage:    "Number of CPU threads to use for mining",
-		Value:    0,
-		Category: flags.MinerCategory,
-	}
-	MinerNotifyFlag = &cli.StringFlag{
-		Name:     "miner.notify",
-		Usage:    "Comma separated HTTP URL list to notify of new work packages",
-		Category: flags.MinerCategory,
-	}
-	MinerNotifyFullFlag = &cli.BoolFlag{
-		Name:     "miner.notify.full",
-		Usage:    "Notify with pending block headers instead of work packages",
-		Category: flags.MinerCategory,
-	}
-	MinerGasLimitFlag = &cli.Uint64Flag{
-		Name:     "miner.gaslimit",
-		Usage:    "Target gas ceiling for mined blocks",
-		Value:    ethconfig.Defaults.Miner.GasCeil,
-		Category: flags.MinerCategory,
-	}
-	MinerGasPriceFlag = &flags.BigFlag{
-		Name:     "miner.gasprice",
-		Usage:    "Minimum gas price for mining a transaction",
-		Value:    ethconfig.Defaults.Miner.GasPrice,
-		Category: flags.MinerCategory,
-	}
-	MinerEtherbaseFlag = &cli.StringFlag{
-		Name:     "miner.etherbase",
-		Usage:    "0x prefixed public address for block mining rewards",
-		Category: flags.MinerCategory,
-	}
-	MinerExtraDataFlag = &cli.StringFlag{
-		Name:     "miner.extradata",
-		Usage:    "Block extra data set by the miner (default = client version)",
-		Category: flags.MinerCategory,
-	}
-	MinerRecommitIntervalFlag = &cli.DurationFlag{
-		Name:     "miner.recommit",
-		Usage:    "Time interval to recreate the block being mined",
-		Value:    ethconfig.Defaults.Miner.Recommit,
-		Category: flags.MinerCategory,
-	}
-	MinerNoVerifyFlag = &cli.BoolFlag{
-		Name:     "miner.noverify",
-		Usage:    "Disable remote sealing verification",
-		Category: flags.MinerCategory,
-	}
-	MinerNewPayloadTimeout = &cli.DurationFlag{
-		Name:     "miner.newpayload-timeout",
-		Usage:    "Specify the maximum time allowance for creating a new payload",
-		Value:    ethconfig.Defaults.Miner.NewPayloadTimeout,
-		Category: flags.MinerCategory,
-	}
-
->>>>>>> db683328
 	// Account settings
 	UnlockedAccountFlag = &cli.StringFlag{
 		Name:     "unlock",
@@ -969,7 +605,6 @@
 		Name:     "allow-insecure-unlock",
 		Usage:    "Allow insecure account unlocking when account-related RPCs are exposed by http",
 		Category: flags.AccountCategory,
-<<<<<<< HEAD
 	}
 
 	// EVM settings
@@ -1040,78 +675,6 @@
 		Category: flags.LoggingCategory,
 	}
 
-=======
-	}
-
-	// EVM settings
-	VMEnableDebugFlag = &cli.BoolFlag{
-		Name:     "vmdebug",
-		Usage:    "Record information useful for VM and contract debugging",
-		Category: flags.VMCategory,
-	}
-
-	// API options.
-	RPCGlobalGasCapFlag = &cli.Uint64Flag{
-		Name:     "rpc.gascap",
-		Usage:    "Sets a cap on gas that can be used in eth_call/estimateGas (0=infinite)",
-		Value:    ethconfig.Defaults.RPCGasCap,
-		Category: flags.APICategory,
-	}
-	RPCGlobalEVMTimeoutFlag = &cli.DurationFlag{
-		Name:     "rpc.evmtimeout",
-		Usage:    "Sets a timeout used for eth_call (0=infinite)",
-		Value:    ethconfig.Defaults.RPCEVMTimeout,
-		Category: flags.APICategory,
-	}
-	RPCGlobalTxFeeCapFlag = &cli.Float64Flag{
-		Name:     "rpc.txfeecap",
-		Usage:    "Sets a cap on transaction fee (in ether) that can be sent via the RPC APIs (0 = no cap)",
-		Value:    ethconfig.Defaults.RPCTxFeeCap,
-		Category: flags.APICategory,
-	}
-	// Authenticated RPC HTTP settings
-	AuthListenFlag = &cli.StringFlag{
-		Name:     "authrpc.addr",
-		Usage:    "Listening address for authenticated APIs",
-		Value:    node.DefaultConfig.AuthAddr,
-		Category: flags.APICategory,
-	}
-	AuthPortFlag = &cli.IntFlag{
-		Name:     "authrpc.port",
-		Usage:    "Listening port for authenticated APIs",
-		Value:    node.DefaultConfig.AuthPort,
-		Category: flags.APICategory,
-	}
-	AuthVirtualHostsFlag = &cli.StringFlag{
-		Name:     "authrpc.vhosts",
-		Usage:    "Comma separated list of virtual hostnames from which to accept requests (server enforced). Accepts '*' wildcard.",
-		Value:    strings.Join(node.DefaultConfig.AuthVirtualHosts, ","),
-		Category: flags.APICategory,
-	}
-	JWTSecretFlag = &flags.DirectoryFlag{
-		Name:     "authrpc.jwtsecret",
-		Usage:    "Path to a JWT secret to use for authenticated RPC endpoints",
-		Category: flags.APICategory,
-	}
-
-	// Logging and debug settings
-	EthStatsURLFlag = &cli.StringFlag{
-		Name:     "ethstats",
-		Usage:    "Reporting URL of a ethstats service (nodename:secret@host:port)",
-		Category: flags.MetricsCategory,
-	}
-	FakePoWFlag = &cli.BoolFlag{
-		Name:     "fakepow",
-		Usage:    "Disables proof-of-work verification",
-		Category: flags.LoggingCategory,
-	}
-	NoCompactionFlag = &cli.BoolFlag{
-		Name:     "nocompaction",
-		Usage:    "Disables db compaction after import",
-		Category: flags.LoggingCategory,
-	}
-
->>>>>>> db683328
 	// MISC settings
 	SyncTargetFlag = &cli.PathFlag{
 		Name:      "synctarget",
@@ -1378,7 +941,11 @@
 		Usage:    "Disable transaction pool gossip.",
 		Category: flags.RollupCategory,
 	}
-<<<<<<< HEAD
+	RollupComputePendingBlock = &cli.BoolFlag{
+		Name:     "rollup.computependingblock",
+		Usage:    "By default the pending block equals the latest block to save resources and not leak txs from the tx-pool, this flag enables computing of the pending block from the tx-pool instead.",
+		Category: flags.RollupCategory,
+	}
 
 	// Metrics flags
 	MetricsEnabledFlag = &cli.BoolFlag{
@@ -1448,82 +1015,6 @@
 		Category: flags.MetricsCategory,
 	}
 
-=======
-	RollupComputePendingBlock = &cli.BoolFlag{
-		Name:     "rollup.computependingblock",
-		Usage:    "By default the pending block equals the latest block to save resources and not leak txs from the tx-pool, this flag enables computing of the pending block from the tx-pool instead.",
-		Category: flags.RollupCategory,
-	}
-
-	// Metrics flags
-	MetricsEnabledFlag = &cli.BoolFlag{
-		Name:     "metrics",
-		Usage:    "Enable metrics collection and reporting",
-		Category: flags.MetricsCategory,
-	}
-	MetricsEnabledExpensiveFlag = &cli.BoolFlag{
-		Name:     "metrics.expensive",
-		Usage:    "Enable expensive metrics collection and reporting",
-		Category: flags.MetricsCategory,
-	}
-
-	// MetricsHTTPFlag defines the endpoint for a stand-alone metrics HTTP endpoint.
-	// Since the pprof service enables sensitive/vulnerable behavior, this allows a user
-	// to enable a public-OK metrics endpoint without having to worry about ALSO exposing
-	// other profiling behavior or information.
-	MetricsHTTPFlag = &cli.StringFlag{
-		Name:     "metrics.addr",
-		Usage:    `Enable stand-alone metrics HTTP server listening interface.`,
-		Category: flags.MetricsCategory,
-	}
-	MetricsPortFlag = &cli.IntFlag{
-		Name: "metrics.port",
-		Usage: `Metrics HTTP server listening port.
-Please note that --` + MetricsHTTPFlag.Name + ` must be set to start the server.`,
-		Value:    metrics.DefaultConfig.Port,
-		Category: flags.MetricsCategory,
-	}
-	MetricsEnableInfluxDBFlag = &cli.BoolFlag{
-		Name:     "metrics.influxdb",
-		Usage:    "Enable metrics export/push to an external InfluxDB database",
-		Category: flags.MetricsCategory,
-	}
-	MetricsInfluxDBEndpointFlag = &cli.StringFlag{
-		Name:     "metrics.influxdb.endpoint",
-		Usage:    "InfluxDB API endpoint to report metrics to",
-		Value:    metrics.DefaultConfig.InfluxDBEndpoint,
-		Category: flags.MetricsCategory,
-	}
-	MetricsInfluxDBDatabaseFlag = &cli.StringFlag{
-		Name:     "metrics.influxdb.database",
-		Usage:    "InfluxDB database name to push reported metrics to",
-		Value:    metrics.DefaultConfig.InfluxDBDatabase,
-		Category: flags.MetricsCategory,
-	}
-	MetricsInfluxDBUsernameFlag = &cli.StringFlag{
-		Name:     "metrics.influxdb.username",
-		Usage:    "Username to authorize access to the database",
-		Value:    metrics.DefaultConfig.InfluxDBUsername,
-		Category: flags.MetricsCategory,
-	}
-	MetricsInfluxDBPasswordFlag = &cli.StringFlag{
-		Name:     "metrics.influxdb.password",
-		Usage:    "Password to authorize access to the database",
-		Value:    metrics.DefaultConfig.InfluxDBPassword,
-		Category: flags.MetricsCategory,
-	}
-	// Tags are part of every measurement sent to InfluxDB. Queries on tags are faster in InfluxDB.
-	// For example `host` tag could be used so that we can group all nodes and average a measurement
-	// across all of them, but also so that we can select a specific node and inspect its measurements.
-	// https://docs.influxdata.com/influxdb/v1.4/concepts/key_concepts/#tag-key
-	MetricsInfluxDBTagsFlag = &cli.StringFlag{
-		Name:     "metrics.influxdb.tags",
-		Usage:    "Comma-separated InfluxDB tags (key/values) attached to all measurements",
-		Value:    metrics.DefaultConfig.InfluxDBTags,
-		Category: flags.MetricsCategory,
-	}
-
->>>>>>> db683328
 	MetricsEnableInfluxDBV2Flag = &cli.BoolFlag{
 		Name:     "metrics.influxdbv2",
 		Usage:    "Enable metrics export/push to an external InfluxDB v2 database",
@@ -1549,7 +1040,6 @@
 		Usage:    "InfluxDB organization name (v2 only)",
 		Value:    metrics.DefaultConfig.InfluxDBOrganization,
 		Category: flags.MetricsCategory,
-<<<<<<< HEAD
 	}
 )
 
@@ -1572,30 +1062,6 @@
 	}
 )
 
-=======
-	}
-)
-
-var (
-	// TestnetFlags is the flag group of all built-in supported testnets.
-	TestnetFlags = []cli.Flag{
-		RinkebyFlag,
-		GoerliFlag,
-		SepoliaFlag,
-	}
-	// NetworkFlags is the flag group of all built-in supported networks.
-	NetworkFlags = append([]cli.Flag{MainnetFlag}, TestnetFlags...)
-
-	// DatabasePathFlags is the flag group of all database path flags.
-	DatabasePathFlags = []cli.Flag{
-		DataDirFlag,
-		AncientFlag,
-		RemoteDBFlag,
-		HttpHeaderFlag,
-	}
-)
-
->>>>>>> db683328
 func init() {
 	if rawdb.PebbleEnabled {
 		DatabasePathFlags = append(DatabasePathFlags, DBEngineFlag)
@@ -2234,12 +1700,9 @@
 	}
 	if ctx.IsSet(MinerNewPayloadTimeout.Name) {
 		cfg.NewPayloadTimeout = ctx.Duration(MinerNewPayloadTimeout.Name)
-<<<<<<< HEAD
-=======
 	}
 	if ctx.IsSet(RollupComputePendingBlock.Name) {
 		cfg.RollupComputePendingBlock = ctx.Bool(RollupComputePendingBlock.Name)
->>>>>>> db683328
 	}
 }
 
@@ -2251,7 +1714,6 @@
 			requiredBlocks = ctx.String(LegacyWhitelistFlag.Name)
 		} else {
 			return
-<<<<<<< HEAD
 		}
 	}
 	cfg.RequiredBlocks = make(map[uint64]common.Hash)
@@ -2347,103 +1809,6 @@
 			ctx.Set(CacheFlag.Name, strconv.Itoa(allowance))
 		}
 	}
-=======
-		}
-	}
-	cfg.RequiredBlocks = make(map[uint64]common.Hash)
-	for _, entry := range strings.Split(requiredBlocks, ",") {
-		parts := strings.Split(entry, "=")
-		if len(parts) != 2 {
-			Fatalf("Invalid required block entry: %s", entry)
-		}
-		number, err := strconv.ParseUint(parts[0], 0, 64)
-		if err != nil {
-			Fatalf("Invalid required block number %s: %v", parts[0], err)
-		}
-		var hash common.Hash
-		if err = hash.UnmarshalText([]byte(parts[1])); err != nil {
-			Fatalf("Invalid required block hash %s: %v", parts[1], err)
-		}
-		cfg.RequiredBlocks[number] = hash
-	}
-}
-
-// CheckExclusive verifies that only a single instance of the provided flags was
-// set by the user. Each flag might optionally be followed by a string type to
-// specialize it further.
-func CheckExclusive(ctx *cli.Context, args ...interface{}) {
-	set := make([]string, 0, 1)
-	for i := 0; i < len(args); i++ {
-		// Make sure the next argument is a flag and skip if not set
-		flag, ok := args[i].(cli.Flag)
-		if !ok {
-			panic(fmt.Sprintf("invalid argument, not cli.Flag type: %T", args[i]))
-		}
-		// Check if next arg extends current and expand its name if so
-		name := flag.Names()[0]
-
-		if i+1 < len(args) {
-			switch option := args[i+1].(type) {
-			case string:
-				// Extended flag check, make sure value set doesn't conflict with passed in option
-				if ctx.String(flag.Names()[0]) == option {
-					name += "=" + option
-					set = append(set, "--"+name)
-				}
-				// shift arguments and continue
-				i++
-				continue
-
-			case cli.Flag:
-			default:
-				panic(fmt.Sprintf("invalid argument, not cli.Flag or string extension: %T", args[i+1]))
-			}
-		}
-		// Mark the flag if it's set
-		if ctx.IsSet(flag.Names()[0]) {
-			set = append(set, "--"+name)
-		}
-	}
-	if len(set) > 1 {
-		Fatalf("Flags %v can't be used at the same time", strings.Join(set, ", "))
-	}
-}
-
-// SetEthConfig applies eth-related command line flags to the config.
-func SetEthConfig(ctx *cli.Context, stack *node.Node, cfg *ethconfig.Config) {
-	// Avoid conflicting network flags
-	CheckExclusive(ctx, MainnetFlag, DeveloperFlag, RinkebyFlag, GoerliFlag, SepoliaFlag)
-	CheckExclusive(ctx, LightServeFlag, SyncModeFlag, "light")
-	CheckExclusive(ctx, DeveloperFlag, ExternalSignerFlag) // Can't use both ephemeral unlocked and external signer
-	if ctx.String(GCModeFlag.Name) == "archive" && ctx.Uint64(TxLookupLimitFlag.Name) != 0 {
-		ctx.Set(TxLookupLimitFlag.Name, "0")
-		log.Warn("Disable transaction unindexing for archive node")
-	}
-	if ctx.IsSet(LightServeFlag.Name) && ctx.Uint64(TxLookupLimitFlag.Name) != 0 {
-		log.Warn("LES server cannot serve old transaction status and cannot connect below les/4 protocol version if transaction lookup index is limited")
-	}
-	setEtherbase(ctx, cfg)
-	setGPO(ctx, &cfg.GPO, ctx.String(SyncModeFlag.Name) == "light")
-	setTxPool(ctx, &cfg.TxPool)
-	setEthash(ctx, cfg)
-	setMiner(ctx, &cfg.Miner)
-	setRequiredBlocks(ctx, cfg)
-	setLes(ctx, cfg)
-
-	// Cap the cache allowance and tune the garbage collector
-	mem, err := gopsutil.VirtualMemory()
-	if err == nil {
-		if 32<<(^uintptr(0)>>63) == 32 && mem.Total > 2*1024*1024*1024 {
-			log.Warn("Lowering memory allowance on 32bit arch", "available", mem.Total/1024/1024, "addressable", 2*1024)
-			mem.Total = 2 * 1024 * 1024 * 1024
-		}
-		allowance := int(mem.Total / 1024 / 1024 / 3)
-		if cache := ctx.Int(CacheFlag.Name); cache > allowance {
-			log.Warn("Sanitizing cache to Go's GC limits", "provided", cache, "updated", allowance)
-			ctx.Set(CacheFlag.Name, strconv.Itoa(allowance))
-		}
-	}
->>>>>>> db683328
 	// Ensure Go's GC ignores the database cache for trigger percentage
 	cache := ctx.Int(CacheFlag.Name)
 	gogc := math.Max(20, math.Min(100, 100/(float64(cache)/1024)))
