--- conflicted
+++ resolved
@@ -222,11 +222,7 @@
 	head := chain.CurrentBlock()
 	for i, block := range blocks {
 		// If we're behind the chain head, only check block, state is available at head
-<<<<<<< HEAD
-		if head.NumberU64() > block.NumberU64() {
-=======
 		if head.Number.Uint64() > block.NumberU64() {
->>>>>>> db683328
 			if !chain.HasBlock(block.Hash(), block.NumberU64()) {
 				return blocks[i:]
 			}
