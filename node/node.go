// Copyright 2015 The go-ethereum Authors
// This file is part of the go-ethereum library.
//
// The go-ethereum library is free software: you can redistribute it and/or modify
// it under the terms of the GNU Lesser General Public License as published by
// the Free Software Foundation, either version 3 of the License, or
// (at your option) any later version.
//
// The go-ethereum library is distributed in the hope that it will be useful,
// but WITHOUT ANY WARRANTY; without even the implied warranty of
// MERCHANTABILITY or FITNESS FOR A PARTICULAR PURPOSE. See the
// GNU Lesser General Public License for more details.
//
// You should have received a copy of the GNU Lesser General Public License
// along with the go-ethereum library. If not, see <http://www.gnu.org/licenses/>.

package node

import (
	crand "crypto/rand"
	"errors"
	"fmt"
	"hash/crc32"
	"net/http"
	"os"
	"path/filepath"
	"reflect"
	"strings"
	"sync"

	"github.com/ethereum/go-ethereum/accounts"
	"github.com/ethereum/go-ethereum/common"
	"github.com/ethereum/go-ethereum/common/hexutil"
	"github.com/ethereum/go-ethereum/core/rawdb"
	"github.com/ethereum/go-ethereum/ethdb"
	"github.com/ethereum/go-ethereum/event"
	"github.com/ethereum/go-ethereum/log"
	"github.com/ethereum/go-ethereum/p2p"
	"github.com/ethereum/go-ethereum/rpc"
<<<<<<< HEAD
	"github.com/prometheus/tsdb/fileutil"
=======
	"github.com/gofrs/flock"
>>>>>>> db683328
)

// Node is a container on which services can be registered.
type Node struct {
	eventmux      *event.TypeMux
	config        *Config
	accman        *accounts.Manager
	log           log.Logger
<<<<<<< HEAD
	keyDir        string            // key store directory
	keyDirTemp    bool              // If true, key directory will be removed by Stop
	dirLock       fileutil.Releaser // prevents concurrent use of instance directory
	stop          chan struct{}     // Channel to wait for termination notifications
	server        *p2p.Server       // Currently running P2P networking layer
	startStopLock sync.Mutex        // Start/Stop are protected by an additional lock
	state         int               // Tracks state of node lifecycle
=======
	keyDir        string        // key store directory
	keyDirTemp    bool          // If true, key directory will be removed by Stop
	dirLock       *flock.Flock  // prevents concurrent use of instance directory
	stop          chan struct{} // Channel to wait for termination notifications
	server        *p2p.Server   // Currently running P2P networking layer
	startStopLock sync.Mutex    // Start/Stop are protected by an additional lock
	state         int           // Tracks state of node lifecycle
>>>>>>> db683328

	lock          sync.Mutex
	lifecycles    []Lifecycle // All registered backends, services, and auxiliary services that have a lifecycle
	rpcAPIs       []rpc.API   // List of APIs currently provided by the node
	http          *httpServer //
	ws            *httpServer //
	httpAuth      *httpServer //
	wsAuth        *httpServer //
	ipc           *ipcServer  // Stores information about the ipc http server
	inprocHandler *rpc.Server // In-process RPC request handler to process the API requests

	databases map[*closeTrackingDB]struct{} // All open databases
}

const (
	initializingState = iota
	runningState
	closedState
)

// New creates a new P2P node, ready for protocol registration.
func New(conf *Config) (*Node, error) {
	// Copy config and resolve the datadir so future changes to the current
	// working directory don't affect the node.
	confCopy := *conf
	conf = &confCopy
	if conf.DataDir != "" {
		absdatadir, err := filepath.Abs(conf.DataDir)
		if err != nil {
			return nil, err
		}
		conf.DataDir = absdatadir
	}
	if conf.Logger == nil {
		conf.Logger = log.New()
	}

	// Ensure that the instance name doesn't cause weird conflicts with
	// other files in the data directory.
	if strings.ContainsAny(conf.Name, `/\`) {
		return nil, errors.New(`Config.Name must not contain '/' or '\'`)
	}
	if conf.Name == datadirDefaultKeyStore {
		return nil, errors.New(`Config.Name cannot be "` + datadirDefaultKeyStore + `"`)
	}
	if strings.HasSuffix(conf.Name, ".ipc") {
		return nil, errors.New(`Config.Name cannot end in ".ipc"`)
	}

	node := &Node{
		config:        conf,
		inprocHandler: rpc.NewServer(),
		eventmux:      new(event.TypeMux),
		log:           conf.Logger,
		stop:          make(chan struct{}),
		server:        &p2p.Server{Config: conf.P2P},
		databases:     make(map[*closeTrackingDB]struct{}),
	}

	// Register built-in APIs.
	node.rpcAPIs = append(node.rpcAPIs, node.apis()...)

	// Acquire the instance directory lock.
	if err := node.openDataDir(); err != nil {
		return nil, err
	}
	keyDir, isEphem, err := getKeyStoreDir(conf)
	if err != nil {
		return nil, err
	}
	node.keyDir = keyDir
	node.keyDirTemp = isEphem
	// Creates an empty AccountManager with no backends. Callers (e.g. cmd/geth)
	// are required to add the backends later on.
	node.accman = accounts.NewManager(&accounts.Config{InsecureUnlockAllowed: conf.InsecureUnlockAllowed})

	// Initialize the p2p server. This creates the node key and discovery databases.
	node.server.Config.PrivateKey = node.config.NodeKey()
	node.server.Config.Name = node.config.NodeName()
	node.server.Config.Logger = node.log
	node.config.checkLegacyFiles()
	if node.server.Config.NodeDatabase == "" {
		node.server.Config.NodeDatabase = node.config.NodeDB()
	}

	// Check HTTP/WS prefixes are valid.
	if err := validatePrefix("HTTP", conf.HTTPPathPrefix); err != nil {
		return nil, err
	}
	if err := validatePrefix("WebSocket", conf.WSPathPrefix); err != nil {
		return nil, err
	}

	// Configure RPC servers.
	node.http = newHTTPServer(node.log, conf.HTTPTimeouts)
	node.httpAuth = newHTTPServer(node.log, conf.HTTPTimeouts)
	node.ws = newHTTPServer(node.log, rpc.DefaultHTTPTimeouts)
	node.wsAuth = newHTTPServer(node.log, rpc.DefaultHTTPTimeouts)
	node.ipc = newIPCServer(node.log, conf.IPCEndpoint())

	return node, nil
}

// Start starts all registered lifecycles, RPC services and p2p networking.
// Node can only be started once.
func (n *Node) Start() error {
	n.startStopLock.Lock()
	defer n.startStopLock.Unlock()

	n.lock.Lock()
	switch n.state {
	case runningState:
		n.lock.Unlock()
		return ErrNodeRunning
	case closedState:
		n.lock.Unlock()
		return ErrNodeStopped
	}
	n.state = runningState
	// open networking and RPC endpoints
	err := n.openEndpoints()
	lifecycles := make([]Lifecycle, len(n.lifecycles))
	copy(lifecycles, n.lifecycles)
	n.lock.Unlock()

	// Check if endpoint startup failed.
	if err != nil {
		n.doClose(nil)
		return err
	}
	// Start all registered lifecycles.
	var started []Lifecycle
	for _, lifecycle := range lifecycles {
		if err = lifecycle.Start(); err != nil {
			break
		}
		started = append(started, lifecycle)
	}
	// Check if any lifecycle failed to start.
	if err != nil {
		n.stopServices(started)
		n.doClose(nil)
	}
	return err
}

// Close stops the Node and releases resources acquired in
// Node constructor New.
func (n *Node) Close() error {
	n.startStopLock.Lock()
	defer n.startStopLock.Unlock()

	n.lock.Lock()
	state := n.state
	n.lock.Unlock()
	switch state {
	case initializingState:
		// The node was never started.
		return n.doClose(nil)
	case runningState:
		// The node was started, release resources acquired by Start().
		var errs []error
		if err := n.stopServices(n.lifecycles); err != nil {
			errs = append(errs, err)
		}
		return n.doClose(errs)
	case closedState:
		return ErrNodeStopped
	default:
		panic(fmt.Sprintf("node is in unknown state %d", state))
	}
}

// doClose releases resources acquired by New(), collecting errors.
func (n *Node) doClose(errs []error) error {
	// Close databases. This needs the lock because it needs to
	// synchronize with OpenDatabase*.
	n.lock.Lock()
	n.state = closedState
	errs = append(errs, n.closeDatabases()...)
	n.lock.Unlock()

	if err := n.accman.Close(); err != nil {
		errs = append(errs, err)
	}
	if n.keyDirTemp {
		if err := os.RemoveAll(n.keyDir); err != nil {
			errs = append(errs, err)
		}
	}

	// Release instance directory lock.
	n.closeDataDir()

	// Unblock n.Wait.
	close(n.stop)

	// Report any errors that might have occurred.
	switch len(errs) {
	case 0:
		return nil
	case 1:
		return errs[0]
	default:
		return fmt.Errorf("%v", errs)
	}
}

// openEndpoints starts all network and RPC endpoints.
func (n *Node) openEndpoints() error {
	// start networking endpoints
	n.log.Info("Starting peer-to-peer node", "instance", n.server.Name)
	if err := n.server.Start(); err != nil {
		return convertFileLockError(err)
	}
	// start RPC endpoints
	err := n.startRPC()
	if err != nil {
		n.stopRPC()
		n.server.Stop()
	}
	return err
}

// containsLifecycle checks if 'lfs' contains 'l'.
func containsLifecycle(lfs []Lifecycle, l Lifecycle) bool {
	for _, obj := range lfs {
		if obj == l {
			return true
		}
	}
	return false
}

// stopServices terminates running services, RPC and p2p networking.
// It is the inverse of Start.
func (n *Node) stopServices(running []Lifecycle) error {
	n.stopRPC()

	// Stop running lifecycles in reverse order.
	failure := &StopError{Services: make(map[reflect.Type]error)}
	for i := len(running) - 1; i >= 0; i-- {
		if err := running[i].Stop(); err != nil {
			failure.Services[reflect.TypeOf(running[i])] = err
		}
	}

	// Stop p2p networking.
	n.server.Stop()

	if len(failure.Services) > 0 {
		return failure
	}
	return nil
}

func (n *Node) openDataDir() error {
	if n.config.DataDir == "" {
		return nil // ephemeral
	}

	instdir := filepath.Join(n.config.DataDir, n.config.name())
	if err := os.MkdirAll(instdir, 0700); err != nil {
		return err
	}
	// Lock the instance directory to prevent concurrent use by another instance as well as
	// accidental use of the instance directory as a database.
<<<<<<< HEAD
	release, _, err := fileutil.Flock(filepath.Join(instdir, "LOCK"))
	if err != nil {
		return convertFileLockError(err)
	}
	n.dirLock = release
=======
	n.dirLock = flock.New(filepath.Join(instdir, "LOCK"))

	if locked, err := n.dirLock.TryLock(); err != nil {
		return err
	} else if !locked {
		return ErrDatadirUsed
	}
>>>>>>> db683328
	return nil
}

func (n *Node) closeDataDir() {
	// Release instance directory lock.
<<<<<<< HEAD
	if n.dirLock != nil {
		if err := n.dirLock.Release(); err != nil {
			n.log.Error("Can't release datadir lock", "err", err)
		}
=======
	if n.dirLock != nil && n.dirLock.Locked() {
		n.dirLock.Unlock()
>>>>>>> db683328
		n.dirLock = nil
	}
}

// obtainJWTSecret loads the jwt-secret, either from the provided config,
// or from the default location. If neither of those are present, it generates
// a new secret and stores to the default location.
func (n *Node) obtainJWTSecret(cliParam string) ([]byte, error) {
	fileName := cliParam
	if len(fileName) == 0 {
		// no path provided, use default
		fileName = n.ResolvePath(datadirJWTKey)
	}
	// try reading from file
	if data, err := os.ReadFile(fileName); err == nil {
		jwtSecret := common.FromHex(strings.TrimSpace(string(data)))
		if len(jwtSecret) == 32 {
			log.Info("Loaded JWT secret file", "path", fileName, "crc32", fmt.Sprintf("%#x", crc32.ChecksumIEEE(jwtSecret)))
			return jwtSecret, nil
		}
		log.Error("Invalid JWT secret", "path", fileName, "length", len(jwtSecret))
		return nil, errors.New("invalid JWT secret")
	}
	// Need to generate one
	jwtSecret := make([]byte, 32)
	crand.Read(jwtSecret)
	// if we're in --dev mode, don't bother saving, just show it
	if fileName == "" {
		log.Info("Generated ephemeral JWT secret", "secret", hexutil.Encode(jwtSecret))
		return jwtSecret, nil
	}
	if err := os.WriteFile(fileName, []byte(hexutil.Encode(jwtSecret)), 0600); err != nil {
		return nil, err
	}
	log.Info("Generated JWT secret", "path", fileName)
	return jwtSecret, nil
}

// startRPC is a helper method to configure all the various RPC endpoints during node
// startup. It's not meant to be called at any time afterwards as it makes certain
// assumptions about the state of the node.
func (n *Node) startRPC() error {
	// Filter out personal api
	var apis []rpc.API
	for _, api := range n.rpcAPIs {
		if api.Namespace == "personal" {
			if n.config.EnablePersonal {
				log.Warn("Deprecated personal namespace activated")
			} else {
				continue
			}
		}
		apis = append(apis, api)
	}
	if err := n.startInProc(apis); err != nil {
		return err
	}

	// Configure IPC.
	if n.ipc.endpoint != "" {
		if err := n.ipc.start(apis); err != nil {
			return err
		}
	}
	var (
		servers           []*httpServer
		openAPIs, allAPIs = n.getAPIs()
	)

	initHttp := func(server *httpServer, port int) error {
		if err := server.setListenAddr(n.config.HTTPHost, port); err != nil {
			return err
		}
		if err := server.enableRPC(openAPIs, httpConfig{
			CorsAllowedOrigins: n.config.HTTPCors,
			Vhosts:             n.config.HTTPVirtualHosts,
			Modules:            n.config.HTTPModules,
			prefix:             n.config.HTTPPathPrefix,
		}); err != nil {
			return err
		}
		servers = append(servers, server)
		return nil
	}

	initWS := func(port int) error {
		server := n.wsServerForPort(port, false)
		if err := server.setListenAddr(n.config.WSHost, port); err != nil {
			return err
		}
		if err := server.enableWS(openAPIs, wsConfig{
			Modules: n.config.WSModules,
			Origins: n.config.WSOrigins,
			prefix:  n.config.WSPathPrefix,
		}); err != nil {
			return err
		}
		servers = append(servers, server)
		return nil
	}

	initAuth := func(port int, secret []byte) error {
		// Enable auth via HTTP
		server := n.httpAuth
		if err := server.setListenAddr(n.config.AuthAddr, port); err != nil {
			return err
		}
		if err := server.enableRPC(allAPIs, httpConfig{
			CorsAllowedOrigins: DefaultAuthCors,
			Vhosts:             n.config.AuthVirtualHosts,
			Modules:            DefaultAuthModules,
			prefix:             DefaultAuthPrefix,
			jwtSecret:          secret,
		}); err != nil {
			return err
		}
		servers = append(servers, server)
		// Enable auth via WS
		server = n.wsServerForPort(port, true)
		if err := server.setListenAddr(n.config.AuthAddr, port); err != nil {
			return err
		}
		if err := server.enableWS(allAPIs, wsConfig{
			Modules:   DefaultAuthModules,
			Origins:   DefaultAuthOrigins,
			prefix:    DefaultAuthPrefix,
			jwtSecret: secret,
		}); err != nil {
			return err
		}
		servers = append(servers, server)
		return nil
	}

	// Set up HTTP.
	if n.config.HTTPHost != "" {
		// Configure legacy unauthenticated HTTP.
		if err := initHttp(n.http, n.config.HTTPPort); err != nil {
			return err
		}
	}
	// Configure WebSocket.
	if n.config.WSHost != "" {
		// legacy unauthenticated
		if err := initWS(n.config.WSPort); err != nil {
			return err
		}
	}
	// Configure authenticated API
	if len(openAPIs) != len(allAPIs) {
		jwtSecret, err := n.obtainJWTSecret(n.config.JWTSecret)
		if err != nil {
			return err
		}
		if err := initAuth(n.config.AuthPort, jwtSecret); err != nil {
			return err
		}
	}
	// Start the servers
	for _, server := range servers {
		if err := server.start(); err != nil {
			return err
		}
	}
	return nil
}

func (n *Node) wsServerForPort(port int, authenticated bool) *httpServer {
	httpServer, wsServer := n.http, n.ws
	if authenticated {
		httpServer, wsServer = n.httpAuth, n.wsAuth
	}
	if n.config.HTTPHost == "" || httpServer.port == port {
		return httpServer
	}
	return wsServer
}

func (n *Node) stopRPC() {
	n.http.stop()
	n.ws.stop()
	n.httpAuth.stop()
	n.wsAuth.stop()
	n.ipc.stop()
	n.stopInProc()
}

// startInProc registers all RPC APIs on the inproc server.
func (n *Node) startInProc(apis []rpc.API) error {
	for _, api := range apis {
		if err := n.inprocHandler.RegisterName(api.Namespace, api.Service); err != nil {
			return err
		}
	}
	return nil
}

// stopInProc terminates the in-process RPC endpoint.
func (n *Node) stopInProc() {
	n.inprocHandler.Stop()
}

// Wait blocks until the node is closed.
func (n *Node) Wait() {
	<-n.stop
}

// RegisterLifecycle registers the given Lifecycle on the node.
func (n *Node) RegisterLifecycle(lifecycle Lifecycle) {
	n.lock.Lock()
	defer n.lock.Unlock()

	if n.state != initializingState {
		panic("can't register lifecycle on running/stopped node")
	}
	if containsLifecycle(n.lifecycles, lifecycle) {
		panic(fmt.Sprintf("attempt to register lifecycle %T more than once", lifecycle))
	}
	n.lifecycles = append(n.lifecycles, lifecycle)
}

// RegisterProtocols adds backend's protocols to the node's p2p server.
func (n *Node) RegisterProtocols(protocols []p2p.Protocol) {
	n.lock.Lock()
	defer n.lock.Unlock()

	if n.state != initializingState {
		panic("can't register protocols on running/stopped node")
	}
	n.server.Protocols = append(n.server.Protocols, protocols...)
}

// RegisterAPIs registers the APIs a service provides on the node.
func (n *Node) RegisterAPIs(apis []rpc.API) {
	n.lock.Lock()
	defer n.lock.Unlock()

	if n.state != initializingState {
		panic("can't register APIs on running/stopped node")
	}
	n.rpcAPIs = append(n.rpcAPIs, apis...)
}

// getAPIs return two sets of APIs, both the ones that do not require
// authentication, and the complete set
func (n *Node) getAPIs() (unauthenticated, all []rpc.API) {
	for _, api := range n.rpcAPIs {
		if !api.Authenticated {
			unauthenticated = append(unauthenticated, api)
		}
	}
	return unauthenticated, n.rpcAPIs
}

// RegisterHandler mounts a handler on the given path on the canonical HTTP server.
//
// The name of the handler is shown in a log message when the HTTP server starts
// and should be a descriptive term for the service provided by the handler.
func (n *Node) RegisterHandler(name, path string, handler http.Handler) {
	n.lock.Lock()
	defer n.lock.Unlock()

	if n.state != initializingState {
		panic("can't register HTTP handler on running/stopped node")
	}

	n.http.mux.Handle(path, handler)
	n.http.handlerNames[path] = name
}

// Attach creates an RPC client attached to an in-process API handler.
func (n *Node) Attach() (*rpc.Client, error) {
	return rpc.DialInProc(n.inprocHandler), nil
}

// RPCHandler returns the in-process RPC request handler.
func (n *Node) RPCHandler() (*rpc.Server, error) {
	n.lock.Lock()
	defer n.lock.Unlock()

	if n.state == closedState {
		return nil, ErrNodeStopped
	}
	return n.inprocHandler, nil
}

// Config returns the configuration of node.
func (n *Node) Config() *Config {
	return n.config
}

// Server retrieves the currently running P2P network layer. This method is meant
// only to inspect fields of the currently running server. Callers should not
// start or stop the returned server.
func (n *Node) Server() *p2p.Server {
	n.lock.Lock()
	defer n.lock.Unlock()

	return n.server
}

// DataDir retrieves the current datadir used by the protocol stack.
// Deprecated: No files should be stored in this directory, use InstanceDir instead.
func (n *Node) DataDir() string {
	return n.config.DataDir
}

// InstanceDir retrieves the instance directory used by the protocol stack.
func (n *Node) InstanceDir() string {
	return n.config.instanceDir()
}

// KeyStoreDir retrieves the key directory
func (n *Node) KeyStoreDir() string {
	return n.keyDir
}

// AccountManager retrieves the account manager used by the protocol stack.
func (n *Node) AccountManager() *accounts.Manager {
	return n.accman
}

// IPCEndpoint retrieves the current IPC endpoint used by the protocol stack.
func (n *Node) IPCEndpoint() string {
	return n.ipc.endpoint
}

// HTTPEndpoint returns the URL of the HTTP server. Note that this URL does not
// contain the JSON-RPC path prefix set by HTTPPathPrefix.
func (n *Node) HTTPEndpoint() string {
	return "http://" + n.http.listenAddr()
}

// WSEndpoint returns the current JSON-RPC over WebSocket endpoint.
func (n *Node) WSEndpoint() string {
	if n.http.wsAllowed() {
		return "ws://" + n.http.listenAddr() + n.http.wsConfig.prefix
	}
	return "ws://" + n.ws.listenAddr() + n.ws.wsConfig.prefix
}

// HTTPAuthEndpoint returns the URL of the authenticated HTTP server.
func (n *Node) HTTPAuthEndpoint() string {
	return "http://" + n.httpAuth.listenAddr()
}

// WSAuthEndpoint returns the current authenticated JSON-RPC over WebSocket endpoint.
func (n *Node) WSAuthEndpoint() string {
	if n.httpAuth.wsAllowed() {
		return "ws://" + n.httpAuth.listenAddr() + n.httpAuth.wsConfig.prefix
	}
	return "ws://" + n.wsAuth.listenAddr() + n.wsAuth.wsConfig.prefix
}

// EventMux retrieves the event multiplexer used by all the network services in
// the current protocol stack.
func (n *Node) EventMux() *event.TypeMux {
	return n.eventmux
}

// OpenDatabase opens an existing database with the given name (or creates one if no
// previous can be found) from within the node's instance directory. If the node is
// ephemeral, a memory database is returned.
func (n *Node) OpenDatabase(name string, cache, handles int, namespace string, readonly bool) (ethdb.Database, error) {
	n.lock.Lock()
	defer n.lock.Unlock()
	if n.state == closedState {
		return nil, ErrNodeStopped
	}

	var db ethdb.Database
	var err error
	if n.config.DataDir == "" {
		db = rawdb.NewMemoryDatabase()
	} else {
		db, err = rawdb.Open(rawdb.OpenOptions{
			Type:      n.config.DBEngine,
			Directory: n.ResolvePath(name),
			Namespace: namespace,
			Cache:     cache,
			Handles:   handles,
			ReadOnly:  readonly,
		})
	}

	if err == nil {
		db = n.wrapDatabase(db)
	}
	return db, err
}

// OpenDatabaseWithFreezer opens an existing database with the given name (or
// creates one if no previous can be found) from within the node's data directory,
// also attaching a chain freezer to it that moves ancient chain data from the
// database to immutable append-only files. If the node is an ephemeral one, a
// memory database is returned.
func (n *Node) OpenDatabaseWithFreezer(name string, cache, handles int, ancient string, namespace string, readonly bool) (ethdb.Database, error) {
	n.lock.Lock()
	defer n.lock.Unlock()
	if n.state == closedState {
		return nil, ErrNodeStopped
	}
	var db ethdb.Database
	var err error
	if n.config.DataDir == "" {
		db = rawdb.NewMemoryDatabase()
	} else {
		db, err = rawdb.Open(rawdb.OpenOptions{
			Type:              n.config.DBEngine,
			Directory:         n.ResolvePath(name),
			AncientsDirectory: n.ResolveAncient(name, ancient),
			Namespace:         namespace,
			Cache:             cache,
			Handles:           handles,
			ReadOnly:          readonly,
		})
	}

	if err == nil {
		db = n.wrapDatabase(db)
	}
	return db, err
}

// ResolvePath returns the absolute path of a resource in the instance directory.
func (n *Node) ResolvePath(x string) string {
	return n.config.ResolvePath(x)
}

// ResolveAncient returns the absolute path of the root ancient directory.
func (n *Node) ResolveAncient(name string, ancient string) string {
	switch {
	case ancient == "":
		ancient = filepath.Join(n.ResolvePath(name), "ancient")
	case !filepath.IsAbs(ancient):
		ancient = n.ResolvePath(ancient)
	}
	return ancient
}

// closeTrackingDB wraps the Close method of a database. When the database is closed by the
// service, the wrapper removes it from the node's database map. This ensures that Node
// won't auto-close the database if it is closed by the service that opened it.
type closeTrackingDB struct {
	ethdb.Database
	n *Node
}

func (db *closeTrackingDB) Close() error {
	db.n.lock.Lock()
	delete(db.n.databases, db)
	db.n.lock.Unlock()
	return db.Database.Close()
}

// wrapDatabase ensures the database will be auto-closed when Node is closed.
func (n *Node) wrapDatabase(db ethdb.Database) ethdb.Database {
	wrapper := &closeTrackingDB{db, n}
	n.databases[wrapper] = struct{}{}
	return wrapper
}

// closeDatabases closes all open databases.
func (n *Node) closeDatabases() (errors []error) {
	for db := range n.databases {
		delete(n.databases, db)
		if err := db.Database.Close(); err != nil {
			errors = append(errors, err)
		}
	}
	return errors
}<|MERGE_RESOLUTION|>--- conflicted
+++ resolved
@@ -37,11 +37,7 @@
 	"github.com/ethereum/go-ethereum/log"
 	"github.com/ethereum/go-ethereum/p2p"
 	"github.com/ethereum/go-ethereum/rpc"
-<<<<<<< HEAD
-	"github.com/prometheus/tsdb/fileutil"
-=======
 	"github.com/gofrs/flock"
->>>>>>> db683328
 )
 
 // Node is a container on which services can be registered.
@@ -50,15 +46,6 @@
 	config        *Config
 	accman        *accounts.Manager
 	log           log.Logger
-<<<<<<< HEAD
-	keyDir        string            // key store directory
-	keyDirTemp    bool              // If true, key directory will be removed by Stop
-	dirLock       fileutil.Releaser // prevents concurrent use of instance directory
-	stop          chan struct{}     // Channel to wait for termination notifications
-	server        *p2p.Server       // Currently running P2P networking layer
-	startStopLock sync.Mutex        // Start/Stop are protected by an additional lock
-	state         int               // Tracks state of node lifecycle
-=======
 	keyDir        string        // key store directory
 	keyDirTemp    bool          // If true, key directory will be removed by Stop
 	dirLock       *flock.Flock  // prevents concurrent use of instance directory
@@ -66,7 +53,6 @@
 	server        *p2p.Server   // Currently running P2P networking layer
 	startStopLock sync.Mutex    // Start/Stop are protected by an additional lock
 	state         int           // Tracks state of node lifecycle
->>>>>>> db683328
 
 	lock          sync.Mutex
 	lifecycles    []Lifecycle // All registered backends, services, and auxiliary services that have a lifecycle
@@ -334,13 +320,6 @@
 	}
 	// Lock the instance directory to prevent concurrent use by another instance as well as
 	// accidental use of the instance directory as a database.
-<<<<<<< HEAD
-	release, _, err := fileutil.Flock(filepath.Join(instdir, "LOCK"))
-	if err != nil {
-		return convertFileLockError(err)
-	}
-	n.dirLock = release
-=======
 	n.dirLock = flock.New(filepath.Join(instdir, "LOCK"))
 
 	if locked, err := n.dirLock.TryLock(); err != nil {
@@ -348,21 +327,13 @@
 	} else if !locked {
 		return ErrDatadirUsed
 	}
->>>>>>> db683328
 	return nil
 }
 
 func (n *Node) closeDataDir() {
 	// Release instance directory lock.
-<<<<<<< HEAD
-	if n.dirLock != nil {
-		if err := n.dirLock.Release(); err != nil {
-			n.log.Error("Can't release datadir lock", "err", err)
-		}
-=======
 	if n.dirLock != nil && n.dirLock.Locked() {
 		n.dirLock.Unlock()
->>>>>>> db683328
 		n.dirLock = nil
 	}
 }
