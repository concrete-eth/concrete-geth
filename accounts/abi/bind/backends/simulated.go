// Copyright 2015 The go-ethereum Authors
// This file is part of the go-ethereum library.
//
// The go-ethereum library is free software: you can redistribute it and/or modify
// it under the terms of the GNU Lesser General Public License as published by
// the Free Software Foundation, either version 3 of the License, or
// (at your option) any later version.
//
// The go-ethereum library is distributed in the hope that it will be useful,
// but WITHOUT ANY WARRANTY; without even the implied warranty of
// MERCHANTABILITY or FITNESS FOR A PARTICULAR PURPOSE. See the
// GNU Lesser General Public License for more details.
//
// You should have received a copy of the GNU Lesser General Public License
// along with the go-ethereum library. If not, see <http://www.gnu.org/licenses/>.

package backends

import (
	"context"
	"errors"
	"fmt"
	"math/big"
	"sync"
	"time"

	"github.com/ethereum/go-ethereum"
	"github.com/ethereum/go-ethereum/accounts/abi"
	"github.com/ethereum/go-ethereum/accounts/abi/bind"
	"github.com/ethereum/go-ethereum/common"
	"github.com/ethereum/go-ethereum/common/hexutil"
	"github.com/ethereum/go-ethereum/common/math"
	"github.com/ethereum/go-ethereum/consensus"
	"github.com/ethereum/go-ethereum/consensus/ethash"
	"github.com/ethereum/go-ethereum/core"
	"github.com/ethereum/go-ethereum/core/bloombits"
	"github.com/ethereum/go-ethereum/core/rawdb"
	"github.com/ethereum/go-ethereum/core/state"
	"github.com/ethereum/go-ethereum/core/types"
	"github.com/ethereum/go-ethereum/core/vm"
	"github.com/ethereum/go-ethereum/eth/filters"
	"github.com/ethereum/go-ethereum/ethdb"
	"github.com/ethereum/go-ethereum/event"
	"github.com/ethereum/go-ethereum/log"
	"github.com/ethereum/go-ethereum/params"
	"github.com/ethereum/go-ethereum/rpc"
)

// This nil assignment ensures at compile time that SimulatedBackend implements bind.ContractBackend.
var _ bind.ContractBackend = (*SimulatedBackend)(nil)

var (
	errBlockNumberUnsupported  = errors.New("simulatedBackend cannot access blocks other than the latest block")
	errBlockDoesNotExist       = errors.New("block does not exist in blockchain")
	errTransactionDoesNotExist = errors.New("transaction does not exist")
)

// SimulatedBackend implements bind.ContractBackend, simulating a blockchain in
// the background. Its main purpose is to allow for easy testing of contract bindings.
// Simulated backend implements the following interfaces:
// ChainReader, ChainStateReader, ContractBackend, ContractCaller, ContractFilterer, ContractTransactor,
// DeployBackend, GasEstimator, GasPricer, LogFilterer, PendingContractCaller, TransactionReader, and TransactionSender
type SimulatedBackend struct {
	database   ethdb.Database   // In memory database to store our testing data
	blockchain *core.BlockChain // Ethereum blockchain to handle the consensus

	consensus consensus.Engine

	mu              sync.Mutex
	pendingBlock    *types.Block   // Currently pending block that will be imported on request
	pendingState    *state.StateDB // Currently pending state that will be the active on request
	pendingReceipts types.Receipts // Currently receipts for the pending block

	events       *filters.EventSystem  // for filtering log events live
	filterSystem *filters.FilterSystem // for filtering database logs

	config *params.ChainConfig
}

// NewSimulatedBackendWithDatabase creates a new binding backend based on the given database
// and uses a simulated blockchain for testing purposes.
// A simulated backend always uses chainID 1337.
func NewSimulatedBackendWithDatabase(database ethdb.Database, alloc core.GenesisAlloc, gasLimit uint64) *SimulatedBackend {
	return NewSimulatedBackendWithOpts(WithDatabase(database), WithAlloc(alloc), WithGasLimit(gasLimit))
}

// NewSimulatedBackend creates a new binding backend using a simulated blockchain
// for testing purposes.
// A simulated backend always uses chainID 1337.
func NewSimulatedBackend(alloc core.GenesisAlloc, gasLimit uint64) *SimulatedBackend {
	return NewSimulatedBackendWithOpts(WithGasLimit(gasLimit), WithAlloc(alloc))
}

type simulatedBackendConfig struct {
	genesis     core.Genesis
	cacheConfig *core.CacheConfig
	database    ethdb.Database
	vmConfig    vm.Config
	consensus   consensus.Engine
}

type SimulatedBackendOpt func(s *simulatedBackendConfig)

func WithDatabase(database ethdb.Database) SimulatedBackendOpt {
	return func(s *simulatedBackendConfig) {
		s.database = database
	}
}

func WithGasLimit(gasLimit uint64) SimulatedBackendOpt {
	return func(s *simulatedBackendConfig) {
		s.genesis.GasLimit = gasLimit
	}
}

func WithAlloc(alloc core.GenesisAlloc) SimulatedBackendOpt {
	return func(s *simulatedBackendConfig) {
		s.genesis.Alloc = alloc
	}
}

func WithCacheConfig(cacheConfig *core.CacheConfig) SimulatedBackendOpt {
	return func(s *simulatedBackendConfig) {
		s.cacheConfig = cacheConfig
	}
}

func WithGenesis(genesis core.Genesis) SimulatedBackendOpt {
	return func(s *simulatedBackendConfig) {
		s.genesis = genesis
	}
}

func WithVMConfig(vmConfig vm.Config) SimulatedBackendOpt {
	return func(s *simulatedBackendConfig) {
		s.vmConfig = vmConfig
	}
}

func WithConsensus(consensus consensus.Engine) SimulatedBackendOpt {
	return func(s *simulatedBackendConfig) {
		s.consensus = consensus
	}
}

// NewSimulatedBackendWithOpts creates a new binding backend based on the given database
// and uses a simulated blockchain for testing purposes. It exposes additional configuration
// options that are useful to
func NewSimulatedBackendWithOpts(opts ...SimulatedBackendOpt) *SimulatedBackend {
	config := &simulatedBackendConfig{
		genesis:   core.Genesis{Config: params.AllEthashProtocolChanges, GasLimit: 100000000, Alloc: make(core.GenesisAlloc)},
		database:  rawdb.NewMemoryDatabase(),
		consensus: ethash.NewFaker(),
	}

	for _, opt := range opts {
		opt(config)
	}

	config.genesis.MustCommit(config.database)
	blockchain, _ := core.NewBlockChain(config.database, config.cacheConfig, &config.genesis, nil, config.consensus, config.vmConfig, nil, nil)

	backend := &SimulatedBackend{
		database:   config.database,
		blockchain: blockchain,
		config:     config.genesis.Config,
		consensus:  config.consensus,
	}

	filterBackend := &filterBackend{config.database, blockchain, backend}
	backend.filterSystem = filters.NewFilterSystem(filterBackend, filters.Config{})
	backend.events = filters.NewEventSystem(backend.filterSystem, false)

<<<<<<< HEAD
	backend.rollback(blockchain.CurrentBlock())
=======
	header := backend.blockchain.CurrentBlock()
	block := backend.blockchain.GetBlock(header.Hash(), header.Number.Uint64())

	backend.rollback(block)
>>>>>>> db683328
	return backend
}

// Close terminates the underlying blockchain's update loop.
func (b *SimulatedBackend) Close() error {
	b.blockchain.Stop()
	return nil
}

// Commit imports all the pending transactions as a single block and starts a
// fresh new state.
func (b *SimulatedBackend) Commit() common.Hash {
	b.mu.Lock()
	defer b.mu.Unlock()

	if _, err := b.blockchain.InsertChain([]*types.Block{b.pendingBlock}); err != nil {
		panic(err) // This cannot happen unless the simulator is wrong, fail in that case
	}
	// Don't wait for the async tx indexing
	rawdb.WriteTxLookupEntriesByBlock(b.database, b.pendingBlock)
	blockHash := b.pendingBlock.Hash()

	// Using the last inserted block here makes it possible to build on a side
	// chain after a fork.
	b.rollback(b.pendingBlock)

	return blockHash
}

// Rollback aborts all pending transactions, reverting to the last committed state.
func (b *SimulatedBackend) Rollback() {
	b.mu.Lock()
	defer b.mu.Unlock()

<<<<<<< HEAD
	b.rollback(b.blockchain.CurrentBlock())
=======
	header := b.blockchain.CurrentBlock()
	block := b.blockchain.GetBlock(header.Hash(), header.Number.Uint64())

	b.rollback(block)
>>>>>>> db683328
}

func (b *SimulatedBackend) rollback(parent *types.Block) {
	blocks, _ := core.GenerateChain(b.config, parent, b.consensus, b.database, 1, func(int, *core.BlockGen) {})

	b.pendingBlock = blocks[0]
	b.pendingState, _ = state.New(b.pendingBlock.Root(), b.blockchain.StateCache(), nil)
}

// Fork creates a side-chain that can be used to simulate reorgs.
//
// This function should be called with the ancestor block where the new side
// chain should be started. Transactions (old and new) can then be applied on
// top and Commit-ed.
//
// Note, the side-chain will only become canonical (and trigger the events) when
// it becomes longer. Until then CallContract will still operate on the current
// canonical chain.
//
// There is a % chance that the side chain becomes canonical at the same length
// to simulate live network behavior.
func (b *SimulatedBackend) Fork(ctx context.Context, parent common.Hash) error {
	b.mu.Lock()
	defer b.mu.Unlock()

	if len(b.pendingBlock.Transactions()) != 0 {
		return errors.New("pending block dirty")
	}
	block, err := b.blockByHash(ctx, parent)
	if err != nil {
		return err
	}
	b.rollback(block)
	return nil
}

// stateByBlockNumber retrieves a state by a given blocknumber.
func (b *SimulatedBackend) stateByBlockNumber(ctx context.Context, blockNumber *big.Int) (*state.StateDB, error) {
<<<<<<< HEAD
	if blockNumber == nil || blockNumber.Cmp(b.blockchain.CurrentBlock().Number()) == 0 {
=======
	if blockNumber == nil || blockNumber.Cmp(b.blockchain.CurrentBlock().Number) == 0 {
>>>>>>> db683328
		return b.blockchain.State()
	}
	block, err := b.blockByNumber(ctx, blockNumber)
	if err != nil {
		return nil, err
	}
	return b.blockchain.StateAt(block.Root())
}

// CodeAt returns the code associated with a certain account in the blockchain.
func (b *SimulatedBackend) CodeAt(ctx context.Context, contract common.Address, blockNumber *big.Int) ([]byte, error) {
	b.mu.Lock()
	defer b.mu.Unlock()

	stateDB, err := b.stateByBlockNumber(ctx, blockNumber)
	if err != nil {
		return nil, err
	}

	return stateDB.GetCode(contract), nil
}

// BalanceAt returns the wei balance of a certain account in the blockchain.
func (b *SimulatedBackend) BalanceAt(ctx context.Context, contract common.Address, blockNumber *big.Int) (*big.Int, error) {
	b.mu.Lock()
	defer b.mu.Unlock()

	stateDB, err := b.stateByBlockNumber(ctx, blockNumber)
	if err != nil {
		return nil, err
	}

	return stateDB.GetBalance(contract), nil
}

// NonceAt returns the nonce of a certain account in the blockchain.
func (b *SimulatedBackend) NonceAt(ctx context.Context, contract common.Address, blockNumber *big.Int) (uint64, error) {
	b.mu.Lock()
	defer b.mu.Unlock()

	stateDB, err := b.stateByBlockNumber(ctx, blockNumber)
	if err != nil {
		return 0, err
	}

	return stateDB.GetNonce(contract), nil
}

// StorageAt returns the value of key in the storage of an account in the blockchain.
func (b *SimulatedBackend) StorageAt(ctx context.Context, contract common.Address, key common.Hash, blockNumber *big.Int) ([]byte, error) {
	b.mu.Lock()
	defer b.mu.Unlock()

	stateDB, err := b.stateByBlockNumber(ctx, blockNumber)
	if err != nil {
		return nil, err
	}

	val := stateDB.GetState(contract, key)
	return val[:], nil
}

// TransactionReceipt returns the receipt of a transaction.
func (b *SimulatedBackend) TransactionReceipt(ctx context.Context, txHash common.Hash) (*types.Receipt, error) {
	b.mu.Lock()
	defer b.mu.Unlock()

	receipt, _, _, _ := rawdb.ReadReceipt(b.database, txHash, b.config)
	if receipt == nil {
		return nil, ethereum.NotFound
	}
	return receipt, nil
}

// TransactionByHash checks the pool of pending transactions in addition to the
// blockchain. The isPending return value indicates whether the transaction has been
// mined yet. Note that the transaction may not be part of the canonical chain even if
// it's not pending.
func (b *SimulatedBackend) TransactionByHash(ctx context.Context, txHash common.Hash) (*types.Transaction, bool, error) {
	b.mu.Lock()
	defer b.mu.Unlock()

	tx := b.pendingBlock.Transaction(txHash)
	if tx != nil {
		return tx, true, nil
	}
	tx, _, _, _ = rawdb.ReadTransaction(b.database, txHash)
	if tx != nil {
		return tx, false, nil
	}
	return nil, false, ethereum.NotFound
}

// BlockByHash retrieves a block based on the block hash.
func (b *SimulatedBackend) BlockByHash(ctx context.Context, hash common.Hash) (*types.Block, error) {
	b.mu.Lock()
	defer b.mu.Unlock()

	return b.blockByHash(ctx, hash)
}

// blockByHash retrieves a block based on the block hash without Locking.
func (b *SimulatedBackend) blockByHash(ctx context.Context, hash common.Hash) (*types.Block, error) {
	if hash == b.pendingBlock.Hash() {
		return b.pendingBlock, nil
	}

	block := b.blockchain.GetBlockByHash(hash)
	if block != nil {
		return block, nil
	}

	return nil, errBlockDoesNotExist
}

// BlockByNumber retrieves a block from the database by number, caching it
// (associated with its hash) if found.
func (b *SimulatedBackend) BlockByNumber(ctx context.Context, number *big.Int) (*types.Block, error) {
	b.mu.Lock()
	defer b.mu.Unlock()

	return b.blockByNumber(ctx, number)
}

// blockByNumber retrieves a block from the database by number, caching it
// (associated with its hash) if found without Lock.
func (b *SimulatedBackend) blockByNumber(ctx context.Context, number *big.Int) (*types.Block, error) {
	if number == nil || number.Cmp(b.pendingBlock.Number()) == 0 {
<<<<<<< HEAD
		return b.blockchain.CurrentBlock(), nil
=======
		return b.blockByHash(ctx, b.blockchain.CurrentBlock().Hash())
>>>>>>> db683328
	}

	block := b.blockchain.GetBlockByNumber(uint64(number.Int64()))
	if block == nil {
		return nil, errBlockDoesNotExist
	}

	return block, nil
}

// HeaderByHash returns a block header from the current canonical chain.
func (b *SimulatedBackend) HeaderByHash(ctx context.Context, hash common.Hash) (*types.Header, error) {
	b.mu.Lock()
	defer b.mu.Unlock()

	if hash == b.pendingBlock.Hash() {
		return b.pendingBlock.Header(), nil
	}

	header := b.blockchain.GetHeaderByHash(hash)
	if header == nil {
		return nil, errBlockDoesNotExist
	}

	return header, nil
}

// HeaderByNumber returns a block header from the current canonical chain. If number is
// nil, the latest known header is returned.
func (b *SimulatedBackend) HeaderByNumber(ctx context.Context, block *big.Int) (*types.Header, error) {
	b.mu.Lock()
	defer b.mu.Unlock()

	if block == nil || block.Cmp(b.pendingBlock.Number()) == 0 {
		return b.blockchain.CurrentHeader(), nil
	}

	return b.blockchain.GetHeaderByNumber(uint64(block.Int64())), nil
}

// TransactionCount returns the number of transactions in a given block.
func (b *SimulatedBackend) TransactionCount(ctx context.Context, blockHash common.Hash) (uint, error) {
	b.mu.Lock()
	defer b.mu.Unlock()

	if blockHash == b.pendingBlock.Hash() {
		return uint(b.pendingBlock.Transactions().Len()), nil
	}

	block := b.blockchain.GetBlockByHash(blockHash)
	if block == nil {
		return uint(0), errBlockDoesNotExist
	}

	return uint(block.Transactions().Len()), nil
}

// TransactionInBlock returns the transaction for a specific block at a specific index.
func (b *SimulatedBackend) TransactionInBlock(ctx context.Context, blockHash common.Hash, index uint) (*types.Transaction, error) {
	b.mu.Lock()
	defer b.mu.Unlock()

	if blockHash == b.pendingBlock.Hash() {
		transactions := b.pendingBlock.Transactions()
		if uint(len(transactions)) < index+1 {
			return nil, errTransactionDoesNotExist
		}

		return transactions[index], nil
	}

	block := b.blockchain.GetBlockByHash(blockHash)
	if block == nil {
		return nil, errBlockDoesNotExist
	}

	transactions := block.Transactions()
	if uint(len(transactions)) < index+1 {
		return nil, errTransactionDoesNotExist
	}

	return transactions[index], nil
}

// PendingCodeAt returns the code associated with an account in the pending state.
func (b *SimulatedBackend) PendingCodeAt(ctx context.Context, contract common.Address) ([]byte, error) {
	b.mu.Lock()
	defer b.mu.Unlock()

	return b.pendingState.GetCode(contract), nil
}

func newRevertError(result *core.ExecutionResult) *revertError {
	reason, errUnpack := abi.UnpackRevert(result.Revert())
	err := errors.New("execution reverted")
	if errUnpack == nil {
		err = fmt.Errorf("execution reverted: %v", reason)
	}
	return &revertError{
		error:  err,
		reason: hexutil.Encode(result.Revert()),
	}
}

// revertError is an API error that encompasses an EVM revert with JSON error
// code and a binary data blob.
type revertError struct {
	error
	reason string // revert reason hex encoded
}

// ErrorCode returns the JSON error code for a revert.
// See: https://github.com/ethereum/wiki/wiki/JSON-RPC-Error-Codes-Improvement-Proposal
func (e *revertError) ErrorCode() int {
	return 3
}

// ErrorData returns the hex encoded revert reason.
func (e *revertError) ErrorData() interface{} {
	return e.reason
}

// CallContract executes a contract call.
func (b *SimulatedBackend) CallContract(ctx context.Context, call ethereum.CallMsg, blockNumber *big.Int) ([]byte, error) {
	b.mu.Lock()
	defer b.mu.Unlock()

	if blockNumber != nil && blockNumber.Cmp(b.blockchain.CurrentBlock().Number) != 0 {
		return nil, errBlockNumberUnsupported
	}
	stateDB, err := b.blockchain.State()
	if err != nil {
		return nil, err
	}
	res, err := b.callContract(ctx, call, b.blockchain.CurrentBlock(), stateDB)
	if err != nil {
		return nil, err
	}
	// If the result contains a revert reason, try to unpack and return it.
	if len(res.Revert()) > 0 {
		return nil, newRevertError(res)
	}
	return res.Return(), res.Err
}

// PendingCallContract executes a contract call on the pending state.
func (b *SimulatedBackend) PendingCallContract(ctx context.Context, call ethereum.CallMsg) ([]byte, error) {
	b.mu.Lock()
	defer b.mu.Unlock()
	defer b.pendingState.RevertToSnapshot(b.pendingState.Snapshot())

<<<<<<< HEAD
	res, err := b.callContract(ctx, call, b.pendingBlock, b.pendingState)
=======
	res, err := b.callContract(ctx, call, b.pendingBlock.Header(), b.pendingState)
>>>>>>> db683328
	if err != nil {
		return nil, err
	}
	// If the result contains a revert reason, try to unpack and return it.
	if len(res.Revert()) > 0 {
		return nil, newRevertError(res)
	}
	return res.Return(), res.Err
}

// PendingNonceAt implements PendingStateReader.PendingNonceAt, retrieving
// the nonce currently pending for the account.
func (b *SimulatedBackend) PendingNonceAt(ctx context.Context, account common.Address) (uint64, error) {
	b.mu.Lock()
	defer b.mu.Unlock()

	return b.pendingState.GetOrNewStateObject(account).Nonce(), nil
}

// SuggestGasPrice implements ContractTransactor.SuggestGasPrice. Since the simulated
// chain doesn't have miners, we just return a gas price of 1 for any call.
func (b *SimulatedBackend) SuggestGasPrice(ctx context.Context) (*big.Int, error) {
	b.mu.Lock()
	defer b.mu.Unlock()

	if b.pendingBlock.Header().BaseFee != nil {
		return b.pendingBlock.Header().BaseFee, nil
	}
	return big.NewInt(1), nil
}

// SuggestGasTipCap implements ContractTransactor.SuggestGasTipCap. Since the simulated
// chain doesn't have miners, we just return a gas tip of 1 for any call.
func (b *SimulatedBackend) SuggestGasTipCap(ctx context.Context) (*big.Int, error) {
	return big.NewInt(1), nil
}

// EstimateGas executes the requested code against the currently pending block/state and
// returns the used amount of gas.
func (b *SimulatedBackend) EstimateGas(ctx context.Context, call ethereum.CallMsg) (uint64, error) {
	b.mu.Lock()
	defer b.mu.Unlock()

	// Determine the lowest and highest possible gas limits to binary search in between
	var (
		lo  uint64 = params.TxGas - 1
		hi  uint64
		cap uint64
	)
	if call.Gas >= params.TxGas {
		hi = call.Gas
	} else {
		hi = b.pendingBlock.GasLimit()
	}
	// Normalize the max fee per gas the call is willing to spend.
	var feeCap *big.Int
	if call.GasPrice != nil && (call.GasFeeCap != nil || call.GasTipCap != nil) {
		return 0, errors.New("both gasPrice and (maxFeePerGas or maxPriorityFeePerGas) specified")
	} else if call.GasPrice != nil {
		feeCap = call.GasPrice
	} else if call.GasFeeCap != nil {
		feeCap = call.GasFeeCap
	} else {
		feeCap = common.Big0
	}
	// Recap the highest gas allowance with account's balance.
	if feeCap.BitLen() != 0 {
		balance := b.pendingState.GetBalance(call.From) // from can't be nil
		available := new(big.Int).Set(balance)
		if call.Value != nil {
			if call.Value.Cmp(available) >= 0 {
				return 0, core.ErrInsufficientFundsForTransfer
			}
			available.Sub(available, call.Value)
		}
		allowance := new(big.Int).Div(available, feeCap)
		if allowance.IsUint64() && hi > allowance.Uint64() {
			transfer := call.Value
			if transfer == nil {
				transfer = new(big.Int)
			}
			log.Warn("Gas estimation capped by limited funds", "original", hi, "balance", balance,
				"sent", transfer, "feecap", feeCap, "fundable", allowance)
			hi = allowance.Uint64()
		}
	}
	cap = hi

	// Create a helper to check if a gas allowance results in an executable transaction
	executable := func(gas uint64) (bool, *core.ExecutionResult, error) {
		call.Gas = gas

		snapshot := b.pendingState.Snapshot()
<<<<<<< HEAD
		res, err := b.callContract(ctx, call, b.pendingBlock, b.pendingState)
=======
		res, err := b.callContract(ctx, call, b.pendingBlock.Header(), b.pendingState)
>>>>>>> db683328
		b.pendingState.RevertToSnapshot(snapshot)

		if err != nil {
			if errors.Is(err, core.ErrIntrinsicGas) {
				return true, nil, nil // Special case, raise gas limit
			}
			return true, nil, err // Bail out
		}
		return res.Failed(), res, nil
	}
	// Execute the binary search and hone in on an executable gas limit
	for lo+1 < hi {
		mid := (hi + lo) / 2
		failed, _, err := executable(mid)

		// If the error is not nil(consensus error), it means the provided message
		// call or transaction will never be accepted no matter how much gas it is
		// assigned. Return the error directly, don't struggle any more
		if err != nil {
			return 0, err
		}
		if failed {
			lo = mid
		} else {
			hi = mid
		}
	}
	// Reject the transaction as invalid if it still fails at the highest allowance
	if hi == cap {
		failed, result, err := executable(hi)
		if err != nil {
			return 0, err
		}
		if failed {
			if result != nil && result.Err != vm.ErrOutOfGas {
				if len(result.Revert()) > 0 {
					return 0, newRevertError(result)
				}
				return 0, result.Err
			}
			// Otherwise, the specified gas cap is too low
			return 0, fmt.Errorf("gas required exceeds allowance (%d)", cap)
		}
	}
	return hi, nil
}

// callContract implements common code between normal and pending contract calls.
// state is modified during execution, make sure to copy it if necessary.
<<<<<<< HEAD
func (b *SimulatedBackend) callContract(ctx context.Context, call ethereum.CallMsg, block *types.Block, stateDB *state.StateDB) (*core.ExecutionResult, error) {
=======
func (b *SimulatedBackend) callContract(ctx context.Context, call ethereum.CallMsg, header *types.Header, stateDB *state.StateDB) (*core.ExecutionResult, error) {
>>>>>>> db683328
	// Gas prices post 1559 need to be initialized
	if call.GasPrice != nil && (call.GasFeeCap != nil || call.GasTipCap != nil) {
		return nil, errors.New("both gasPrice and (maxFeePerGas or maxPriorityFeePerGas) specified")
	}
	head := b.blockchain.CurrentHeader()
	if !b.blockchain.Config().IsLondon(head.Number) {
		// If there's no basefee, then it must be a non-1559 execution
		if call.GasPrice == nil {
			call.GasPrice = new(big.Int)
		}
		call.GasFeeCap, call.GasTipCap = call.GasPrice, call.GasPrice
	} else {
		// A basefee is provided, necessitating 1559-type execution
		if call.GasPrice != nil {
			// User specified the legacy gas field, convert to 1559 gas typing
			call.GasFeeCap, call.GasTipCap = call.GasPrice, call.GasPrice
		} else {
			// User specified 1559 gas fields (or none), use those
			if call.GasFeeCap == nil {
				call.GasFeeCap = new(big.Int)
			}
			if call.GasTipCap == nil {
				call.GasTipCap = new(big.Int)
			}
			// Backfill the legacy gasPrice for EVM execution, unless we're all zeroes
			call.GasPrice = new(big.Int)
			if call.GasFeeCap.BitLen() > 0 || call.GasTipCap.BitLen() > 0 {
				call.GasPrice = math.BigMin(new(big.Int).Add(call.GasTipCap, head.BaseFee), call.GasFeeCap)
			}
		}
	}
	// Ensure message is initialized properly.
	if call.Gas == 0 {
		call.Gas = 50000000
	}
	if call.Value == nil {
		call.Value = new(big.Int)
	}

	// Set infinite balance to the fake caller account.
	from := stateDB.GetOrNewStateObject(call.From)
	from.SetBalance(math.MaxBig256)
<<<<<<< HEAD
	// Execute the call.
	msg := callMsg{call}

	txContext := core.NewEVMTxContext(msg)
	evmContext := core.NewEVMBlockContext(block.Header(), b.blockchain, nil)
	evmContext.L1CostFunc = types.NewL1CostFunc(b.config, stateDB)
	// Create a new environment which holds all relevant information
	// about the transaction and calling mechanisms.
	vmEnv := vm.NewEVM(evmContext, txContext, stateDB, b.config, vm.Config{NoBaseFee: true})
	gasPool := new(core.GasPool).AddGas(math.MaxUint64)

	return core.NewStateTransition(vmEnv, msg, gasPool).TransitionDb()
=======

	// Execute the call.
	msg := &core.Message{
		From:              call.From,
		To:                call.To,
		Value:             call.Value,
		GasLimit:          call.Gas,
		GasPrice:          call.GasPrice,
		GasFeeCap:         call.GasFeeCap,
		GasTipCap:         call.GasTipCap,
		Data:              call.Data,
		AccessList:        call.AccessList,
		SkipAccountChecks: true,
	}

	// Create a new environment which holds all relevant information
	// about the transaction and calling mechanisms.
	txContext := core.NewEVMTxContext(msg)
	evmContext := core.NewEVMBlockContext(header, b.blockchain, nil, b.config, stateDB)
	vmEnv := vm.NewEVM(evmContext, txContext, stateDB, b.config, vm.Config{NoBaseFee: true})
	gasPool := new(core.GasPool).AddGas(math.MaxUint64)

	return core.ApplyMessage(vmEnv, msg, gasPool)
>>>>>>> db683328
}

// SendTransaction updates the pending block to include the given transaction.
func (b *SimulatedBackend) SendTransaction(ctx context.Context, tx *types.Transaction) error {
	b.mu.Lock()
	defer b.mu.Unlock()

	// Get the last block
	block, err := b.blockByHash(ctx, b.pendingBlock.ParentHash())
<<<<<<< HEAD
	if err != nil {
		return fmt.Errorf("could not fetch parent")
	}
	// Check transaction validity
	signer := types.MakeSigner(b.blockchain.Config(), block.Number())
	sender, err := types.Sender(signer, tx)
	if err != nil {
=======
	if err != nil {
		return fmt.Errorf("could not fetch parent")
	}
	// Check transaction validity
	signer := types.MakeSigner(b.blockchain.Config(), block.Number())
	sender, err := types.Sender(signer, tx)
	if err != nil {
>>>>>>> db683328
		return fmt.Errorf("invalid transaction: %v", err)
	}
	nonce := b.pendingState.GetNonce(sender)
	if tx.Nonce() != nonce {
		return fmt.Errorf("invalid transaction nonce: got %d, want %d", tx.Nonce(), nonce)
	}
	// Include tx in chain
	blocks, receipts := core.GenerateChain(b.config, block, b.consensus, b.database, 1, func(number int, block *core.BlockGen) {
		for _, tx := range b.pendingBlock.Transactions() {
			block.AddTxWithChain(b.blockchain, tx)
		}
		block.AddTxWithChain(b.blockchain, tx)
	})
	stateDB, _ := b.blockchain.State()

	b.pendingBlock = blocks[0]
	b.pendingState, _ = state.New(b.pendingBlock.Root(), stateDB.Database(), nil)
	b.pendingReceipts = receipts[0]
	return nil
}

// FilterLogs executes a log filter operation, blocking during execution and
// returning all the results in one batch.
//
// TODO(karalabe): Deprecate when the subscription one can return past data too.
func (b *SimulatedBackend) FilterLogs(ctx context.Context, query ethereum.FilterQuery) ([]types.Log, error) {
	var filter *filters.Filter
	if query.BlockHash != nil {
		// Block filter requested, construct a single-shot filter
		filter = b.filterSystem.NewBlockFilter(*query.BlockHash, query.Addresses, query.Topics)
	} else {
		// Initialize unset filter boundaries to run from genesis to chain head
		from := int64(0)
		if query.FromBlock != nil {
			from = query.FromBlock.Int64()
		}
		to := int64(-1)
		if query.ToBlock != nil {
			to = query.ToBlock.Int64()
		}
		// Construct the range filter
		filter = b.filterSystem.NewRangeFilter(from, to, query.Addresses, query.Topics)
	}
	// Run the filter and return all the logs
	logs, err := filter.Logs(ctx)
	if err != nil {
		return nil, err
	}
	res := make([]types.Log, len(logs))
	for i, nLog := range logs {
		res[i] = *nLog
	}
	return res, nil
}

// SubscribeFilterLogs creates a background log filtering operation, returning a
// subscription immediately, which can be used to stream the found events.
func (b *SimulatedBackend) SubscribeFilterLogs(ctx context.Context, query ethereum.FilterQuery, ch chan<- types.Log) (ethereum.Subscription, error) {
	// Subscribe to contract events
	sink := make(chan []*types.Log)

	sub, err := b.events.SubscribeLogs(query, sink)
	if err != nil {
		return nil, err
	}
	// Since we're getting logs in batches, we need to flatten them into a plain stream
	return event.NewSubscription(func(quit <-chan struct{}) error {
		defer sub.Unsubscribe()
		for {
			select {
			case logs := <-sink:
				for _, nlog := range logs {
					select {
					case ch <- *nlog:
					case err := <-sub.Err():
						return err
					case <-quit:
						return nil
					}
				}
			case err := <-sub.Err():
				return err
			case <-quit:
				return nil
			}
		}
	}), nil
<<<<<<< HEAD
}

// SubscribeNewHead returns an event subscription for a new header.
func (b *SimulatedBackend) SubscribeNewHead(ctx context.Context, ch chan<- *types.Header) (ethereum.Subscription, error) {
	// subscribe to a new head
	sink := make(chan *types.Header)
	sub := b.events.SubscribeNewHeads(sink)

	return event.NewSubscription(func(quit <-chan struct{}) error {
		defer sub.Unsubscribe()
		for {
			select {
			case head := <-sink:
				select {
				case ch <- head:
				case err := <-sub.Err():
					return err
				case <-quit:
					return nil
				}
			case err := <-sub.Err():
				return err
			case <-quit:
				return nil
			}
		}
	}), nil
}

// AdjustTime adds a time shift to the simulated clock.
// It can only be called on empty blocks.
func (b *SimulatedBackend) AdjustTime(adjustment time.Duration) error {
	b.mu.Lock()
	defer b.mu.Unlock()

	if len(b.pendingBlock.Transactions()) != 0 {
		return errors.New("Could not adjust time on non-empty block")
	}
	// Get the last block
	block := b.blockchain.GetBlockByHash(b.pendingBlock.ParentHash())
	if block == nil {
		return fmt.Errorf("could not find parent")
	}

	blocks, _ := core.GenerateChain(b.config, block, b.consensus, b.database, 1, func(number int, block *core.BlockGen) {
		block.OffsetTime(int64(adjustment.Seconds()))
	})
	stateDB, _ := b.blockchain.State()

	b.pendingBlock = blocks[0]
	b.pendingState, _ = state.New(b.pendingBlock.Root(), stateDB.Database(), nil)

	return nil
}

// Blockchain returns the underlying blockchain.
func (b *SimulatedBackend) Blockchain() *core.BlockChain {
	return b.blockchain
}

// callMsg implements core.Message to allow passing it as a transaction simulator.
type callMsg struct {
	ethereum.CallMsg
}

func (m callMsg) From() common.Address         { return m.CallMsg.From }
func (m callMsg) Nonce() uint64                { return 0 }
func (m callMsg) IsFake() bool                 { return true }
func (m callMsg) To() *common.Address          { return m.CallMsg.To }
func (m callMsg) GasPrice() *big.Int           { return m.CallMsg.GasPrice }
func (m callMsg) GasFeeCap() *big.Int          { return m.CallMsg.GasFeeCap }
func (m callMsg) GasTipCap() *big.Int          { return m.CallMsg.GasTipCap }
func (m callMsg) Gas() uint64                  { return m.CallMsg.Gas }
func (m callMsg) Value() *big.Int              { return m.CallMsg.Value }
func (m callMsg) Data() []byte                 { return m.CallMsg.Data }
func (m callMsg) AccessList() types.AccessList { return m.CallMsg.AccessList }
func (m callMsg) IsSystemTx() bool             { return false }
func (m callMsg) IsDepositTx() bool            { return false }
func (m callMsg) Mint() *big.Int               { return nil }
func (m callMsg) RollupDataGas() uint64        { return 0 }
=======
}

// SubscribeNewHead returns an event subscription for a new header.
func (b *SimulatedBackend) SubscribeNewHead(ctx context.Context, ch chan<- *types.Header) (ethereum.Subscription, error) {
	// subscribe to a new head
	sink := make(chan *types.Header)
	sub := b.events.SubscribeNewHeads(sink)

	return event.NewSubscription(func(quit <-chan struct{}) error {
		defer sub.Unsubscribe()
		for {
			select {
			case head := <-sink:
				select {
				case ch <- head:
				case err := <-sub.Err():
					return err
				case <-quit:
					return nil
				}
			case err := <-sub.Err():
				return err
			case <-quit:
				return nil
			}
		}
	}), nil
}

// AdjustTime adds a time shift to the simulated clock.
// It can only be called on empty blocks.
func (b *SimulatedBackend) AdjustTime(adjustment time.Duration) error {
	b.mu.Lock()
	defer b.mu.Unlock()

	if len(b.pendingBlock.Transactions()) != 0 {
		return errors.New("Could not adjust time on non-empty block")
	}
	// Get the last block
	block := b.blockchain.GetBlockByHash(b.pendingBlock.ParentHash())
	if block == nil {
		return fmt.Errorf("could not find parent")
	}

	blocks, _ := core.GenerateChain(b.config, block, b.consensus, b.database, 1, func(number int, block *core.BlockGen) {
		block.OffsetTime(int64(adjustment.Seconds()))
	})
	stateDB, _ := b.blockchain.State()

	b.pendingBlock = blocks[0]
	b.pendingState, _ = state.New(b.pendingBlock.Root(), stateDB.Database(), nil)

	return nil
}

// Blockchain returns the underlying blockchain.
func (b *SimulatedBackend) Blockchain() *core.BlockChain {
	return b.blockchain
}
>>>>>>> db683328

// filterBackend implements filters.Backend to support filtering for logs without
// taking bloom-bits acceleration structures into account.
type filterBackend struct {
	db      ethdb.Database
	bc      *core.BlockChain
	backend *SimulatedBackend
}

func (fb *filterBackend) ChainDb() ethdb.Database { return fb.db }

func (fb *filterBackend) EventMux() *event.TypeMux { panic("not supported") }

func (fb *filterBackend) HeaderByNumber(ctx context.Context, number rpc.BlockNumber) (*types.Header, error) {
	switch number {
	case rpc.PendingBlockNumber:
		if block := fb.backend.pendingBlock; block != nil {
			return block.Header(), nil
		}
		return nil, nil
	case rpc.LatestBlockNumber:
		return fb.bc.CurrentHeader(), nil
	case rpc.FinalizedBlockNumber:
<<<<<<< HEAD
		if block := fb.bc.CurrentFinalizedBlock(); block != nil {
			return block.Header(), nil
		}
		return nil, errors.New("finalized block not found")
	case rpc.SafeBlockNumber:
		if block := fb.bc.CurrentSafeBlock(); block != nil {
			return block.Header(), nil
		}
		return nil, errors.New("safe block not found")
=======
		return fb.bc.CurrentFinalBlock(), nil
	case rpc.SafeBlockNumber:
		return fb.bc.CurrentSafeBlock(), nil
>>>>>>> db683328
	default:
		return fb.bc.GetHeaderByNumber(uint64(number.Int64())), nil
	}
}

func (fb *filterBackend) HeaderByHash(ctx context.Context, hash common.Hash) (*types.Header, error) {
	return fb.bc.GetHeaderByHash(hash), nil
}

func (fb *filterBackend) GetBody(ctx context.Context, hash common.Hash, number rpc.BlockNumber) (*types.Body, error) {
	if body := fb.bc.GetBody(hash); body != nil {
		return body, nil
	}
	return nil, errors.New("block body not found")
}

func (fb *filterBackend) PendingBlockAndReceipts() (*types.Block, types.Receipts) {
	return fb.backend.pendingBlock, fb.backend.pendingReceipts
}

func (fb *filterBackend) GetReceipts(ctx context.Context, hash common.Hash) (types.Receipts, error) {
	number := rawdb.ReadHeaderNumber(fb.db, hash)
	if number == nil {
		return nil, nil
	}
	return rawdb.ReadReceipts(fb.db, hash, *number, fb.bc.Config()), nil
}

func (fb *filterBackend) GetLogs(ctx context.Context, hash common.Hash, number uint64) ([][]*types.Log, error) {
	logs := rawdb.ReadLogs(fb.db, hash, number, fb.bc.Config())
	return logs, nil
}

func (fb *filterBackend) SubscribeNewTxsEvent(ch chan<- core.NewTxsEvent) event.Subscription {
	return nullSubscription()
}

func (fb *filterBackend) SubscribeChainEvent(ch chan<- core.ChainEvent) event.Subscription {
	return fb.bc.SubscribeChainEvent(ch)
}

func (fb *filterBackend) SubscribeRemovedLogsEvent(ch chan<- core.RemovedLogsEvent) event.Subscription {
	return fb.bc.SubscribeRemovedLogsEvent(ch)
}

func (fb *filterBackend) SubscribeLogsEvent(ch chan<- []*types.Log) event.Subscription {
	return fb.bc.SubscribeLogsEvent(ch)
}

func (fb *filterBackend) SubscribePendingLogsEvent(ch chan<- []*types.Log) event.Subscription {
	return nullSubscription()
}

func (fb *filterBackend) BloomStatus() (uint64, uint64) { return 4096, 0 }

func (fb *filterBackend) ServiceFilter(ctx context.Context, ms *bloombits.MatcherSession) {
	panic("not supported")
}

func (fb *filterBackend) ChainConfig() *params.ChainConfig {
	panic("not supported")
}

func (fb *filterBackend) CurrentHeader() *types.Header {
	panic("not supported")
}

func nullSubscription() event.Subscription {
	return event.NewSubscription(func(quit <-chan struct{}) error {
		<-quit
		return nil
	})
}<|MERGE_RESOLUTION|>--- conflicted
+++ resolved
@@ -171,14 +171,10 @@
 	backend.filterSystem = filters.NewFilterSystem(filterBackend, filters.Config{})
 	backend.events = filters.NewEventSystem(backend.filterSystem, false)
 
-<<<<<<< HEAD
-	backend.rollback(blockchain.CurrentBlock())
-=======
 	header := backend.blockchain.CurrentBlock()
 	block := backend.blockchain.GetBlock(header.Hash(), header.Number.Uint64())
 
 	backend.rollback(block)
->>>>>>> db683328
 	return backend
 }
 
@@ -213,14 +209,10 @@
 	b.mu.Lock()
 	defer b.mu.Unlock()
 
-<<<<<<< HEAD
-	b.rollback(b.blockchain.CurrentBlock())
-=======
 	header := b.blockchain.CurrentBlock()
 	block := b.blockchain.GetBlock(header.Hash(), header.Number.Uint64())
 
 	b.rollback(block)
->>>>>>> db683328
 }
 
 func (b *SimulatedBackend) rollback(parent *types.Block) {
@@ -259,11 +251,7 @@
 
 // stateByBlockNumber retrieves a state by a given blocknumber.
 func (b *SimulatedBackend) stateByBlockNumber(ctx context.Context, blockNumber *big.Int) (*state.StateDB, error) {
-<<<<<<< HEAD
-	if blockNumber == nil || blockNumber.Cmp(b.blockchain.CurrentBlock().Number()) == 0 {
-=======
 	if blockNumber == nil || blockNumber.Cmp(b.blockchain.CurrentBlock().Number) == 0 {
->>>>>>> db683328
 		return b.blockchain.State()
 	}
 	block, err := b.blockByNumber(ctx, blockNumber)
@@ -392,11 +380,7 @@
 // (associated with its hash) if found without Lock.
 func (b *SimulatedBackend) blockByNumber(ctx context.Context, number *big.Int) (*types.Block, error) {
 	if number == nil || number.Cmp(b.pendingBlock.Number()) == 0 {
-<<<<<<< HEAD
-		return b.blockchain.CurrentBlock(), nil
-=======
 		return b.blockByHash(ctx, b.blockchain.CurrentBlock().Hash())
->>>>>>> db683328
 	}
 
 	block := b.blockchain.GetBlockByNumber(uint64(number.Int64()))
@@ -548,11 +532,7 @@
 	defer b.mu.Unlock()
 	defer b.pendingState.RevertToSnapshot(b.pendingState.Snapshot())
 
-<<<<<<< HEAD
-	res, err := b.callContract(ctx, call, b.pendingBlock, b.pendingState)
-=======
 	res, err := b.callContract(ctx, call, b.pendingBlock.Header(), b.pendingState)
->>>>>>> db683328
 	if err != nil {
 		return nil, err
 	}
@@ -646,11 +626,7 @@
 		call.Gas = gas
 
 		snapshot := b.pendingState.Snapshot()
-<<<<<<< HEAD
-		res, err := b.callContract(ctx, call, b.pendingBlock, b.pendingState)
-=======
 		res, err := b.callContract(ctx, call, b.pendingBlock.Header(), b.pendingState)
->>>>>>> db683328
 		b.pendingState.RevertToSnapshot(snapshot)
 
 		if err != nil {
@@ -700,11 +676,7 @@
 
 // callContract implements common code between normal and pending contract calls.
 // state is modified during execution, make sure to copy it if necessary.
-<<<<<<< HEAD
-func (b *SimulatedBackend) callContract(ctx context.Context, call ethereum.CallMsg, block *types.Block, stateDB *state.StateDB) (*core.ExecutionResult, error) {
-=======
 func (b *SimulatedBackend) callContract(ctx context.Context, call ethereum.CallMsg, header *types.Header, stateDB *state.StateDB) (*core.ExecutionResult, error) {
->>>>>>> db683328
 	// Gas prices post 1559 need to be initialized
 	if call.GasPrice != nil && (call.GasFeeCap != nil || call.GasTipCap != nil) {
 		return nil, errors.New("both gasPrice and (maxFeePerGas or maxPriorityFeePerGas) specified")
@@ -747,20 +719,6 @@
 	// Set infinite balance to the fake caller account.
 	from := stateDB.GetOrNewStateObject(call.From)
 	from.SetBalance(math.MaxBig256)
-<<<<<<< HEAD
-	// Execute the call.
-	msg := callMsg{call}
-
-	txContext := core.NewEVMTxContext(msg)
-	evmContext := core.NewEVMBlockContext(block.Header(), b.blockchain, nil)
-	evmContext.L1CostFunc = types.NewL1CostFunc(b.config, stateDB)
-	// Create a new environment which holds all relevant information
-	// about the transaction and calling mechanisms.
-	vmEnv := vm.NewEVM(evmContext, txContext, stateDB, b.config, vm.Config{NoBaseFee: true})
-	gasPool := new(core.GasPool).AddGas(math.MaxUint64)
-
-	return core.NewStateTransition(vmEnv, msg, gasPool).TransitionDb()
-=======
 
 	// Execute the call.
 	msg := &core.Message{
@@ -784,7 +742,6 @@
 	gasPool := new(core.GasPool).AddGas(math.MaxUint64)
 
 	return core.ApplyMessage(vmEnv, msg, gasPool)
->>>>>>> db683328
 }
 
 // SendTransaction updates the pending block to include the given transaction.
@@ -794,7 +751,6 @@
 
 	// Get the last block
 	block, err := b.blockByHash(ctx, b.pendingBlock.ParentHash())
-<<<<<<< HEAD
 	if err != nil {
 		return fmt.Errorf("could not fetch parent")
 	}
@@ -802,15 +758,6 @@
 	signer := types.MakeSigner(b.blockchain.Config(), block.Number())
 	sender, err := types.Sender(signer, tx)
 	if err != nil {
-=======
-	if err != nil {
-		return fmt.Errorf("could not fetch parent")
-	}
-	// Check transaction validity
-	signer := types.MakeSigner(b.blockchain.Config(), block.Number())
-	sender, err := types.Sender(signer, tx)
-	if err != nil {
->>>>>>> db683328
 		return fmt.Errorf("invalid transaction: %v", err)
 	}
 	nonce := b.pendingState.GetNonce(sender)
@@ -898,7 +845,6 @@
 			}
 		}
 	}), nil
-<<<<<<< HEAD
 }
 
 // SubscribeNewHead returns an event subscription for a new header.
@@ -959,88 +905,6 @@
 	return b.blockchain
 }
 
-// callMsg implements core.Message to allow passing it as a transaction simulator.
-type callMsg struct {
-	ethereum.CallMsg
-}
-
-func (m callMsg) From() common.Address         { return m.CallMsg.From }
-func (m callMsg) Nonce() uint64                { return 0 }
-func (m callMsg) IsFake() bool                 { return true }
-func (m callMsg) To() *common.Address          { return m.CallMsg.To }
-func (m callMsg) GasPrice() *big.Int           { return m.CallMsg.GasPrice }
-func (m callMsg) GasFeeCap() *big.Int          { return m.CallMsg.GasFeeCap }
-func (m callMsg) GasTipCap() *big.Int          { return m.CallMsg.GasTipCap }
-func (m callMsg) Gas() uint64                  { return m.CallMsg.Gas }
-func (m callMsg) Value() *big.Int              { return m.CallMsg.Value }
-func (m callMsg) Data() []byte                 { return m.CallMsg.Data }
-func (m callMsg) AccessList() types.AccessList { return m.CallMsg.AccessList }
-func (m callMsg) IsSystemTx() bool             { return false }
-func (m callMsg) IsDepositTx() bool            { return false }
-func (m callMsg) Mint() *big.Int               { return nil }
-func (m callMsg) RollupDataGas() uint64        { return 0 }
-=======
-}
-
-// SubscribeNewHead returns an event subscription for a new header.
-func (b *SimulatedBackend) SubscribeNewHead(ctx context.Context, ch chan<- *types.Header) (ethereum.Subscription, error) {
-	// subscribe to a new head
-	sink := make(chan *types.Header)
-	sub := b.events.SubscribeNewHeads(sink)
-
-	return event.NewSubscription(func(quit <-chan struct{}) error {
-		defer sub.Unsubscribe()
-		for {
-			select {
-			case head := <-sink:
-				select {
-				case ch <- head:
-				case err := <-sub.Err():
-					return err
-				case <-quit:
-					return nil
-				}
-			case err := <-sub.Err():
-				return err
-			case <-quit:
-				return nil
-			}
-		}
-	}), nil
-}
-
-// AdjustTime adds a time shift to the simulated clock.
-// It can only be called on empty blocks.
-func (b *SimulatedBackend) AdjustTime(adjustment time.Duration) error {
-	b.mu.Lock()
-	defer b.mu.Unlock()
-
-	if len(b.pendingBlock.Transactions()) != 0 {
-		return errors.New("Could not adjust time on non-empty block")
-	}
-	// Get the last block
-	block := b.blockchain.GetBlockByHash(b.pendingBlock.ParentHash())
-	if block == nil {
-		return fmt.Errorf("could not find parent")
-	}
-
-	blocks, _ := core.GenerateChain(b.config, block, b.consensus, b.database, 1, func(number int, block *core.BlockGen) {
-		block.OffsetTime(int64(adjustment.Seconds()))
-	})
-	stateDB, _ := b.blockchain.State()
-
-	b.pendingBlock = blocks[0]
-	b.pendingState, _ = state.New(b.pendingBlock.Root(), stateDB.Database(), nil)
-
-	return nil
-}
-
-// Blockchain returns the underlying blockchain.
-func (b *SimulatedBackend) Blockchain() *core.BlockChain {
-	return b.blockchain
-}
->>>>>>> db683328
-
 // filterBackend implements filters.Backend to support filtering for logs without
 // taking bloom-bits acceleration structures into account.
 type filterBackend struct {
@@ -1063,21 +927,9 @@
 	case rpc.LatestBlockNumber:
 		return fb.bc.CurrentHeader(), nil
 	case rpc.FinalizedBlockNumber:
-<<<<<<< HEAD
-		if block := fb.bc.CurrentFinalizedBlock(); block != nil {
-			return block.Header(), nil
-		}
-		return nil, errors.New("finalized block not found")
-	case rpc.SafeBlockNumber:
-		if block := fb.bc.CurrentSafeBlock(); block != nil {
-			return block.Header(), nil
-		}
-		return nil, errors.New("safe block not found")
-=======
 		return fb.bc.CurrentFinalBlock(), nil
 	case rpc.SafeBlockNumber:
 		return fb.bc.CurrentSafeBlock(), nil
->>>>>>> db683328
 	default:
 		return fb.bc.GetHeaderByNumber(uint64(number.Int64())), nil
 	}
