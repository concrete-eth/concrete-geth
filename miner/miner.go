// Copyright 2014 The go-ethereum Authors
// This file is part of the go-ethereum library.
//
// The go-ethereum library is free software: you can redistribute it and/or modify
// it under the terms of the GNU Lesser General Public License as published by
// the Free Software Foundation, either version 3 of the License, or
// (at your option) any later version.
//
// The go-ethereum library is distributed in the hope that it will be useful,
// but WITHOUT ANY WARRANTY; without even the implied warranty of
// MERCHANTABILITY or FITNESS FOR A PARTICULAR PURPOSE. See the
// GNU Lesser General Public License for more details.
//
// You should have received a copy of the GNU Lesser General Public License
// along with the go-ethereum library. If not, see <http://www.gnu.org/licenses/>.

// Package miner implements Ethereum block creation and mining.
package miner

import (
	"context"
	"fmt"
	"math/big"
	"sync"
	"time"

	"github.com/ethereum/go-ethereum/common"
	"github.com/ethereum/go-ethereum/common/hexutil"
	"github.com/ethereum/go-ethereum/consensus"
	"github.com/ethereum/go-ethereum/core"
	"github.com/ethereum/go-ethereum/core/state"
	"github.com/ethereum/go-ethereum/core/txpool"
	"github.com/ethereum/go-ethereum/core/types"
	"github.com/ethereum/go-ethereum/eth/downloader"
	"github.com/ethereum/go-ethereum/eth/tracers"
	"github.com/ethereum/go-ethereum/event"
	"github.com/ethereum/go-ethereum/log"
	"github.com/ethereum/go-ethereum/params"
)

// Backend wraps all methods required for mining. Only full node is capable
// to offer all the functions here.
type Backend interface {
	BlockChain() *core.BlockChain
	TxPool() *txpool.TxPool
}

type BackendWithHistoricalState interface {
<<<<<<< HEAD
	StateAtBlock(block *types.Block, reexec uint64, base *state.StateDB, readOnly bool, preferDisk bool) (statedb *state.StateDB, release tracers.StateReleaseFunc, err error)
}

// Config is the configuration parameters of mining.
type Config struct {
	Etherbase  common.Address `toml:",omitempty"` // Public address for block mining rewards
	Notify     []string       `toml:",omitempty"` // HTTP URL list to be notified of new work packages (only useful in ethash).
	NotifyFull bool           `toml:",omitempty"` // Notify with pending block headers instead of work packages
	ExtraData  hexutil.Bytes  `toml:",omitempty"` // Block extra data set by the miner
	GasFloor   uint64         // Target gas floor for mined blocks.
	GasCeil    uint64         // Target gas ceiling for mined blocks.
	GasPrice   *big.Int       // Minimum gas price for mining a transaction
	Recommit   time.Duration  // The time interval for miner to re-create mining work.
	Noverify   bool           // Disable remote mining solution verification(only useful in ethash).

	NewPayloadTimeout time.Duration // The maximum time allowance for creating a new payload
}

// DefaultConfig contains default settings for miner.
var DefaultConfig = Config{
	GasCeil:  30000000,
	GasPrice: big.NewInt(params.GWei),

	// The default recommit time is chosen as two seconds since
	// consensus-layer usually will wait a half slot of time(6s)
	// for payload generation. It should be enough for Geth to
	// run 3 rounds.
	Recommit:          2 * time.Second,
	NewPayloadTimeout: 2 * time.Second,
}

=======
	StateAtBlock(ctx context.Context, block *types.Block, reexec uint64, base *state.StateDB, readOnly bool, preferDisk bool) (*state.StateDB, tracers.StateReleaseFunc, error)
}

// Config is the configuration parameters of mining.
type Config struct {
	Etherbase  common.Address `toml:",omitempty"` // Public address for block mining rewards
	Notify     []string       `toml:",omitempty"` // HTTP URL list to be notified of new work packages (only useful in ethash).
	NotifyFull bool           `toml:",omitempty"` // Notify with pending block headers instead of work packages
	ExtraData  hexutil.Bytes  `toml:",omitempty"` // Block extra data set by the miner
	GasFloor   uint64         // Target gas floor for mined blocks.
	GasCeil    uint64         // Target gas ceiling for mined blocks.
	GasPrice   *big.Int       // Minimum gas price for mining a transaction
	Recommit   time.Duration  // The time interval for miner to re-create mining work.
	Noverify   bool           // Disable remote mining solution verification(only useful in ethash).

	NewPayloadTimeout time.Duration // The maximum time allowance for creating a new payload

	RollupComputePendingBlock bool // Compute the pending block from tx-pool, instead of copying the latest-block
}

// DefaultConfig contains default settings for miner.
var DefaultConfig = Config{
	GasCeil:  30000000,
	GasPrice: big.NewInt(params.GWei),

	// The default recommit time is chosen as two seconds since
	// consensus-layer usually will wait a half slot of time(6s)
	// for payload generation. It should be enough for Geth to
	// run 3 rounds.
	Recommit:          2 * time.Second,
	NewPayloadTimeout: 2 * time.Second,
}

>>>>>>> db683328
// Miner creates blocks and searches for proof-of-work values.
type Miner struct {
	mux     *event.TypeMux
	eth     Backend
	engine  consensus.Engine
	exitCh  chan struct{}
	startCh chan struct{}
	stopCh  chan struct{}
	worker  *worker

	wg sync.WaitGroup
}

func New(eth Backend, config *Config, chainConfig *params.ChainConfig, mux *event.TypeMux, engine consensus.Engine, isLocalBlock func(header *types.Header) bool) *Miner {
	miner := &Miner{
		mux:     mux,
		eth:     eth,
		engine:  engine,
		exitCh:  make(chan struct{}),
		startCh: make(chan struct{}),
		stopCh:  make(chan struct{}),
		worker:  newWorker(config, chainConfig, engine, eth, mux, isLocalBlock, true),
	}
	miner.wg.Add(1)
	go miner.update()
	return miner
}

// update keeps track of the downloader events. Please be aware that this is a one shot type of update loop.
// It's entered once and as soon as `Done` or `Failed` has been broadcasted the events are unregistered and
// the loop is exited. This to prevent a major security vuln where external parties can DOS you with blocks
// and halt your mining operation for as long as the DOS continues.
func (miner *Miner) update() {
	defer miner.wg.Done()

	events := miner.mux.Subscribe(downloader.StartEvent{}, downloader.DoneEvent{}, downloader.FailedEvent{})
	defer func() {
		if !events.Closed() {
			events.Unsubscribe()
		}
	}()

	shouldStart := false
	canStart := true
	dlEventCh := events.Chan()
	for {
		select {
		case ev := <-dlEventCh:
			if ev == nil {
				// Unsubscription done, stop listening
				dlEventCh = nil
				continue
			}
			switch ev.Data.(type) {
			case downloader.StartEvent:
				wasMining := miner.Mining()
				miner.worker.stop()
				canStart = false
				if wasMining {
					// Resume mining after sync was finished
					shouldStart = true
					log.Info("Mining aborted due to sync")
				}
			case downloader.FailedEvent:
				canStart = true
				if shouldStart {
					miner.worker.start()
				}
			case downloader.DoneEvent:
				canStart = true
				if shouldStart {
					miner.worker.start()
				}
				// Stop reacting to downloader events
				events.Unsubscribe()
			}
		case <-miner.startCh:
			if canStart {
				miner.worker.start()
			}
			shouldStart = true
		case <-miner.stopCh:
			shouldStart = false
			miner.worker.stop()
		case <-miner.exitCh:
			miner.worker.close()
			return
		}
	}
}

func (miner *Miner) Start() {
	miner.startCh <- struct{}{}
}

func (miner *Miner) Stop() {
	miner.stopCh <- struct{}{}
}

func (miner *Miner) Close() {
	close(miner.exitCh)
	miner.wg.Wait()
}

func (miner *Miner) Mining() bool {
	return miner.worker.isRunning()
}

func (miner *Miner) Hashrate() uint64 {
	if pow, ok := miner.engine.(consensus.PoW); ok {
		return uint64(pow.Hashrate())
	}
	return 0
}

func (miner *Miner) SetExtra(extra []byte) error {
	if uint64(len(extra)) > params.MaximumExtraDataSize {
		return fmt.Errorf("extra exceeds max length. %d > %v", len(extra), params.MaximumExtraDataSize)
	}
	miner.worker.setExtra(extra)
	return nil
}

// SetRecommitInterval sets the interval for sealing work resubmitting.
func (miner *Miner) SetRecommitInterval(interval time.Duration) {
	miner.worker.setRecommitInterval(interval)
}

// Pending returns the currently pending block and associated state.
func (miner *Miner) Pending() (*types.Block, *state.StateDB) {
	return miner.worker.pending()
}

// PendingBlock returns the currently pending block.
//
// Note, to access both the pending block and the pending state
// simultaneously, please use Pending(), as the pending state can
// change between multiple method calls
func (miner *Miner) PendingBlock() *types.Block {
	return miner.worker.pendingBlock()
}

// PendingBlockAndReceipts returns the currently pending block and corresponding receipts.
func (miner *Miner) PendingBlockAndReceipts() (*types.Block, types.Receipts) {
	return miner.worker.pendingBlockAndReceipts()
}

func (miner *Miner) SetEtherbase(addr common.Address) {
	miner.worker.setEtherbase(addr)
}

// SetGasCeil sets the gaslimit to strive for when mining blocks post 1559.
// For pre-1559 blocks, it sets the ceiling.
func (miner *Miner) SetGasCeil(ceil uint64) {
	miner.worker.setGasCeil(ceil)
}

// EnablePreseal turns on the preseal mining feature. It's enabled by default.
// Note this function shouldn't be exposed to API, it's unnecessary for users
// (miners) to actually know the underlying detail. It's only for outside project
// which uses this library.
func (miner *Miner) EnablePreseal() {
	miner.worker.enablePreseal()
}

// DisablePreseal turns off the preseal mining feature. It's necessary for some
// fake consensus engine which can seal blocks instantaneously.
// Note this function shouldn't be exposed to API, it's unnecessary for users
// (miners) to actually know the underlying detail. It's only for outside project
// which uses this library.
func (miner *Miner) DisablePreseal() {
	miner.worker.disablePreseal()
}

// SubscribePendingLogs starts delivering logs from pending transactions
// to the given channel.
func (miner *Miner) SubscribePendingLogs(ch chan<- []*types.Log) event.Subscription {
	return miner.worker.pendingLogsFeed.Subscribe(ch)
}

// BuildPayload builds the payload according to the provided parameters.
func (miner *Miner) BuildPayload(args *BuildPayloadArgs) (*Payload, error) {
	return miner.worker.buildPayload(args)
}<|MERGE_RESOLUTION|>--- conflicted
+++ resolved
@@ -46,8 +46,7 @@
 }
 
 type BackendWithHistoricalState interface {
-<<<<<<< HEAD
-	StateAtBlock(block *types.Block, reexec uint64, base *state.StateDB, readOnly bool, preferDisk bool) (statedb *state.StateDB, release tracers.StateReleaseFunc, err error)
+	StateAtBlock(ctx context.Context, block *types.Block, reexec uint64, base *state.StateDB, readOnly bool, preferDisk bool) (*state.StateDB, tracers.StateReleaseFunc, error)
 }
 
 // Config is the configuration parameters of mining.
@@ -63,6 +62,8 @@
 	Noverify   bool           // Disable remote mining solution verification(only useful in ethash).
 
 	NewPayloadTimeout time.Duration // The maximum time allowance for creating a new payload
+
+	RollupComputePendingBlock bool // Compute the pending block from tx-pool, instead of copying the latest-block
 }
 
 // DefaultConfig contains default settings for miner.
@@ -78,41 +79,6 @@
 	NewPayloadTimeout: 2 * time.Second,
 }
 
-=======
-	StateAtBlock(ctx context.Context, block *types.Block, reexec uint64, base *state.StateDB, readOnly bool, preferDisk bool) (*state.StateDB, tracers.StateReleaseFunc, error)
-}
-
-// Config is the configuration parameters of mining.
-type Config struct {
-	Etherbase  common.Address `toml:",omitempty"` // Public address for block mining rewards
-	Notify     []string       `toml:",omitempty"` // HTTP URL list to be notified of new work packages (only useful in ethash).
-	NotifyFull bool           `toml:",omitempty"` // Notify with pending block headers instead of work packages
-	ExtraData  hexutil.Bytes  `toml:",omitempty"` // Block extra data set by the miner
-	GasFloor   uint64         // Target gas floor for mined blocks.
-	GasCeil    uint64         // Target gas ceiling for mined blocks.
-	GasPrice   *big.Int       // Minimum gas price for mining a transaction
-	Recommit   time.Duration  // The time interval for miner to re-create mining work.
-	Noverify   bool           // Disable remote mining solution verification(only useful in ethash).
-
-	NewPayloadTimeout time.Duration // The maximum time allowance for creating a new payload
-
-	RollupComputePendingBlock bool // Compute the pending block from tx-pool, instead of copying the latest-block
-}
-
-// DefaultConfig contains default settings for miner.
-var DefaultConfig = Config{
-	GasCeil:  30000000,
-	GasPrice: big.NewInt(params.GWei),
-
-	// The default recommit time is chosen as two seconds since
-	// consensus-layer usually will wait a half slot of time(6s)
-	// for payload generation. It should be enough for Geth to
-	// run 3 rounds.
-	Recommit:          2 * time.Second,
-	NewPayloadTimeout: 2 * time.Second,
-}
-
->>>>>>> db683328
 // Miner creates blocks and searches for proof-of-work values.
 type Miner struct {
 	mux     *event.TypeMux
