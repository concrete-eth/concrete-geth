--- conflicted
+++ resolved
@@ -189,16 +189,11 @@
 		vmConfig = new(vm.Config)
 	}
 	txContext := core.NewEVMTxContext(msg)
-<<<<<<< HEAD
 	context := core.NewEVMBlockContext(header, b.eth.blockchain, nil, b.eth.chainConfig, state)
-	return vm.NewEVM(context, txContext, state, b.eth.chainConfig, *vmConfig), state.Error, nil
-=======
-	context := core.NewEVMBlockContext(header, b.eth.blockchain, nil)
 	if blockCtx != nil {
 		context = *blockCtx
 	}
 	return vm.NewEVM(context, txContext, state, b.eth.chainConfig, *vmConfig), state.Error
->>>>>>> e501b3b0
 }
 
 func (b *LesApiBackend) SendTx(ctx context.Context, signedTx *types.Transaction) error {
