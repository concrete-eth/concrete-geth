--- conflicted
+++ resolved
@@ -434,10 +434,7 @@
 // Tests that at any point in time during a sync, only complete sub-tries are in
 // the database.
 func TestIncompleteSync(t *testing.T) {
-<<<<<<< HEAD
-=======
 	t.Parallel()
->>>>>>> db683328
 	// Create a random trie to copy
 	srcDb, srcTrie, _ := makeTestTrie()
 
