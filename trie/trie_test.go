--- conflicted
+++ resolved
@@ -18,7 +18,6 @@
 
 import (
 	"bytes"
-	crand "crypto/rand"
 	"encoding/binary"
 	"errors"
 	"fmt"
@@ -403,8 +402,6 @@
 	return reflect.ValueOf(steps)
 }
 
-<<<<<<< HEAD
-=======
 func verifyAccessList(old *Trie, new *Trie, set *NodeSet) error {
 	deletes, inserts, updates := diffTries(old, new)
 
@@ -450,7 +447,6 @@
 	return nil
 }
 
->>>>>>> db683328
 func runRandTest(rt randTest) bool {
 	var (
 		triedb   = NewDatabase(rawdb.NewMemoryDatabase())
@@ -458,11 +454,6 @@
 		values   = make(map[string]string) // tracks content of the trie
 		origTrie = NewEmpty(triedb)
 	)
-<<<<<<< HEAD
-	tr.tracer = newTracer()
-
-=======
->>>>>>> db683328
 	for i, step := range rt {
 		// fmt.Printf("{op: %d, key: common.Hex2Bytes(\"%x\"), value: common.Hex2Bytes(\"%x\")}, // step %d\n",
 		// 	step.op, step.key, step.value, i)
@@ -498,27 +489,6 @@
 			tr.Hash()
 		case opCommit:
 			root, nodes := tr.Commit(true)
-<<<<<<< HEAD
-			// Validity the returned nodeset
-			if nodes != nil {
-				for path, node := range nodes.updates.nodes {
-					blob, _, _ := origTrie.TryGetNode(hexToCompact([]byte(path)))
-					got := node.prev
-					if !bytes.Equal(blob, got) {
-						rt[i].err = fmt.Errorf("prevalue mismatch for 0x%x, got 0x%x want 0x%x", path, got, blob)
-						panic(rt[i].err)
-					}
-				}
-				for path, prev := range nodes.deletes {
-					blob, _, _ := origTrie.TryGetNode(hexToCompact([]byte(path)))
-					if !bytes.Equal(blob, prev) {
-						rt[i].err = fmt.Errorf("prevalue mismatch for 0x%x, got 0x%x want 0x%x", path, prev, blob)
-						return false
-					}
-				}
-			}
-=======
->>>>>>> db683328
 			if nodes != nil {
 				triedb.Update(NewWithNodeSet(nodes))
 			}
@@ -526,16 +496,6 @@
 			if err != nil {
 				rt[i].err = err
 				return false
-<<<<<<< HEAD
-			}
-			tr = newtr
-
-			// Enable node tracing. Resolve the root node again explicitly
-			// since it's not captured at the beginning.
-			tr.tracer = newTracer()
-			tr.resolveAndTrack(root.Bytes(), nil)
-
-=======
 			}
 			if nodes != nil {
 				if err := verifyAccessList(origTrie, newtr, nodes); err != nil {
@@ -544,7 +504,6 @@
 				}
 			}
 			tr = newtr
->>>>>>> db683328
 			origTrie = tr.Copy()
 		case opItercheckhash:
 			checktr := NewEmpty(triedb)
@@ -557,11 +516,6 @@
 			}
 		case opNodeDiff:
 			var (
-<<<<<<< HEAD
-				inserted = tr.tracer.insertList()
-				deleted  = tr.tracer.deleteList()
-=======
->>>>>>> db683328
 				origIter = origTrie.NodeIterator(nil)
 				curIter  = tr.NodeIterator(nil)
 				origSeen = make(map[string]struct{})
@@ -595,29 +549,11 @@
 					deleteExp[path] = struct{}{}
 				}
 			}
-<<<<<<< HEAD
-			if len(insertExp) != len(inserted) {
-				rt[i].err = fmt.Errorf("insert set mismatch")
-			}
-			if len(deleteExp) != len(deleted) {
-				rt[i].err = fmt.Errorf("delete set mismatch")
-			}
-			for _, insert := range inserted {
-				if _, present := insertExp[string(insert)]; !present {
-					rt[i].err = fmt.Errorf("missing inserted node")
-				}
-			}
-			for _, del := range deleted {
-				if _, present := deleteExp[string(del)]; !present {
-					rt[i].err = fmt.Errorf("missing deleted node")
-				}
-=======
 			if len(insertExp) != len(tr.tracer.inserts) {
 				rt[i].err = fmt.Errorf("insert set mismatch")
 			}
 			if len(deleteExp) != len(tr.tracer.deletes) {
 				rt[i].err = fmt.Errorf("delete set mismatch")
->>>>>>> db683328
 			}
 			for insert := range tr.tracer.inserts {
 				if _, present := insertExp[insert]; !present {
@@ -629,10 +565,6 @@
 					rt[i].err = fmt.Errorf("missing deleted node")
 				}
 			}
-		}
-		// Abort the test on error.
-		if rt[i].err != nil {
-			return false
 		}
 		// Abort the test on error.
 		if rt[i].err != nil {
@@ -709,25 +641,16 @@
 	i := 0
 	for ; i < len(addresses)/2; i++ {
 		trie.Update(crypto.Keccak256(addresses[i][:]), accounts[i])
-<<<<<<< HEAD
 	}
 	trie.Hash()
 	for ; i < len(addresses); i++ {
 		trie.Update(crypto.Keccak256(addresses[i][:]), accounts[i])
 	}
-=======
-	}
-	trie.Hash()
-	for ; i < len(addresses); i++ {
-		trie.Update(crypto.Keccak256(addresses[i][:]), accounts[i])
-	}
->>>>>>> db683328
 	b.ResetTimer()
 	b.ReportAllocs()
 	//trie.hashRoot(nil, nil)
 	trie.Hash()
 }
-<<<<<<< HEAD
 
 // Benchmarks the trie Commit following a Hash. Since the trie caches the result of any operation,
 // we cannot use b.N as the number of hashing rounds, since all rounds apart from
@@ -742,22 +665,6 @@
 	})
 }
 
-=======
-
-// Benchmarks the trie Commit following a Hash. Since the trie caches the result of any operation,
-// we cannot use b.N as the number of hashing rounds, since all rounds apart from
-// the first one will be NOOP. As such, we'll use b.N as the number of account to
-// insert into the trie before measuring the hashing.
-func BenchmarkCommitAfterHash(b *testing.B) {
-	b.Run("no-onleaf", func(b *testing.B) {
-		benchmarkCommitAfterHash(b, false)
-	})
-	b.Run("with-onleaf", func(b *testing.B) {
-		benchmarkCommitAfterHash(b, true)
-	})
-}
-
->>>>>>> db683328
 func benchmarkCommitAfterHash(b *testing.B, collectLeaf bool) {
 	// Make the random benchmark deterministic
 	addresses, accounts := makeAccounts(b.N)
@@ -828,7 +735,6 @@
 		data := make([]byte, 20)
 		random.Read(data)
 		copy(addresses[i][:], data)
-<<<<<<< HEAD
 	}
 	accounts = make([][]byte, len(addresses))
 	for i := 0; i < len(accounts); i++ {
@@ -966,145 +872,6 @@
 			t.Fatalf("test %d, disk write sequence wrong:\ngot %x exp %x\n", i, got, exp)
 		}
 	}
-=======
-	}
-	accounts = make([][]byte, len(addresses))
-	for i := 0; i < len(accounts); i++ {
-		var (
-			nonce = uint64(random.Int63())
-			root  = types.EmptyRootHash
-			code  = crypto.Keccak256(nil)
-		)
-		// The big.Rand function is not deterministic with regards to 64 vs 32 bit systems,
-		// and will consume different amount of data from the rand source.
-		//balance = new(big.Int).Rand(random, new(big.Int).Exp(common.Big2, common.Big256, nil))
-		// Therefore, we instead just read via byte buffer
-		numBytes := random.Uint32() % 33 // [0, 32] bytes
-		balanceBytes := make([]byte, numBytes)
-		random.Read(balanceBytes)
-		balance := new(big.Int).SetBytes(balanceBytes)
-		data, _ := rlp.EncodeToBytes(&types.StateAccount{Nonce: nonce, Balance: balance, Root: root, CodeHash: code})
-		accounts[i] = data
-	}
-	return addresses, accounts
-}
-
-// spongeDb is a dummy db backend which accumulates writes in a sponge
-type spongeDb struct {
-	sponge  hash.Hash
-	id      string
-	journal []string
-}
-
-func (s *spongeDb) Has(key []byte) (bool, error)             { panic("implement me") }
-func (s *spongeDb) Get(key []byte) ([]byte, error)           { return nil, errors.New("no such elem") }
-func (s *spongeDb) Delete(key []byte) error                  { panic("implement me") }
-func (s *spongeDb) NewBatch() ethdb.Batch                    { return &spongeBatch{s} }
-func (s *spongeDb) NewBatchWithSize(size int) ethdb.Batch    { return &spongeBatch{s} }
-func (s *spongeDb) NewSnapshot() (ethdb.Snapshot, error)     { panic("implement me") }
-func (s *spongeDb) Stat(property string) (string, error)     { panic("implement me") }
-func (s *spongeDb) Compact(start []byte, limit []byte) error { panic("implement me") }
-func (s *spongeDb) Close() error                             { return nil }
-func (s *spongeDb) Put(key []byte, value []byte) error {
-	valbrief := value
-	if len(valbrief) > 8 {
-		valbrief = valbrief[:8]
-	}
-	s.journal = append(s.journal, fmt.Sprintf("%v: PUT([%x...], [%d bytes] %x...)\n", s.id, key[:8], len(value), valbrief))
-	s.sponge.Write(key)
-	s.sponge.Write(value)
-	return nil
-}
-func (s *spongeDb) NewIterator(prefix []byte, start []byte) ethdb.Iterator { panic("implement me") }
-
-// spongeBatch is a dummy batch which immediately writes to the underlying spongedb
-type spongeBatch struct {
-	db *spongeDb
-}
-
-func (b *spongeBatch) Put(key, value []byte) error {
-	b.db.Put(key, value)
-	return nil
-}
-func (b *spongeBatch) Delete(key []byte) error             { panic("implement me") }
-func (b *spongeBatch) ValueSize() int                      { return 100 }
-func (b *spongeBatch) Write() error                        { return nil }
-func (b *spongeBatch) Reset()                              {}
-func (b *spongeBatch) Replay(w ethdb.KeyValueWriter) error { return nil }
-
-// TestCommitSequence tests that the trie.Commit operation writes the elements of the trie
-// in the expected order.
-// The test data was based on the 'master' code, and is basically random. It can be used
-// to check whether changes to the trie modifies the write order or data in any way.
-func TestCommitSequence(t *testing.T) {
-	for i, tc := range []struct {
-		count           int
-		expWriteSeqHash []byte
-	}{
-		{20, common.FromHex("873c78df73d60e59d4a2bcf3716e8bfe14554549fea2fc147cb54129382a8066")},
-		{200, common.FromHex("ba03d891bb15408c940eea5ee3d54d419595102648d02774a0268d892add9c8e")},
-		{2000, common.FromHex("f7a184f20df01c94f09537401d11e68d97ad0c00115233107f51b9c287ce60c7")},
-	} {
-		addresses, accounts := makeAccounts(tc.count)
-		// This spongeDb is used to check the sequence of disk-db-writes
-		s := &spongeDb{sponge: sha3.NewLegacyKeccak256()}
-		db := NewDatabase(rawdb.NewDatabase(s))
-		trie := NewEmpty(db)
-		// Fill the trie with elements
-		for i := 0; i < tc.count; i++ {
-			trie.Update(crypto.Keccak256(addresses[i][:]), accounts[i])
-		}
-		// Flush trie -> database
-		root, nodes := trie.Commit(false)
-		db.Update(NewWithNodeSet(nodes))
-		// Flush memdb -> disk (sponge)
-		db.Commit(root, false)
-		if got, exp := s.sponge.Sum(nil), tc.expWriteSeqHash; !bytes.Equal(got, exp) {
-			t.Errorf("test %d, disk write sequence wrong:\ngot %x exp %x\n", i, got, exp)
-		}
-	}
-}
-
-// TestCommitSequenceRandomBlobs is identical to TestCommitSequence
-// but uses random blobs instead of 'accounts'
-func TestCommitSequenceRandomBlobs(t *testing.T) {
-	for i, tc := range []struct {
-		count           int
-		expWriteSeqHash []byte
-	}{
-		{20, common.FromHex("8e4a01548551d139fa9e833ebc4e66fc1ba40a4b9b7259d80db32cff7b64ebbc")},
-		{200, common.FromHex("6869b4e7b95f3097a19ddb30ff735f922b915314047e041614df06958fc50554")},
-		{2000, common.FromHex("444200e6f4e2df49f77752f629a96ccf7445d4698c164f962bbd85a0526ef424")},
-	} {
-		prng := rand.New(rand.NewSource(int64(i)))
-		// This spongeDb is used to check the sequence of disk-db-writes
-		s := &spongeDb{sponge: sha3.NewLegacyKeccak256()}
-		db := NewDatabase(rawdb.NewDatabase(s))
-		trie := NewEmpty(db)
-		// Fill the trie with elements
-		for i := 0; i < tc.count; i++ {
-			key := make([]byte, 32)
-			var val []byte
-			// 50% short elements, 50% large elements
-			if prng.Intn(2) == 0 {
-				val = make([]byte, 1+prng.Intn(32))
-			} else {
-				val = make([]byte, 1+prng.Intn(4096))
-			}
-			prng.Read(key)
-			prng.Read(val)
-			trie.Update(key, val)
-		}
-		// Flush trie -> database
-		root, nodes := trie.Commit(false)
-		db.Update(NewWithNodeSet(nodes))
-		// Flush memdb -> disk (sponge)
-		db.Commit(root, false)
-		if got, exp := s.sponge.Sum(nil), tc.expWriteSeqHash; !bytes.Equal(got, exp) {
-			t.Fatalf("test %d, disk write sequence wrong:\ngot %x exp %x\n", i, got, exp)
-		}
-	}
->>>>>>> db683328
 }
 
 func TestCommitSequenceStackTrie(t *testing.T) {
@@ -1378,22 +1145,14 @@
 
 func TestDecodeNode(t *testing.T) {
 	t.Parallel()
-<<<<<<< HEAD
-=======
-
->>>>>>> db683328
+
 	var (
 		hash  = make([]byte, 20)
 		elems = make([]byte, 20)
 	)
 	for i := 0; i < 5000000; i++ {
-<<<<<<< HEAD
-		crand.Read(hash)
-		crand.Read(elems)
-=======
 		prng.Read(hash)
 		prng.Read(elems)
->>>>>>> db683328
 		decodeNode(hash, elems)
 	}
 }