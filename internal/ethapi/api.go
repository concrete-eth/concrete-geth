--- conflicted
+++ resolved
@@ -774,11 +774,7 @@
 	header, err := s.b.HeaderByNumber(ctx, number)
 	if header != nil && err == nil {
 		response := s.rpcMarshalHeader(ctx, header)
-<<<<<<< HEAD
-		if number == rpc.PendingBlockNumber {
-=======
 		if number == rpc.PendingBlockNumber && s.b.ChainConfig().Optimism == nil { // don't remove info if optimism
->>>>>>> db683328
 			// Pending header need to nil out a few fields
 			for _, field := range []string{"hash", "nonce", "miner"} {
 				response[field] = nil
@@ -807,11 +803,7 @@
 	block, err := s.b.BlockByNumber(ctx, number)
 	if block != nil && err == nil {
 		response, err := s.rpcMarshalBlock(ctx, block, true, fullTx)
-<<<<<<< HEAD
-		if err == nil && number == rpc.PendingBlockNumber {
-=======
 		if err == nil && number == rpc.PendingBlockNumber && s.b.ChainConfig().Optimism == nil { // don't remove info if optimism
->>>>>>> db683328
 			// Pending blocks need to nil out a few fields
 			for _, field := range []string{"hash", "nonce", "miner"} {
 				response[field] = nil
@@ -1088,7 +1080,6 @@
 		<-ctx.Done()
 		evm.Cancel()
 	}()
-<<<<<<< HEAD
 
 	// Execute the message.
 	gp := new(core.GasPool).AddGas(math.MaxUint64)
@@ -1102,7 +1093,7 @@
 		return nil, fmt.Errorf("execution aborted (timeout = %v)", timeout)
 	}
 	if err != nil {
-		return result, fmt.Errorf("err: %w (supplied gas %d)", err, msg.Gas())
+		return result, fmt.Errorf("err: %w (supplied gas %d)", err, msg.GasLimit)
 	}
 	return result, nil
 }
@@ -1322,241 +1313,6 @@
 	return DoEstimateGas(ctx, s.b, args, bNrOrHash, s.b.RPCGasCap())
 }
 
-=======
-
-	// Execute the message.
-	gp := new(core.GasPool).AddGas(math.MaxUint64)
-	result, err := core.ApplyMessage(evm, msg, gp)
-	if err := vmError(); err != nil {
-		return nil, err
-	}
-
-	// If the timer caused an abort, return an appropriate error message
-	if evm.Cancelled() {
-		return nil, fmt.Errorf("execution aborted (timeout = %v)", timeout)
-	}
-	if err != nil {
-		return result, fmt.Errorf("err: %w (supplied gas %d)", err, msg.GasLimit)
-	}
-	return result, nil
-}
-
-func newRevertError(result *core.ExecutionResult) *revertError {
-	reason, errUnpack := abi.UnpackRevert(result.Revert())
-	err := errors.New("execution reverted")
-	if errUnpack == nil {
-		err = fmt.Errorf("execution reverted: %v", reason)
-	}
-	return &revertError{
-		error:  err,
-		reason: hexutil.Encode(result.Revert()),
-	}
-}
-
-// revertError is an API error that encompasses an EVM revertal with JSON error
-// code and a binary data blob.
-type revertError struct {
-	error
-	reason string // revert reason hex encoded
-}
-
-// ErrorCode returns the JSON error code for a revertal.
-// See: https://github.com/ethereum/wiki/wiki/JSON-RPC-Error-Codes-Improvement-Proposal
-func (e *revertError) ErrorCode() int {
-	return 3
-}
-
-// ErrorData returns the hex encoded revert reason.
-func (e *revertError) ErrorData() interface{} {
-	return e.reason
-}
-
-// Call executes the given transaction on the state for the given block number.
-//
-// Additionally, the caller can specify a batch of contract for fields overriding.
-//
-// Note, this function doesn't make and changes in the state/blockchain and is
-// useful to execute and retrieve values.
-func (s *BlockChainAPI) Call(ctx context.Context, args TransactionArgs, blockNrOrHash rpc.BlockNumberOrHash, overrides *StateOverride) (hexutil.Bytes, error) {
-	header, err := headerByNumberOrHash(ctx, s.b, blockNrOrHash)
-	if err != nil {
-		return nil, err
-	}
-
-	if s.b.ChainConfig().IsOptimismPreBedrock(header.Number) {
-		if s.b.HistoricalRPCService() != nil {
-			var res hexutil.Bytes
-			err := s.b.HistoricalRPCService().CallContext(ctx, &res, "eth_call", args, blockNrOrHash, overrides)
-			if err != nil {
-				return nil, fmt.Errorf("historical backend error: %w", err)
-			}
-			return res, nil
-		} else {
-			return nil, rpc.ErrNoHistoricalFallback
-		}
-	}
-
-	result, err := DoCall(ctx, s.b, args, blockNrOrHash, overrides, s.b.RPCEVMTimeout(), s.b.RPCGasCap())
-	if err != nil {
-		return nil, err
-	}
-	// If the result contains a revert reason, try to unpack and return it.
-	if len(result.Revert()) > 0 {
-		return nil, newRevertError(result)
-	}
-	return result.Return(), result.Err
-}
-
-func DoEstimateGas(ctx context.Context, b Backend, args TransactionArgs, blockNrOrHash rpc.BlockNumberOrHash, gasCap uint64) (hexutil.Uint64, error) {
-	// Binary search the gas requirement, as it may be higher than the amount used
-	var (
-		lo  uint64 = params.TxGas - 1
-		hi  uint64
-		cap uint64
-	)
-	// Use zero address if sender unspecified.
-	if args.From == nil {
-		args.From = new(common.Address)
-	}
-	// Determine the highest gas limit can be used during the estimation.
-	if args.Gas != nil && uint64(*args.Gas) >= params.TxGas {
-		hi = uint64(*args.Gas)
-	} else {
-		// Retrieve the block to act as the gas ceiling
-		block, err := b.BlockByNumberOrHash(ctx, blockNrOrHash)
-		if err != nil {
-			return 0, err
-		}
-		if block == nil {
-			return 0, errors.New("block not found")
-		}
-		hi = block.GasLimit()
-	}
-	// Normalize the max fee per gas the call is willing to spend.
-	var feeCap *big.Int
-	if args.GasPrice != nil && (args.MaxFeePerGas != nil || args.MaxPriorityFeePerGas != nil) {
-		return 0, errors.New("both gasPrice and (maxFeePerGas or maxPriorityFeePerGas) specified")
-	} else if args.GasPrice != nil {
-		feeCap = args.GasPrice.ToInt()
-	} else if args.MaxFeePerGas != nil {
-		feeCap = args.MaxFeePerGas.ToInt()
-	} else {
-		feeCap = common.Big0
-	}
-	// Recap the highest gas limit with account's available balance.
-	if feeCap.BitLen() != 0 {
-		state, _, err := b.StateAndHeaderByNumberOrHash(ctx, blockNrOrHash)
-		if err != nil {
-			return 0, err
-		}
-		balance := state.GetBalance(*args.From) // from can't be nil
-		available := new(big.Int).Set(balance)
-		if args.Value != nil {
-			if args.Value.ToInt().Cmp(available) >= 0 {
-				return 0, core.ErrInsufficientFundsForTransfer
-			}
-			available.Sub(available, args.Value.ToInt())
-		}
-		allowance := new(big.Int).Div(available, feeCap)
-
-		// If the allowance is larger than maximum uint64, skip checking
-		if allowance.IsUint64() && hi > allowance.Uint64() {
-			transfer := args.Value
-			if transfer == nil {
-				transfer = new(hexutil.Big)
-			}
-			log.Warn("Gas estimation capped by limited funds", "original", hi, "balance", balance,
-				"sent", transfer.ToInt(), "maxFeePerGas", feeCap, "fundable", allowance)
-			hi = allowance.Uint64()
-		}
-	}
-	// Recap the highest gas allowance with specified gascap.
-	if gasCap != 0 && hi > gasCap {
-		log.Warn("Caller gas above allowance, capping", "requested", hi, "cap", gasCap)
-		hi = gasCap
-	}
-	cap = hi
-
-	// Create a helper to check if a gas allowance results in an executable transaction
-	executable := func(gas uint64) (bool, *core.ExecutionResult, error) {
-		args.Gas = (*hexutil.Uint64)(&gas)
-
-		result, err := DoCall(ctx, b, args, blockNrOrHash, nil, 0, gasCap)
-		if err != nil {
-			if errors.Is(err, core.ErrIntrinsicGas) {
-				return true, nil, nil // Special case, raise gas limit
-			}
-			return true, nil, err // Bail out
-		}
-		return result.Failed(), result, nil
-	}
-	// Execute the binary search and hone in on an executable gas limit
-	for lo+1 < hi {
-		mid := (hi + lo) / 2
-		failed, _, err := executable(mid)
-
-		// If the error is not nil(consensus error), it means the provided message
-		// call or transaction will never be accepted no matter how much gas it is
-		// assigned. Return the error directly, don't struggle any more.
-		if err != nil {
-			return 0, err
-		}
-		if failed {
-			lo = mid
-		} else {
-			hi = mid
-		}
-	}
-	// Reject the transaction as invalid if it still fails at the highest allowance
-	if hi == cap {
-		failed, result, err := executable(hi)
-		if err != nil {
-			return 0, err
-		}
-		if failed {
-			if result != nil && result.Err != vm.ErrOutOfGas {
-				if len(result.Revert()) > 0 {
-					return 0, newRevertError(result)
-				}
-				return 0, result.Err
-			}
-			// Otherwise, the specified gas cap is too low
-			return 0, fmt.Errorf("gas required exceeds allowance (%d)", cap)
-		}
-	}
-	return hexutil.Uint64(hi), nil
-}
-
-// EstimateGas returns an estimate of the amount of gas needed to execute the
-// given transaction against the current pending block.
-func (s *BlockChainAPI) EstimateGas(ctx context.Context, args TransactionArgs, blockNrOrHash *rpc.BlockNumberOrHash) (hexutil.Uint64, error) {
-	bNrOrHash := rpc.BlockNumberOrHashWithNumber(rpc.PendingBlockNumber)
-	if blockNrOrHash != nil {
-		bNrOrHash = *blockNrOrHash
-	}
-
-	header, err := headerByNumberOrHash(ctx, s.b, bNrOrHash)
-	if err != nil {
-		return 0, err
-	}
-
-	if s.b.ChainConfig().IsOptimismPreBedrock(header.Number) {
-		if s.b.HistoricalRPCService() != nil {
-			var res hexutil.Uint64
-			err := s.b.HistoricalRPCService().CallContext(ctx, &res, "eth_estimateGas", args, blockNrOrHash)
-			if err != nil {
-				return 0, fmt.Errorf("historical backend error: %w", err)
-			}
-			return res, nil
-		} else {
-			return 0, rpc.ErrNoHistoricalFallback
-		}
-	}
-
-	return DoEstimateGas(ctx, s.b, args, bNrOrHash, s.b.RPCGasCap())
-}
-
->>>>>>> db683328
 // RPCMarshalHeader converts the given header to the RPC output .
 func RPCMarshalHeader(head *types.Header) map[string]interface{} {
 	result := map[string]interface{}{
@@ -1708,14 +1464,10 @@
 		srcHash := tx.SourceHash()
 		isSystemTx := tx.IsSystemTx()
 		result.SourceHash = &srcHash
-<<<<<<< HEAD
-		result.IsSystemTx = &isSystemTx
-=======
 		if isSystemTx {
 			// Only include IsSystemTx when true
 			result.IsSystemTx = &isSystemTx
 		}
->>>>>>> db683328
 		result.Mint = (*hexutil.Big)(tx.Mint())
 		if receipt != nil && receipt.DepositNonce != nil {
 			result.Nonce = hexutil.Uint64(*receipt.DepositNonce)
@@ -1772,19 +1524,11 @@
 func depositTxReceipt(ctx context.Context, blockHash common.Hash, index uint64, backend Backend, tx *types.Transaction) *types.Receipt {
 	if tx.Type() != types.DepositTxType {
 		return nil
-<<<<<<< HEAD
 	}
 	receipts, err := backend.GetReceipts(ctx, blockHash)
 	if err != nil {
 		return nil
 	}
-=======
-	}
-	receipts, err := backend.GetReceipts(ctx, blockHash)
-	if err != nil {
-		return nil
-	}
->>>>>>> db683328
 	if index >= uint64(len(receipts)) {
 		return nil
 	}
@@ -1908,11 +1652,7 @@
 		if err != nil {
 			return nil, 0, nil, err
 		}
-<<<<<<< HEAD
-		res, err := core.ApplyMessage(vmenv, msg, new(core.GasPool).AddGas(msg.Gas()))
-=======
 		res, err := core.ApplyMessage(vmenv, msg, new(core.GasPool).AddGas(msg.GasLimit))
->>>>>>> db683328
 		if err != nil {
 			return nil, 0, nil, fmt.Errorf("failed to apply transaction: %v err: %v", args.toTransaction().Hash(), err)
 		}
@@ -2075,19 +1815,12 @@
 		// as per specification.
 		return nil, nil
 	}
-<<<<<<< HEAD
-=======
-
->>>>>>> db683328
+
 	receipts, err := s.b.GetReceipts(ctx, blockHash)
 	if err != nil {
 		return nil, err
 	}
-<<<<<<< HEAD
-	if len(receipts) <= int(index) {
-=======
 	if uint64(len(receipts)) <= index {
->>>>>>> db683328
 		return nil, nil
 	}
 	receipt := receipts[index]
@@ -2110,13 +1843,9 @@
 		"logs":              receipt.Logs,
 		"logsBloom":         receipt.Bloom,
 		"type":              hexutil.Uint(tx.Type()),
-<<<<<<< HEAD
-	}
-=======
 		"effectiveGasPrice": (*hexutil.Big)(receipt.EffectiveGasPrice),
 	}
 
->>>>>>> db683328
 	if s.b.ChainConfig().Optimism != nil && !tx.IsDepositTx() {
 		fields["l1GasPrice"] = (*hexutil.Big)(receipt.L1GasPrice)
 		fields["l1GasUsed"] = (*hexutil.Big)(receipt.L1GasUsed)
@@ -2126,21 +1855,7 @@
 	if s.b.ChainConfig().Optimism != nil && tx.IsDepositTx() && receipt.DepositNonce != nil {
 		fields["depositNonce"] = hexutil.Uint64(*receipt.DepositNonce)
 	}
-<<<<<<< HEAD
-	// Assign the effective gas price paid
-	if !s.b.ChainConfig().IsLondon(bigblock) {
-		fields["effectiveGasPrice"] = hexutil.Uint64(tx.GasPrice().Uint64())
-	} else {
-		header, err := s.b.HeaderByHash(ctx, blockHash)
-		if err != nil {
-			return nil, err
-		}
-		gasPrice := new(big.Int).Add(header.BaseFee, tx.EffectiveGasTipValue(header.BaseFee))
-		fields["effectiveGasPrice"] = hexutil.Uint64(gasPrice.Uint64())
-	}
-=======
-
->>>>>>> db683328
+
 	// Assign receipt status or post state.
 	if len(receipt.PostState) > 0 {
 		fields["root"] = hexutil.Bytes(receipt.PostState)
@@ -2186,11 +1901,7 @@
 		return common.Hash{}, err
 	}
 	// Print a log with full tx details for manual investigations and interventions
-<<<<<<< HEAD
-	signer := types.MakeSigner(b.ChainConfig(), b.CurrentBlock().Number())
-=======
 	signer := types.MakeSigner(b.ChainConfig(), b.CurrentBlock().Number)
->>>>>>> db683328
 	from, err := types.Sender(signer, tx)
 	if err != nil {
 		return common.Hash{}, err
@@ -2301,17 +2012,10 @@
 func (s *TransactionAPI) SignTransaction(ctx context.Context, args TransactionArgs) (*SignTransactionResult, error) {
 	if args.Gas == nil {
 		return nil, fmt.Errorf("gas not specified")
-<<<<<<< HEAD
 	}
 	if args.GasPrice == nil && (args.MaxPriorityFeePerGas == nil || args.MaxFeePerGas == nil) {
 		return nil, fmt.Errorf("missing gasPrice or maxFeePerGas/maxPriorityFeePerGas")
 	}
-=======
-	}
-	if args.GasPrice == nil && (args.MaxPriorityFeePerGas == nil || args.MaxFeePerGas == nil) {
-		return nil, fmt.Errorf("missing gasPrice or maxFeePerGas/maxPriorityFeePerGas")
-	}
->>>>>>> db683328
 	if args.Nonce == nil {
 		return nil, fmt.Errorf("nonce not specified")
 	}
@@ -2393,17 +2097,10 @@
 			// Match. Re-sign and send the transaction.
 			if gasPrice != nil && (*big.Int)(gasPrice).Sign() != 0 {
 				sendArgs.GasPrice = gasPrice
-<<<<<<< HEAD
 			}
 			if gasLimit != nil && *gasLimit != 0 {
 				sendArgs.Gas = gasLimit
 			}
-=======
-			}
-			if gasLimit != nil && *gasLimit != 0 {
-				sendArgs.Gas = gasLimit
-			}
->>>>>>> db683328
 			signedTx, err := s.sign(sendArgs.from(), sendArgs.toTransaction())
 			if err != nil {
 				return common.Hash{}, err
@@ -2462,7 +2159,6 @@
 	block, _ := api.b.BlockByHash(ctx, hash)
 	if block == nil {
 		return nil, fmt.Errorf("block #%d not found", hash)
-<<<<<<< HEAD
 	}
 	return rlp.EncodeToBytes(block)
 }
@@ -2479,24 +2175,6 @@
 		}
 		hash = block.Hash()
 	}
-=======
-	}
-	return rlp.EncodeToBytes(block)
-}
-
-// GetRawReceipts retrieves the binary-encoded receipts of a single block.
-func (api *DebugAPI) GetRawReceipts(ctx context.Context, blockNrOrHash rpc.BlockNumberOrHash) ([]hexutil.Bytes, error) {
-	var hash common.Hash
-	if h, ok := blockNrOrHash.Hash(); ok {
-		hash = h
-	} else {
-		block, err := api.b.BlockByNumberOrHash(ctx, blockNrOrHash)
-		if err != nil {
-			return nil, err
-		}
-		hash = block.Hash()
-	}
->>>>>>> db683328
 	receipts, err := api.b.GetReceipts(ctx, hash)
 	if err != nil {
 		return nil, err
@@ -2508,7 +2186,6 @@
 			return nil, err
 		}
 		result[i] = b
-<<<<<<< HEAD
 	}
 	return result, nil
 }
@@ -2520,19 +2197,6 @@
 	if err != nil {
 		return nil, err
 	}
-=======
-	}
-	return result, nil
-}
-
-// GetRawTransaction returns the bytes of the transaction for the given hash.
-func (s *DebugAPI) GetRawTransaction(ctx context.Context, hash common.Hash) (hexutil.Bytes, error) {
-	// Retrieve a finalized transaction, or a pooled otherwise
-	tx, _, _, _, err := s.b.GetTransaction(ctx, hash)
-	if err != nil {
-		return nil, err
-	}
->>>>>>> db683328
 	if tx == nil {
 		if tx = s.b.GetPoolTransaction(hash); tx == nil {
 			// Transaction not found anywhere, abort
