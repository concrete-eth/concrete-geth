--- conflicted
+++ resolved
@@ -16,11 +16,7 @@
 
 For prerequisites and detailed build instructions please read the [Installation Instructions](https://geth.ethereum.org/docs/getting-started/installing-geth).
 
-<<<<<<< HEAD
-Building `geth` requires both a Go (version 1.18 or later) and a C compiler. You can install
-=======
 Building `geth` requires both a Go (version 1.19 or later) and a C compiler. You can install
->>>>>>> db683328
 them using your favourite package manager. Once the dependencies are installed, run
 
 ```shell
@@ -40,17 +36,10 @@
 
 |  Command   | Description                                                                                                                                                                                                                                                                                                                                                                                                                                                                                                                        |
 | :--------: | ---------------------------------------------------------------------------------------------------------------------------------------------------------------------------------------------------------------------------------------------------------------------------------------------------------------------------------------------------------------------------------------------------------------------------------------------------------------------------------------------------------------------------------- |
-<<<<<<< HEAD
-| **`geth`** | Our main Ethereum CLI client. It is the entry point into the Ethereum network (main-, test- or private net), capable of running as a full node (default), archive node (retaining all historical state) or a light node (retrieving data live). It can be used by other processes as a gateway into the Ethereum network via JSON RPC endpoints exposed on top of HTTP, WebSocket and/or IPC transports. `geth --help` and the [CLI page](https://geth.ethereum.org/docs/interface/command-line-options) for command line options. |
-|   `clef`   | Stand-alone signing tool, which can be used as a backend signer for `geth`.                                                                                                                                                                                                                                                                                                                                                                                                                                                        |
-|  `devp2p`  | Utilities to interact with nodes on the networking layer, without running a full blockchain.                                                                                                                                                                                                                                                                                                                                                                                                                                       |
-|  `abigen`  | Source code generator to convert Ethereum contract definitions into easy-to-use, compile-time type-safe Go packages. It operates on plain [Ethereum contract ABIs](https://docs.soliditylang.org/en/develop/abi-spec.html) with expanded functionality if the contract bytecode is also available. However, it also accepts Solidity source files, making development much more streamlined. Please see our [Native DApps](https://geth.ethereum.org/docs/dapp/native-bindings) page for details.                                  |
-=======
 | **`geth`** | Our main Ethereum CLI client. It is the entry point into the Ethereum network (main-, test- or private net), capable of running as a full node (default), archive node (retaining all historical state) or a light node (retrieving data live). It can be used by other processes as a gateway into the Ethereum network via JSON RPC endpoints exposed on top of HTTP, WebSocket and/or IPC transports. `geth --help` and the [CLI page](https://geth.ethereum.org/docs/fundamentals/command-line-options) for command line options. |
 |   `clef`   | Stand-alone signing tool, which can be used as a backend signer for `geth`.                                                                                                                                                                                                                                                                                                                                                                                                                                                        |
 |  `devp2p`  | Utilities to interact with nodes on the networking layer, without running a full blockchain.                                                                                                                                                                                                                                                                                                                                                                                                                                       |
 |  `abigen`  | Source code generator to convert Ethereum contract definitions into easy-to-use, compile-time type-safe Go packages. It operates on plain [Ethereum contract ABIs](https://docs.soliditylang.org/en/develop/abi-spec.html) with expanded functionality if the contract bytecode is also available. However, it also accepts Solidity source files, making development much more streamlined. Please see our [Native DApps](https://geth.ethereum.org/docs/developers/dapp-developer/native-bindings) page for details.                                  |
->>>>>>> db683328
 | `bootnode` | Stripped down version of our Ethereum client implementation that only takes part in the network node discovery protocol, but does not run any of the higher level application protocols. It can be used as a lightweight bootstrap node to aid in finding peers in private networks.                                                                                                                                                                                                                                               |
 |   `evm`    | Developer utility version of the EVM (Ethereum Virtual Machine) that is capable of running bytecode snippets within a configurable environment and execution mode. Its purpose is to allow isolated, fine-grained debugging of EVM opcodes (e.g. `evm --code 60ff60ff --debug run`).                                                                                                                                                                                                                                               |
 | `rlpdump`  | Developer utility tool to convert binary RLP ([Recursive Length Prefix](https://ethereum.org/en/developers/docs/data-structures-and-encoding/rlp)) dumps (data encoding used by the Ethereum protocol both network as well as consensus wise) to user-friendlier hierarchical representation (e.g. `rlpdump --hex CE0183FFFFFFC4C304050583616263`).                                                                                                                                                                                |
@@ -58,11 +47,7 @@
 ## Running `geth`
 
 Going through all the possible command line flags is out of scope here (please consult our
-<<<<<<< HEAD
-[CLI Wiki page](https://geth.ethereum.org/docs/interface/command-line-options)),
-=======
 [CLI Wiki page](https://geth.ethereum.org/docs/fundamentals/command-line-options)),
->>>>>>> db683328
 but we've enumerated a few common parameter combos to get you up to speed quickly
 on how you can run your own `geth` instance.
 
@@ -97,17 +82,10 @@
  * Start `geth` in snap sync mode (default, can be changed with the `--syncmode` flag),
    causing it to download more data in exchange for avoiding processing the entire history
    of the Ethereum network, which is very CPU intensive.
-<<<<<<< HEAD
- * Start the built-in interactive [JavaScript console](https://geth.ethereum.org/docs/interface/javascript-console),
-   (via the trailing `console` subcommand) through which you can interact using [`web3` methods](https://github.com/ChainSafe/web3.js/blob/0.20.7/DOCUMENTATION.md) 
-   (note: the `web3` version bundled within `geth` is very old, and not up to date with official docs),
-   as well as `geth`'s own [management APIs](https://geth.ethereum.org/docs/rpc/server).
-=======
  * Start the built-in interactive [JavaScript console](https://geth.ethereum.org/docs/interacting-with-geth/javascript-console),
    (via the trailing `console` subcommand) through which you can interact using [`web3` methods](https://github.com/ChainSafe/web3.js/blob/0.20.7/DOCUMENTATION.md) 
    (note: the `web3` version bundled within `geth` is very old, and not up to date with official docs),
    as well as `geth`'s own [management APIs](https://geth.ethereum.org/docs/interacting-with-geth/rpc).
->>>>>>> db683328
    This tool is optional and if you leave it out you can always attach it to an already running
    `geth` instance with `geth attach`.
 
@@ -197,11 +175,7 @@
 As a developer, sooner rather than later you'll want to start interacting with `geth` and the
 Ethereum network via your own programs and not manually through the console. To aid
 this, `geth` has built-in support for a JSON-RPC based APIs ([standard APIs](https://ethereum.github.io/execution-apis/api-documentation/)
-<<<<<<< HEAD
-and [`geth` specific APIs](https://geth.ethereum.org/docs/rpc/server)).
-=======
 and [`geth` specific APIs](https://geth.ethereum.org/docs/interacting-with-geth/rpc)).
->>>>>>> db683328
 These can be exposed via HTTP, WebSockets and IPC (UNIX sockets on UNIX based
 platforms, and named pipes on Windows).
 
