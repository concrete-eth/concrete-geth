--- conflicted
+++ resolved
@@ -90,8 +90,6 @@
 		PetersburgBlock:     big.NewInt(0),
 		IstanbulBlock:       big.NewInt(0),
 	},
-<<<<<<< HEAD
-=======
 	"MuirGlacier": {
 		ChainID:             big.NewInt(1),
 		HomesteadBlock:      big.NewInt(0),
@@ -105,7 +103,6 @@
 		IstanbulBlock:       big.NewInt(0),
 		MuirGlacierBlock:    big.NewInt(0),
 	},
->>>>>>> db683328
 	"FrontierToHomesteadAt5": {
 		ChainID:        big.NewInt(1),
 		HomesteadBlock: big.NewInt(5),
