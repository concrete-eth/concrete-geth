// Copyright 2015 The go-ethereum Authors
// This file is part of the go-ethereum library.
//
// The go-ethereum library is free software: you can redistribute it and/or modify
// it under the terms of the GNU Lesser General Public License as published by
// the Free Software Foundation, either version 3 of the License, or
// (at your option) any later version.
//
// The go-ethereum library is distributed in the hope that it will be useful,
// but WITHOUT ANY WARRANTY; without even the implied warranty of
// MERCHANTABILITY or FITNESS FOR A PARTICULAR PURPOSE. See the
// GNU Lesser General Public License for more details.
//
// You should have received a copy of the GNU Lesser General Public License
// along with the go-ethereum library. If not, see <http://www.gnu.org/licenses/>.

// Package tests implements execution of Ethereum JSON tests.
package tests

import (
	"bytes"
	"encoding/hex"
	"encoding/json"
	"fmt"
	"math/big"
	"os"
	"reflect"

	"github.com/ethereum/go-ethereum/common"
	"github.com/ethereum/go-ethereum/common/hexutil"
	"github.com/ethereum/go-ethereum/common/math"
	"github.com/ethereum/go-ethereum/consensus"
	"github.com/ethereum/go-ethereum/consensus/beacon"
	"github.com/ethereum/go-ethereum/consensus/ethash"
	"github.com/ethereum/go-ethereum/core"
	"github.com/ethereum/go-ethereum/core/rawdb"
	"github.com/ethereum/go-ethereum/core/state"
	"github.com/ethereum/go-ethereum/core/types"
	"github.com/ethereum/go-ethereum/core/vm"
	"github.com/ethereum/go-ethereum/params"
	"github.com/ethereum/go-ethereum/rlp"
)

// A BlockTest checks handling of entire blocks.
type BlockTest struct {
	json btJSON
}

// UnmarshalJSON implements json.Unmarshaler interface.
func (t *BlockTest) UnmarshalJSON(in []byte) error {
	return json.Unmarshal(in, &t.json)
}

type btJSON struct {
	Blocks     []btBlock             `json:"blocks"`
	Genesis    btHeader              `json:"genesisBlockHeader"`
	Pre        core.GenesisAlloc     `json:"pre"`
	Post       core.GenesisAlloc     `json:"postState"`
	BestBlock  common.UnprefixedHash `json:"lastblockhash"`
	Network    string                `json:"network"`
	SealEngine string                `json:"sealEngine"`
}

type btBlock struct {
	BlockHeader     *btHeader
	ExpectException string
	Rlp             string
	UncleHeaders    []*btHeader
}

//go:generate go run github.com/fjl/gencodec -type btHeader -field-override btHeaderMarshaling -out gen_btheader.go

type btHeader struct {
	Bloom            types.Bloom
	Coinbase         common.Address
	MixHash          common.Hash
	Nonce            types.BlockNonce
	Number           *big.Int
	Hash             common.Hash
	ParentHash       common.Hash
	ReceiptTrie      common.Hash
	StateRoot        common.Hash
	TransactionsTrie common.Hash
	UncleHash        common.Hash
	ExtraData        []byte
	Difficulty       *big.Int
	GasLimit         uint64
	GasUsed          uint64
	Timestamp        uint64
	BaseFeePerGas    *big.Int
	WithdrawalsRoot  *common.Hash
}

type btHeaderMarshaling struct {
	ExtraData     hexutil.Bytes
	Number        *math.HexOrDecimal256
	Difficulty    *math.HexOrDecimal256
	GasLimit      math.HexOrDecimal64
	GasUsed       math.HexOrDecimal64
	Timestamp     math.HexOrDecimal64
	BaseFeePerGas *math.HexOrDecimal256
}

func (t *BlockTest) Run(snapshotter bool) error {
	config, ok := Forks[t.json.Network]
	if !ok {
		return UnsupportedForkError{t.json.Network}
	}

	// import pre accounts & construct test genesis block & state root
	db := rawdb.NewMemoryDatabase()
	gspec := t.genesis(config)
	gblock := gspec.MustCommit(db)
	if gblock.Hash() != t.json.Genesis.Hash {
		return fmt.Errorf("genesis block hash doesn't match test: computed=%x, test=%x", gblock.Hash().Bytes()[:6], t.json.Genesis.Hash[:6])
	}
	if gblock.Root() != t.json.Genesis.StateRoot {
		return fmt.Errorf("genesis block state root does not match test: computed=%x, test=%x", gblock.Root().Bytes()[:6], t.json.Genesis.StateRoot[:6])
	}
	var engine consensus.Engine
	if t.json.SealEngine == "NoProof" {
		engine = ethash.NewFaker()
	} else {
		engine = ethash.NewShared()
	}
	// Wrap the original engine within the beacon-engine
	engine = beacon.New(engine)

	cache := &core.CacheConfig{TrieCleanLimit: 0}
	if snapshotter {
		cache.SnapshotLimit = 1
		cache.SnapshotWait = true
	}
	chain, err := core.NewBlockChain(db, cache, gspec, nil, engine, vm.Config{}, nil, nil)
	if err != nil {
		return err
	}
	defer chain.Stop()

	validBlocks, err := t.insertBlocks(chain)
	if err != nil {
		return err
	}
	cmlast := chain.CurrentBlock().Hash()
	if common.Hash(t.json.BestBlock) != cmlast {
		return fmt.Errorf("last block hash validation mismatch: want: %x, have: %x", t.json.BestBlock, cmlast)
	}
	newDB, err := chain.State()
	if err != nil {
		return err
	}
	if err = t.validatePostState(newDB); err != nil {
		return fmt.Errorf("post state validation failed: %v", err)
	}
	// Cross-check the snapshot-to-hash against the trie hash
	if snapshotter {
<<<<<<< HEAD
		if err := chain.Snapshots().Verify(chain.CurrentBlock().Root()); err != nil {
=======
		if err := chain.Snapshots().Verify(chain.CurrentBlock().Root); err != nil {
>>>>>>> db683328
			return err
		}
	}
	return t.validateImportedHeaders(chain, validBlocks)
}

func (t *BlockTest) genesis(config *params.ChainConfig) *core.Genesis {
	return &core.Genesis{
		Config:     config,
		Nonce:      t.json.Genesis.Nonce.Uint64(),
		Timestamp:  t.json.Genesis.Timestamp,
		ParentHash: t.json.Genesis.ParentHash,
		ExtraData:  t.json.Genesis.ExtraData,
		GasLimit:   t.json.Genesis.GasLimit,
		GasUsed:    t.json.Genesis.GasUsed,
		Difficulty: t.json.Genesis.Difficulty,
		Mixhash:    t.json.Genesis.MixHash,
		Coinbase:   t.json.Genesis.Coinbase,
		Alloc:      t.json.Pre,
		BaseFee:    t.json.Genesis.BaseFeePerGas,
	}
}

/*
See https://github.com/ethereum/tests/wiki/Blockchain-Tests-II

	Whether a block is valid or not is a bit subtle, it's defined by presence of
	blockHeader, transactions and uncleHeaders fields. If they are missing, the block is
	invalid and we must verify that we do not accept it.

	Since some tests mix valid and invalid blocks we need to check this for every block.

	If a block is invalid it does not necessarily fail the test, if it's invalidness is
	expected we are expected to ignore it and continue processing and then validate the
	post state.
*/
func (t *BlockTest) insertBlocks(blockchain *core.BlockChain) ([]btBlock, error) {
	validBlocks := make([]btBlock, 0)
	// insert the test blocks, which will execute all transactions
	for bi, b := range t.json.Blocks {
		cb, err := b.decode()
		if err != nil {
			if b.BlockHeader == nil {
				continue // OK - block is supposed to be invalid, continue with next block
			} else {
				return nil, fmt.Errorf("block RLP decoding failed when expected to succeed: %v", err)
			}
		}
		// RLP decoding worked, try to insert into chain:
		blocks := types.Blocks{cb}
		i, err := blockchain.InsertChain(blocks)
		if err != nil {
			if b.BlockHeader == nil {
				continue // OK - block is supposed to be invalid, continue with next block
			} else {
				return nil, fmt.Errorf("block #%v insertion into chain failed: %v", blocks[i].Number(), err)
			}
		}
		if b.BlockHeader == nil {
			if data, err := json.MarshalIndent(cb.Header(), "", "  "); err == nil {
				fmt.Fprintf(os.Stderr, "block (index %d) insertion should have failed due to: %v:\n%v\n",
					bi, b.ExpectException, string(data))
			}
			return nil, fmt.Errorf("block (index %d) insertion should have failed due to: %v",
				bi, b.ExpectException)
		}

		// validate RLP decoding by checking all values against test file JSON
		if err = validateHeader(b.BlockHeader, cb.Header()); err != nil {
			return nil, fmt.Errorf("deserialised block header validation failed: %v", err)
		}
		validBlocks = append(validBlocks, b)
	}
	return validBlocks, nil
}

func validateHeader(h *btHeader, h2 *types.Header) error {
	if h.Bloom != h2.Bloom {
		return fmt.Errorf("bloom: want: %x have: %x", h.Bloom, h2.Bloom)
	}
	if h.Coinbase != h2.Coinbase {
		return fmt.Errorf("coinbase: want: %x have: %x", h.Coinbase, h2.Coinbase)
	}
	if h.MixHash != h2.MixDigest {
		return fmt.Errorf("MixHash: want: %x have: %x", h.MixHash, h2.MixDigest)
	}
	if h.Nonce != h2.Nonce {
		return fmt.Errorf("nonce: want: %x have: %x", h.Nonce, h2.Nonce)
	}
	if h.Number.Cmp(h2.Number) != 0 {
		return fmt.Errorf("number: want: %v have: %v", h.Number, h2.Number)
	}
	if h.ParentHash != h2.ParentHash {
		return fmt.Errorf("parent hash: want: %x have: %x", h.ParentHash, h2.ParentHash)
	}
	if h.ReceiptTrie != h2.ReceiptHash {
		return fmt.Errorf("receipt hash: want: %x have: %x", h.ReceiptTrie, h2.ReceiptHash)
	}
	if h.TransactionsTrie != h2.TxHash {
		return fmt.Errorf("tx hash: want: %x have: %x", h.TransactionsTrie, h2.TxHash)
	}
	if h.StateRoot != h2.Root {
		return fmt.Errorf("state hash: want: %x have: %x", h.StateRoot, h2.Root)
	}
	if h.UncleHash != h2.UncleHash {
		return fmt.Errorf("uncle hash: want: %x have: %x", h.UncleHash, h2.UncleHash)
	}
	if !bytes.Equal(h.ExtraData, h2.Extra) {
		return fmt.Errorf("extra data: want: %x have: %x", h.ExtraData, h2.Extra)
	}
	if h.Difficulty.Cmp(h2.Difficulty) != 0 {
		return fmt.Errorf("difficulty: want: %v have: %v", h.Difficulty, h2.Difficulty)
	}
	if h.GasLimit != h2.GasLimit {
		return fmt.Errorf("gasLimit: want: %d have: %d", h.GasLimit, h2.GasLimit)
	}
	if h.GasUsed != h2.GasUsed {
		return fmt.Errorf("gasUsed: want: %d have: %d", h.GasUsed, h2.GasUsed)
	}
	if h.Timestamp != h2.Time {
		return fmt.Errorf("timestamp: want: %v have: %v", h.Timestamp, h2.Time)
	}
	if !reflect.DeepEqual(h.BaseFeePerGas, h2.BaseFee) {
		return fmt.Errorf("baseFeePerGas: want: %v have: %v", h.BaseFeePerGas, h2.BaseFee)
	}
	if !reflect.DeepEqual(h.WithdrawalsRoot, h2.WithdrawalsHash) {
		return fmt.Errorf("withdrawalsRoot: want: %v have: %v", h.WithdrawalsRoot, h2.WithdrawalsHash)
	}
	return nil
}

func (t *BlockTest) validatePostState(statedb *state.StateDB) error {
	// validate post state accounts in test file against what we have in state db
	for addr, acct := range t.json.Post {
		// address is indirectly verified by the other fields, as it's the db key
		code2 := statedb.GetCode(addr)
		balance2 := statedb.GetBalance(addr)
		nonce2 := statedb.GetNonce(addr)
		if !bytes.Equal(code2, acct.Code) {
			return fmt.Errorf("account code mismatch for addr: %s want: %v have: %s", addr, acct.Code, hex.EncodeToString(code2))
		}
		if balance2.Cmp(acct.Balance) != 0 {
			return fmt.Errorf("account balance mismatch for addr: %s, want: %d, have: %d", addr, acct.Balance, balance2)
		}
		if nonce2 != acct.Nonce {
			return fmt.Errorf("account nonce mismatch for addr: %s want: %d have: %d", addr, acct.Nonce, nonce2)
		}
	}
	return nil
}

func (t *BlockTest) validateImportedHeaders(cm *core.BlockChain, validBlocks []btBlock) error {
	// to get constant lookup when verifying block headers by hash (some tests have many blocks)
	bmap := make(map[common.Hash]btBlock, len(t.json.Blocks))
	for _, b := range validBlocks {
		bmap[b.BlockHeader.Hash] = b
	}
	// iterate over blocks backwards from HEAD and validate imported
	// headers vs test file. some tests have reorgs, and we import
	// block-by-block, so we can only validate imported headers after
	// all blocks have been processed by BlockChain, as they may not
	// be part of the longest chain until last block is imported.
<<<<<<< HEAD
	for b := cm.CurrentBlock(); b != nil && b.NumberU64() != 0; b = cm.GetBlockByHash(b.Header().ParentHash) {
		if err := validateHeader(bmap[b.Hash()].BlockHeader, b.Header()); err != nil {
=======
	for b := cm.CurrentBlock(); b != nil && b.Number.Uint64() != 0; b = cm.GetBlockByHash(b.ParentHash).Header() {
		if err := validateHeader(bmap[b.Hash()].BlockHeader, b); err != nil {
>>>>>>> db683328
			return fmt.Errorf("imported block header validation failed: %v", err)
		}
	}
	return nil
}

func (bb *btBlock) decode() (*types.Block, error) {
	data, err := hexutil.Decode(bb.Rlp)
	if err != nil {
		return nil, err
	}
	var b types.Block
	err = rlp.DecodeBytes(data, &b)
	return &b, err
}<|MERGE_RESOLUTION|>--- conflicted
+++ resolved
@@ -154,11 +154,7 @@
 	}
 	// Cross-check the snapshot-to-hash against the trie hash
 	if snapshotter {
-<<<<<<< HEAD
-		if err := chain.Snapshots().Verify(chain.CurrentBlock().Root()); err != nil {
-=======
 		if err := chain.Snapshots().Verify(chain.CurrentBlock().Root); err != nil {
->>>>>>> db683328
 			return err
 		}
 	}
@@ -321,13 +317,8 @@
 	// block-by-block, so we can only validate imported headers after
 	// all blocks have been processed by BlockChain, as they may not
 	// be part of the longest chain until last block is imported.
-<<<<<<< HEAD
-	for b := cm.CurrentBlock(); b != nil && b.NumberU64() != 0; b = cm.GetBlockByHash(b.Header().ParentHash) {
-		if err := validateHeader(bmap[b.Hash()].BlockHeader, b.Header()); err != nil {
-=======
 	for b := cm.CurrentBlock(); b != nil && b.Number.Uint64() != 0; b = cm.GetBlockByHash(b.ParentHash).Header() {
 		if err := validateHeader(bmap[b.Hash()].BlockHeader, b); err != nil {
->>>>>>> db683328
 			return fmt.Errorf("imported block header validation failed: %v", err)
 		}
 	}
